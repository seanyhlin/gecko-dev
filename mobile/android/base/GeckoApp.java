/* -*- Mode: Java; c-basic-offset: 4; tab-width: 4; indent-tabs-mode: nil; -*-
 * ***** BEGIN LICENSE BLOCK *****
 * Version: MPL 1.1/GPL 2.0/LGPL 2.1
 *
 * The contents of this file are subject to the Mozilla Public License Version
 * 1.1 (the "License"); you may not use this file except in compliance with
 * the License. You may obtain a copy of the License at
 * http://www.mozilla.org/MPL/
 *
 * Software distributed under the License is distributed on an "AS IS" basis,
 * WITHOUT WARRANTY OF ANY KIND, either express or implied. See the License
 * for the specific language governing rights and limitations under the
 * License.
 *
 * The Original Code is Mozilla Android code.
 *
 * The Initial Developer of the Original Code is Mozilla Foundation.
 * Portions created by the Initial Developer are Copyright (C) 2009-2010
 * the Initial Developer. All Rights Reserved.
 *
 * Contributor(s):
 *   Vladimir Vukicevic <vladimir@pobox.com>
 *   Matt Brubeck <mbrubeck@mozilla.com>
 *   Vivien Nicolas <vnicolas@mozilla.com>
 *   Sriram Ramasubramanian <sriram@mozilla.com>
 *
 * Alternatively, the contents of this file may be used under the terms of
 * either the GNU General Public License Version 2 or later (the "GPL"), or
 * the GNU Lesser General Public License Version 2.1 or later (the "LGPL"),
 * in which case the provisions of the GPL or the LGPL are applicable instead
 * of those above. If you wish to allow use of your version of this file only
 * under the terms of either the GPL or the LGPL, and not to allow others to
 * use your version of this file under the terms of the MPL, indicate your
 * decision by deleting the provisions above and replace them with the notice
 * and other provisions required by the GPL or the LGPL. If you do not delete
 * the provisions above, a recipient may use your version of this file under
 * the terms of any one of the MPL, the GPL or the LGPL.
 *
 * ***** END LICENSE BLOCK ***** */

package org.mozilla.gecko;

import org.mozilla.gecko.db.BrowserDB;
import org.mozilla.gecko.gfx.FloatSize;
import org.mozilla.gecko.gfx.GeckoGLLayerClient;
import org.mozilla.gecko.gfx.GeckoLayerClient;
import org.mozilla.gecko.gfx.IntSize;
import org.mozilla.gecko.gfx.Layer;
import org.mozilla.gecko.gfx.LayerController;
import org.mozilla.gecko.gfx.LayerView;
import org.mozilla.gecko.gfx.PlaceholderLayerClient;
import org.mozilla.gecko.gfx.RectUtils;
import org.mozilla.gecko.gfx.SurfaceTextureLayer;
import org.mozilla.gecko.gfx.ViewportMetrics;
import org.mozilla.gecko.Tab.HistoryEntry;

import java.io.*;
import java.util.*;
import java.util.regex.Pattern;
import java.util.regex.Matcher;
import java.util.zip.*;
import java.net.URL;
import java.nio.*;
import java.nio.channels.FileChannel;
import java.util.concurrent.*;
import java.lang.reflect.*;
import java.net.*;

import org.json.*;

import android.os.*;
import android.app.*;
import android.text.*;
import android.view.*;
import android.view.inputmethod.*;
import android.view.ViewGroup.LayoutParams;
import android.content.*;
import android.content.res.*;
import android.graphics.*;
import android.graphics.drawable.Drawable;
import android.graphics.drawable.BitmapDrawable;
import android.widget.*;
import android.hardware.*;
import android.location.*;

import android.util.*;
import android.net.*;
import android.database.*;
import android.database.sqlite.*;
import android.provider.*;
import android.content.pm.*;
import android.content.pm.PackageManager.*;
import dalvik.system.*;

abstract public class GeckoApp
    extends Activity implements GeckoEventListener, SensorEventListener, LocationListener
{
    private static final String LOGTAG = "GeckoApp";

    public static enum StartupMode {
        NORMAL,
        NEW_VERSION,
        NEW_PROFILE
    }

    public static final String ACTION_ALERT_CLICK   = "org.mozilla.gecko.ACTION_ALERT_CLICK";
    public static final String ACTION_ALERT_CLEAR   = "org.mozilla.gecko.ACTION_ALERT_CLEAR";
    public static final String ACTION_WEBAPP        = "org.mozilla.gecko.WEBAPP";
    public static final String ACTION_DEBUG         = "org.mozilla.gecko.DEBUG";
    public static final String ACTION_BOOKMARK      = "org.mozilla.gecko.BOOKMARK";
    public static final String ACTION_LOAD          = "org.mozilla.gecko.LOAD";
    public static final String ACTION_UPDATE        = "org.mozilla.gecko.UPDATE";
    public static final String SAVED_STATE_URI      = "uri";
    public static final String SAVED_STATE_TITLE    = "title";
    public static final String SAVED_STATE_VIEWPORT = "viewport";
    public static final String SAVED_STATE_SCREEN   = "screen";
    public static final String SAVED_STATE_SESSION  = "session";

    StartupMode mStartupMode = null;
    private LinearLayout mMainLayout;
    private RelativeLayout mGeckoLayout;
    public static SurfaceView cameraView;
    public static GeckoApp mAppContext;
    public static boolean mDOMFullScreen = false;
    public static File sGREDir = null;
    public static Menu sMenu;
    private static GeckoThread sGeckoThread = null;
    public GeckoAppHandler mMainHandler;
    private File mProfileDir;
    public static boolean sIsGeckoReady = false;
    public static int mOrientation;

    private IntentFilter mConnectivityFilter;

    private BroadcastReceiver mConnectivityReceiver;
    private BroadcastReceiver mBatteryReceiver;

    public static BrowserToolbar mBrowserToolbar;
    public static DoorHangerPopup mDoorHangerPopup;
    public static AutoCompletePopup mAutoCompletePopup;
    public Favicons mFavicons;

    private Geocoder mGeocoder;
    private Address  mLastGeoAddress;
    private static LayerController mLayerController;
    private static PlaceholderLayerClient mPlaceholderLayerClient;
    private static GeckoLayerClient mLayerClient;
    private AboutHomeContent mAboutHomeContent;
    private static AbsoluteLayout mPluginContainer;

    public String mLastTitle;
    public String mLastSnapshotUri;
    public String mLastViewport;
    public byte[] mLastScreen;
    public int mOwnActivityDepth = 0;
    private boolean mRestoreSession = false;
    private boolean mInitialized = false;

    private static final String HANDLER_MSG_TYPE = "type";
    private static final int HANDLER_MSG_TYPE_INITIALIZE = 1;

    public interface OnTabsChangedListener {
        public void onTabsChanged(Tab tab);
    }
    
    private static ArrayList<OnTabsChangedListener> mTabsChangedListeners;

    static class ExtraMenuItem implements MenuItem.OnMenuItemClickListener {
        String label;
        String icon;
        int id;
        public boolean onMenuItemClick(MenuItem item) {
            Log.i(LOGTAG, "menu item clicked");
            GeckoAppShell.sendEventToGecko(GeckoEvent.createBroadcastEvent("Menu:Clicked", Integer.toString(id)));
            return true;
        }
    }

    static Vector<ExtraMenuItem> sExtraMenuItems = new Vector<ExtraMenuItem>();

    public enum LaunchState {Launching, WaitForDebugger,
                             Launched, GeckoRunning, GeckoExiting};
    private static LaunchState sLaunchState = LaunchState.Launching;
    private static boolean sTryCatchAttached = false;

    private static final int FILE_PICKER_REQUEST = 1;
    private static final int AWESOMEBAR_REQUEST = 2;
    private static final int CAMERA_CAPTURE_REQUEST = 3;

    public static boolean checkLaunchState(LaunchState checkState) {
        synchronized(sLaunchState) {
            return sLaunchState == checkState;
        }
    }

    static void setLaunchState(LaunchState setState) {
        synchronized(sLaunchState) {
            sLaunchState = setState;
        }
    }

    // if mLaunchState is equal to checkState this sets mLaunchState to setState
    // and return true. Otherwise we return false.
    static boolean checkAndSetLaunchState(LaunchState checkState, LaunchState setState) {
        synchronized(sLaunchState) {
            if (sLaunchState != checkState)
                return false;
            sLaunchState = setState;
            return true;
        }
    }

    public static final String PLUGIN_ACTION = "android.webkit.PLUGIN";

    /**
     * A plugin that wish to be loaded in the WebView must provide this permission
     * in their AndroidManifest.xml.
     */
    public static final String PLUGIN_PERMISSION = "android.webkit.permission.PLUGIN";

    private static final String PLUGIN_SYSTEM_LIB = "/system/lib/plugins/";

    private static final String PLUGIN_TYPE = "type";
    private static final String TYPE_NATIVE = "native";
    public ArrayList<PackageInfo> mPackageInfoCache = new ArrayList<PackageInfo>();

    String[] getPluginDirectories() {
        // we don't support Honeycomb
        if (Build.VERSION.SDK_INT >= Build.VERSION_CODES.HONEYCOMB &&
            Build.VERSION.SDK_INT < 14 /*Build.VERSION_CODES.ICE_CREAM_SANDWICH*/ )
            return new String[0];

        Log.w(LOGTAG, "zerdatime " + SystemClock.uptimeMillis() + " - start of getPluginDirectories");

        ArrayList<String> directories = new ArrayList<String>();
        PackageManager pm = mAppContext.getPackageManager();
        List<ResolveInfo> plugins = pm.queryIntentServices(new Intent(PLUGIN_ACTION),
                PackageManager.GET_SERVICES | PackageManager.GET_META_DATA);

        synchronized(mPackageInfoCache) {

            // clear the list of existing packageInfo objects
            mPackageInfoCache.clear();


            for (ResolveInfo info : plugins) {

                // retrieve the plugin's service information
                ServiceInfo serviceInfo = info.serviceInfo;
                if (serviceInfo == null) {
                    Log.w(LOGTAG, "Ignore bad plugin");
                    continue;
                }

                // Blacklist HTC's flash lite.
                // See bug #704516 - We're not quite sure what Flash Lite does,
                // but loading it causes Flash to give errors and fail to draw.
                if (serviceInfo.packageName.equals("com.htc.flashliteplugin")) {
                    Log.w(LOGTAG, "Skipping HTC's flash lite plugin");
                    continue;
                }

                Log.w(LOGTAG, "Loading plugin: " + serviceInfo.packageName);


                // retrieve information from the plugin's manifest
                PackageInfo pkgInfo;
                try {
                    pkgInfo = pm.getPackageInfo(serviceInfo.packageName,
                                    PackageManager.GET_PERMISSIONS
                                    | PackageManager.GET_SIGNATURES);
                } catch (Exception e) {
                    Log.w(LOGTAG, "Can't find plugin: " + serviceInfo.packageName);
                    continue;
                }
                if (pkgInfo == null) {
                    Log.w(LOGTAG, "Loading plugin: " + serviceInfo.packageName + ". Could not load package information.");
                    continue;
                }

                /*
                 * find the location of the plugin's shared library. The default
                 * is to assume the app is either a user installed app or an
                 * updated system app. In both of these cases the library is
                 * stored in the app's data directory.
                 */
                String directory = pkgInfo.applicationInfo.dataDir + "/lib";
                final int appFlags = pkgInfo.applicationInfo.flags;
                final int updatedSystemFlags = ApplicationInfo.FLAG_SYSTEM |
                                               ApplicationInfo.FLAG_UPDATED_SYSTEM_APP;
                // preloaded system app with no user updates
                if ((appFlags & updatedSystemFlags) == ApplicationInfo.FLAG_SYSTEM) {
                    directory = PLUGIN_SYSTEM_LIB + pkgInfo.packageName;
                }

                // check if the plugin has the required permissions
                String permissions[] = pkgInfo.requestedPermissions;
                if (permissions == null) {
                    Log.w(LOGTAG, "Loading plugin: " + serviceInfo.packageName + ". Does not have required permission.");
                    continue;
                }
                boolean permissionOk = false;
                for (String permit : permissions) {
                    if (PLUGIN_PERMISSION.equals(permit)) {
                        permissionOk = true;
                        break;
                    }
                }
                if (!permissionOk) {
                    Log.w(LOGTAG, "Loading plugin: " + serviceInfo.packageName + ". Does not have required permission (2).");
                    continue;
                }

                // check to ensure the plugin is properly signed
                Signature signatures[] = pkgInfo.signatures;
                if (signatures == null) {
                    Log.w(LOGTAG, "Loading plugin: " + serviceInfo.packageName + ". Not signed.");
                    continue;
                }

                // determine the type of plugin from the manifest
                if (serviceInfo.metaData == null) {
                    Log.e(LOGTAG, "The plugin '" + serviceInfo.name + "' has no type defined");
                    continue;
                }

                String pluginType = serviceInfo.metaData.getString(PLUGIN_TYPE);
                if (!TYPE_NATIVE.equals(pluginType)) {
                    Log.e(LOGTAG, "Unrecognized plugin type: " + pluginType);
                    continue;
                }

                try {
                    Class<?> cls = getPluginClass(serviceInfo.packageName, serviceInfo.name);

                    //TODO implement any requirements of the plugin class here!
                    boolean classFound = true;

                    if (!classFound) {
                        Log.e(LOGTAG, "The plugin's class' " + serviceInfo.name + "' does not extend the appropriate class.");
                        continue;
                    }

                } catch (NameNotFoundException e) {
                    Log.e(LOGTAG, "Can't find plugin: " + serviceInfo.packageName);
                    continue;
                } catch (ClassNotFoundException e) {
                    Log.e(LOGTAG, "Can't find plugin's class: " + serviceInfo.name);
                    continue;
                }

                // if all checks have passed then make the plugin available
                mPackageInfoCache.add(pkgInfo);
                directories.add(directory);
            }
        }

        String [] result = directories.toArray(new String[directories.size()]);
        Log.w(LOGTAG, "zerdatime " + SystemClock.uptimeMillis() + " - end of getPluginDirectories");
        return result;
    }

    String getPluginPackage(String pluginLib) {

        if (pluginLib == null || pluginLib.length() == 0) {
            return null;
        }

        synchronized(mPackageInfoCache) {
            for (PackageInfo pkgInfo : mPackageInfoCache) {
                if (pluginLib.contains(pkgInfo.packageName)) {
                    return pkgInfo.packageName;
                }
            }
        }

        return null;
    }

    Class<?> getPluginClass(String packageName, String className)
            throws NameNotFoundException, ClassNotFoundException {
        Context pluginContext = mAppContext.createPackageContext(packageName,
                Context.CONTEXT_INCLUDE_CODE |
                Context.CONTEXT_IGNORE_SECURITY);
        ClassLoader pluginCL = pluginContext.getClassLoader();
        return pluginCL.loadClass(className);
    }

    @Override
    public boolean onCreateOptionsMenu(Menu menu)
    {
        sMenu = menu;
        MenuInflater inflater = getMenuInflater();
        inflater.inflate(R.layout.gecko_menu, menu);
        return true;
    }

    @Override
    public boolean onPrepareOptionsMenu(Menu aMenu)
    {
        Iterator<ExtraMenuItem> i = sExtraMenuItems.iterator();
        while (i.hasNext()) {
            final ExtraMenuItem item = i.next();
            if (aMenu.findItem(item.id) == null) {
                final MenuItem mi = aMenu.add(Menu.NONE, item.id, Menu.NONE, item.label);
                if (item.icon != null) {
                    if (item.icon.startsWith("data")) {
                        byte[] raw = GeckoAppShell.decodeBase64(item.icon.substring(22), GeckoAppShell.BASE64_DEFAULT);
                        Bitmap bitmap = BitmapFactory.decodeByteArray(raw, 0, raw.length);
                        BitmapDrawable drawable = new BitmapDrawable(bitmap);
                        mi.setIcon(drawable);
                    }
                    else if (item.icon.startsWith("jar:") || item.icon.startsWith("file://")) {
                        GeckoAppShell.getHandler().post(new Runnable() {
                            public void run() {
                                try {
                                    URL url = new URL(item.icon);
                                    InputStream is = (InputStream) url.getContent();
                                    Drawable drawable = Drawable.createFromStream(is, "src");
                                    mi.setIcon(drawable);
                                } catch (Exception e) {
                                    Log.w(LOGTAG, "onPrepareOptionsMenu: Unable to set icon", e);
                                }
                            }
                        });
                    }
                }
                mi.setOnMenuItemClickListener(item);
            }
        }

        if (!sIsGeckoReady)
            aMenu.findItem(R.id.settings).setEnabled(false);

        Tab tab = Tabs.getInstance().getSelectedTab();
        MenuItem bookmark = aMenu.findItem(R.id.bookmark);
        MenuItem forward = aMenu.findItem(R.id.forward);
        MenuItem share = aMenu.findItem(R.id.share);
        MenuItem saveAsPDF = aMenu.findItem(R.id.save_as_pdf);
        MenuItem downloads = aMenu.findItem(R.id.downloads);
        MenuItem charEncoding = aMenu.findItem(R.id.char_encoding);

        if (tab == null) {
            bookmark.setEnabled(false);
            forward.setEnabled(false);
            share.setEnabled(false);
            saveAsPDF.setEnabled(false);
            return true;
        }
        
        bookmark.setEnabled(true);
        bookmark.setCheckable(true);
        
        if (tab.isBookmark()) {
            bookmark.setChecked(true);
            bookmark.setIcon(R.drawable.ic_menu_bookmark_remove);
        } else {
            bookmark.setChecked(false);
            bookmark.setIcon(R.drawable.ic_menu_bookmark_add);
        }

        forward.setEnabled(tab.canDoForward());

        // Disable share menuitem for about:, chrome: and file: URIs
        String scheme = Uri.parse(tab.getURL()).getScheme();
        boolean enabled = scheme != null && !(scheme.equals("about") || scheme.equals("chrome") ||
                                              scheme.equals("file"));
        share.setEnabled(enabled);

        // Disable save as PDF for about:home and xul pages
        saveAsPDF.setEnabled(!(tab.getURL().equals("about:home") ||
                               tab.getContentType().equals("application/vnd.mozilla.xul+xml")));

        // DownloadManager support is tied to level 12 and higher
        if (Build.VERSION.SDK_INT < 12)
            downloads.setVisible(false);

        charEncoding.setVisible(GeckoPreferences.getCharEncodingState());

        return true;
    }

    @Override
    public boolean onOptionsItemSelected(MenuItem item) {
        Tab tab = null;
        Intent intent = null;
        switch (item.getItemId()) {
            case R.id.quit:
                synchronized(sLaunchState) {
                    if (sLaunchState == LaunchState.GeckoRunning)
                        GeckoAppShell.notifyGeckoOfEvent(
                            GeckoEvent.createBroadcastEvent("Browser:Quit", null));
                    else
                        System.exit(0);
                    sLaunchState = LaunchState.GeckoExiting;
                }
                return true;
            case R.id.bookmark:
                tab = Tabs.getInstance().getSelectedTab();
                if (tab != null) {
                    if (item.isChecked()) {
                        tab.removeBookmark();
                        Toast.makeText(this, R.string.bookmark_removed, Toast.LENGTH_SHORT).show();
                        item.setIcon(R.drawable.ic_menu_bookmark_add);
                    } else {
                        tab.addBookmark();
                        Toast.makeText(this, R.string.bookmark_added, Toast.LENGTH_SHORT).show();
                        item.setIcon(R.drawable.ic_menu_bookmark_remove);
                    }
                }
                return true;
            case R.id.share:
                tab = Tabs.getInstance().getSelectedTab();
                if (tab != null) {
                  GeckoAppShell.openUriExternal(tab.getURL(), "text/plain", "", "",
                                                Intent.ACTION_SEND, tab.getTitle());
                }
                return true;
            case R.id.reload:
                doReload();
                return true;
            case R.id.forward:
                doForward();
                return true;
            case R.id.save_as_pdf:
                GeckoAppShell.sendEventToGecko(GeckoEvent.createBroadcastEvent("SaveAs:PDF", null));
                return true;
            case R.id.settings:
                intent = new Intent(this, GeckoPreferences.class);
                startActivity(intent);
                return true;
            case R.id.site_settings:
                GeckoAppShell.sendEventToGecko(GeckoEvent.createBroadcastEvent("Permissions:Get", null));
                return true;
            case R.id.addons:
                loadUrlInTab("about:addons");
                return true;
            case R.id.downloads:
                intent = new Intent(DownloadManager.ACTION_VIEW_DOWNLOADS);
                startActivity(intent);
                return true;
            case R.id.char_encoding:
                GeckoAppShell.sendEventToGecko(GeckoEvent.createBroadcastEvent("CharEncoding:Get", null));
                return true;
            default:
                return super.onOptionsItemSelected(item);
        }
    }

    protected void onSaveInstanceState(Bundle outState) {
        super.onSaveInstanceState(outState);
        if (mOwnActivityDepth > 0)
            return; // we're showing one of our own activities and likely won't get paged out

        if (outState == null)
            outState = new Bundle();

        new SessionSnapshotRunnable(null).run();

        outState.putString(SAVED_STATE_TITLE, mLastTitle);
        outState.putString(SAVED_STATE_VIEWPORT, mLastViewport);
        outState.putByteArray(SAVED_STATE_SCREEN, mLastScreen);
        outState.putBoolean(SAVED_STATE_SESSION, true);
    }

    public class SessionSnapshotRunnable implements Runnable {
        Tab mThumbnailTab;
        SessionSnapshotRunnable(Tab thumbnailTab) {
            mThumbnailTab = thumbnailTab;
        }

        public void run() {
<<<<<<< HEAD
            if (mSoftwareLayerClient == null)
                return;

            synchronized (mSoftwareLayerClient) {
                if (!Tabs.getInstance().isSelectedTab(mThumbnailTab))
                    return;
=======
            if (mLayerClient == null) {
                return;
            }
>>>>>>> b8bb4b25

            synchronized (mLayerClient) {
                if (!Tabs.getInstance().isSelectedTab(mThumbnailTab))
                    return;

                HistoryEntry lastHistoryEntry = mThumbnailTab.getLastHistoryEntry();
                if (lastHistoryEntry == null)
                    return;

                ViewportMetrics viewportMetrics = mLayerClient.getGeckoViewportMetrics();
                // If we don't have viewport metrics, the screenshot won't be right so bail
                if (viewportMetrics == null)
                    return;
                
                String viewportJSON = viewportMetrics.toJSON();
                // If the title, uri and viewport haven't changed, the old screenshot is probably valid
                if (viewportJSON.equals(mLastViewport) &&
                    mLastTitle.equals(lastHistoryEntry.mTitle) &&
                    mLastSnapshotUri.equals(lastHistoryEntry.mUri))
                    return; 

                mLastViewport = viewportJSON;
                mLastTitle = lastHistoryEntry.mTitle;
                mLastSnapshotUri = lastHistoryEntry.mUri;
                getAndProcessThumbnailForTab(mThumbnailTab, true);
            }
        }
    }

    void getAndProcessThumbnailForTab(final Tab tab, boolean forceBigSceenshot) {
        boolean isSelectedTab = Tabs.getInstance().isSelectedTab(tab);
        final Bitmap bitmap = isSelectedTab ? mLayerClient.getBitmap() : null;
        
        if (bitmap != null) {
            ByteArrayOutputStream bos = new ByteArrayOutputStream();
            bitmap.compress(Bitmap.CompressFormat.PNG, 0, bos);
            processThumbnail(tab, bitmap, bos.toByteArray());
        } else {
            if (!tab.hasLoaded()) {
                byte[] thumbnail = BrowserDB.getThumbnailForUrl(getContentResolver(), tab.getURL());
                if (thumbnail != null)
                    processThumbnail(tab, null, thumbnail);
                return;
            }

            mLastScreen = null;
            int sw = forceBigSceenshot ? mLayerClient.getWidth() : tab.getMinScreenshotWidth();
            int sh = forceBigSceenshot ? mLayerClient.getHeight(): tab.getMinScreenshotHeight();
            int dw = forceBigSceenshot ? sw : tab.getThumbnailWidth();
            int dh = forceBigSceenshot ? sh : tab.getThumbnailHeight();
            GeckoAppShell.sendEventToGecko(GeckoEvent.createScreenshotEvent(tab.getId(), sw, sh, dw, dh));
        }
    }
    
    void processThumbnail(Tab thumbnailTab, Bitmap bitmap, byte[] compressed) {
        if (Tabs.getInstance().isSelectedTab(thumbnailTab)) {
            if (compressed == null) {
                ByteArrayOutputStream bos = new ByteArrayOutputStream();
                bitmap.compress(Bitmap.CompressFormat.PNG, 0, bos);
                compressed = bos.toByteArray();
            }
            mLastScreen = compressed;
        }

        if ("about:home".equals(thumbnailTab.getURL())) {
            thumbnailTab.updateThumbnail(null);
            return;
        }
        try {
            if (bitmap == null)
                bitmap = BitmapFactory.decodeByteArray(compressed, 0, compressed.length);
            thumbnailTab.updateThumbnail(bitmap);
        } catch (OutOfMemoryError ome) {
            Log.w(LOGTAG, "decoding byte array ran out of memory", ome);
        }
    }

    private void maybeCancelFaviconLoad(Tab tab) {
        long faviconLoadId = tab.getFaviconLoadId();

        if (faviconLoadId == Favicons.NOT_LOADING)
            return;

        // Cancel pending favicon load task
        mFavicons.cancelFaviconLoad(faviconLoadId);

        // Reset favicon load state
        tab.setFaviconLoadId(Favicons.NOT_LOADING);
    }

    private void loadFavicon(final Tab tab) {
        maybeCancelFaviconLoad(tab);

        long id = mFavicons.loadFavicon(tab.getURL(), tab.getFaviconURL(),
                        new Favicons.OnFaviconLoadedListener() {

            public void onFaviconLoaded(String pageUrl, Drawable favicon) {
                // Leave favicon UI untouched if we failed to load the image
                // for some reason.
                if (favicon == null)
                    return;

                Log.i(LOGTAG, "Favicon successfully loaded for URL = " + pageUrl);

                // The tab might be pointing to another URL by the time the
                // favicon is finally loaded, in which case we simply ignore it.
                if (!tab.getURL().equals(pageUrl))
                    return;

                Log.i(LOGTAG, "Favicon is for current URL = " + pageUrl);

                tab.updateFavicon(favicon);
                tab.setFaviconLoadId(Favicons.NOT_LOADING);

                if (Tabs.getInstance().isSelectedTab(tab))
                    mBrowserToolbar.setFavicon(tab.getFavicon());

                onTabsChanged(tab);
            }
        });

        tab.setFaviconLoadId(id);
    }

    void handleLocationChange(final int tabId, final String uri,
                              final String documentURI, final String contentType) {
        final Tab tab = Tabs.getInstance().getTab(tabId);
        if (tab == null)
            return;

        if (Tabs.getInstance().isSelectedTab(tab)) {
            if (uri.equals("about:home"))
                showAboutHome();
            else 
                hideAboutHome();
        }
        
        String oldBaseURI = tab.getURL();
        tab.updateURL(uri);
        tab.setDocumentURI(documentURI);
        tab.setContentType(contentType);

        String baseURI = uri;
        if (baseURI.indexOf('#') != -1)
            baseURI = uri.substring(0, uri.indexOf('#'));

        if (oldBaseURI != null && oldBaseURI.indexOf('#') != -1)
            oldBaseURI = oldBaseURI.substring(0, oldBaseURI.indexOf('#'));
        
        if (baseURI.equals(oldBaseURI)) {
            mMainHandler.post(new Runnable() {
                public void run() {
                    if (Tabs.getInstance().isSelectedTab(tab)) {
                        mBrowserToolbar.setTitle(uri);
                    }
                }
            });
            return;
        }

        tab.updateFavicon(null);
        tab.updateFaviconURL(null);
        tab.updateSecurityMode("unknown");
        tab.removeTransientDoorHangers();
        tab.setHasTouchListeners(false);

        maybeCancelFaviconLoad(tab);

        mMainHandler.post(new Runnable() {
            public void run() {
                if (Tabs.getInstance().isSelectedTab(tab)) {
                    mBrowserToolbar.setTitle(uri);
                    mBrowserToolbar.setFavicon(null);
                    mBrowserToolbar.setSecurityMode("unknown");
                    mDoorHangerPopup.updatePopup();
                    mBrowserToolbar.setShadowVisibility(!(tab.getURL().startsWith("about:")));
                    mLayerController.setWaitForTouchListeners(false);

                    if (tab != null)
                        hidePlugins(tab, true);
                }
            }
        });
    }

    void handleSecurityChange(final int tabId, final String mode) {
        final Tab tab = Tabs.getInstance().getTab(tabId);
        if (tab == null)
            return;

        tab.updateSecurityMode(mode);
        
        mMainHandler.post(new Runnable() { 
            public void run() {
                if (Tabs.getInstance().isSelectedTab(tab))
                    mBrowserToolbar.setSecurityMode(mode);
            }
        });
    }

    void handleLoadError(final int tabId, final String uri, final String title) {
        final Tab tab = Tabs.getInstance().getTab(tabId);
        if (tab == null)
            return;
    
        // When a load error occurs, the URLBar can get corrupt so we reset it
        mMainHandler.post(new Runnable() {
            public void run() {
                if (Tabs.getInstance().isSelectedTab(tab)) {
                    mBrowserToolbar.setTitle(tab.getDisplayTitle());
                    mBrowserToolbar.setFavicon(tab.getFavicon());
                    mBrowserToolbar.setSecurityMode(tab.getSecurityMode());
                    mBrowserToolbar.setProgressVisibility(tab.isLoading());
                }
            }
        });
    }

    void handleClearHistory() {
        if (mAboutHomeContent == null)
            return;

        GeckoApp.mAppContext.mMainHandler.post(new Runnable() {
            public void run() {
                mAboutHomeContent.update(GeckoApp.mAppContext,
                        EnumSet.of(AboutHomeContent.UpdateFlags.TOP_SITES));
            }
        });
    }

    public StartupMode getStartupMode() {
        // This function might touch the disk and should not
        // be called from UI's main thread.

        synchronized(this) {
            if (mStartupMode != null)
                return mStartupMode;

            String packageName = getPackageName();
            SharedPreferences settings = getPreferences(Activity.MODE_PRIVATE);

            // This key should be profile-dependent. For now, we're simply hardcoding
            // the "default" profile here.
            String keyName = packageName + ".default.startup_version";
            String appVersion = null;

            try {
                PackageInfo pkgInfo = getPackageManager().getPackageInfo(packageName, 0);
                appVersion = pkgInfo.versionName;
            } catch(NameNotFoundException nnfe) {
                // If, for some reason, we can't fetch the app version
                // we fallback to NORMAL startup mode.
                mStartupMode = StartupMode.NORMAL;
                return mStartupMode;
            }

            String startupVersion = settings.getString(keyName, null);
            if (startupVersion == null) {
                mStartupMode = StartupMode.NEW_PROFILE;
            } else {
                if (startupVersion.equals(appVersion))
                    mStartupMode = StartupMode.NORMAL;
                else
                    mStartupMode = StartupMode.NEW_VERSION;
            }

            if (mStartupMode != StartupMode.NORMAL)
                settings.edit().putString(keyName, appVersion).commit();

            Log.i(LOGTAG, "Startup mode: " + mStartupMode);

            return mStartupMode;
        }
    }

    public File getProfileDir() {
        return getProfileDir("default");
    }

    public File getProfileDir(final String profileName) {
        if (mProfileDir != null)
            return mProfileDir;
        try {
            mProfileDir = GeckoDirProvider.getProfileDir(mAppContext, profileName);
        } catch (IOException ex) {
            Log.e(LOGTAG, "Error getting profile dir.", ex);
        }
        return mProfileDir;
    }

    void addTab() {
        showAwesomebar(AwesomeBar.Type.ADD);
    }

    void showTabs() {
        Intent intent = new Intent(mAppContext, TabsTray.class);
        intent.addFlags(Intent.FLAG_ACTIVITY_NO_HISTORY);
        startActivity(intent);
        overridePendingTransition(R.anim.grow_fade_in, 0);
    }

    public static void registerOnTabsChangedListener(OnTabsChangedListener listener) {
        if (mTabsChangedListeners == null)
            mTabsChangedListeners = new ArrayList<OnTabsChangedListener>();
        
        mTabsChangedListeners.add(listener);
    }

    public static void unregisterOnTabsChangedListener(OnTabsChangedListener listener) {
        if (mTabsChangedListeners == null)
            return;
        
        mTabsChangedListeners.remove(listener);
    }

    public void onTabsChanged(Tab tab) {
        if (mTabsChangedListeners == null)
            return;

        Iterator<OnTabsChangedListener> items = mTabsChangedListeners.iterator();
        while (items.hasNext()) {
            items.next().onTabsChanged(tab);
        }
    }

    public void handleMessage(String event, JSONObject message) {
        Log.i(LOGTAG, "Got message: " + event);
        try {
            if (event.equals("Menu:Add")) {
                ExtraMenuItem item = new ExtraMenuItem();
                item.label = message.getString("name");
                item.id = message.getInt("id");
                try { // icon is optional
                    item.icon = message.getString("icon");
                } catch (Exception ex) { }
                sExtraMenuItems.add(item);
            } else if (event.equals("Menu:Remove")) {
                // remove it from the menu and from our vector
                Iterator<ExtraMenuItem> i = sExtraMenuItems.iterator();
                int id = message.getInt("id");
                while (i.hasNext()) {
                    ExtraMenuItem item = i.next();
                    if (item.id == id) {
                        sExtraMenuItems.remove(item);
                        if (sMenu == null)
                            return;
                        MenuItem menu = sMenu.findItem(id);
                        if (menu != null)
                            sMenu.removeItem(id);
                    }
                }
            } else if (event.equals("Toast:Show")) {
                final String msg = message.getString("message");
                final String duration = message.getString("duration");
                handleShowToast(msg, duration);
            } else if (event.equals("DOMContentLoaded")) {
                final int tabId = message.getInt("tabID");
                final String uri = message.getString("uri");
                final String title = message.getString("title");
                handleContentLoaded(tabId, uri, title);
                Log.i(LOGTAG, "URI - " + uri + ", title - " + title);
            } else if (event.equals("DOMTitleChanged")) {
                final int tabId = message.getInt("tabID");
                final String title = message.getString("title");
                handleTitleChanged(tabId, title);
                Log.i(LOGTAG, "title - " + title);
            } else if (event.equals("DOMLinkAdded")) {
                final int tabId = message.getInt("tabID");
                final String rel = message.getString("rel");
                final String href = message.getString("href");
                Log.i(LOGTAG, "link rel - " + rel + ", href - " + href);
                handleLinkAdded(tabId, rel, href);
            } else if (event.equals("DOMWindowClose")) {
                final int tabId = message.getInt("tabID");
                handleWindowClose(tabId);
            } else if (event.equals("log")) {
                // generic log listener
                final String msg = message.getString("msg");
                Log.i(LOGTAG, "Log: " + msg);
            } else if (event.equals("Content:LocationChange")) {
                final int tabId = message.getInt("tabID");
                final String uri = message.getString("uri");
                final String documentURI = message.getString("documentURI");
                final String contentType = message.getString("contentType");
                Log.i(LOGTAG, "URI - " + uri);
                handleLocationChange(tabId, uri, documentURI, contentType);
            } else if (event.equals("Content:SecurityChange")) {
                final int tabId = message.getInt("tabID");
                final String mode = message.getString("mode");
                Log.i(LOGTAG, "Security Mode - " + mode);
                handleSecurityChange(tabId, mode);
            } else if (event.equals("Content:StateChange")) {
                final int tabId = message.getInt("tabID");
                int state = message.getInt("state");
                Log.i(LOGTAG, "State - " + state);
                if ((state & GeckoAppShell.WPL_STATE_IS_NETWORK) != 0) {
                    if ((state & GeckoAppShell.WPL_STATE_START) != 0) {
                        Log.i(LOGTAG, "Got a document start");
                        final boolean showProgress = message.getBoolean("showProgress");
                        handleDocumentStart(tabId, showProgress);
                    } else if ((state & GeckoAppShell.WPL_STATE_STOP) != 0) {
                        Log.i(LOGTAG, "Got a document stop");
                        handleDocumentStop(tabId);
                    }
                }
            } else if (event.equals("Content:LoadError")) {
                final int tabId = message.getInt("tabID");
                final String uri = message.getString("uri");
                final String title = message.getString("title");
                handleLoadError(tabId, uri, title);
            } else if (event.equals("onCameraCapture")) {
                //GeckoApp.mAppContext.doCameraCapture(message.getString("path"));
                doCameraCapture();
            } else if (event.equals("Doorhanger:Add")) {
                handleDoorHanger(message);
            } else if (event.equals("Doorhanger:Remove")) {
                handleDoorHangerRemove(message);
            } else if (event.equals("Gecko:Ready")) {
                sIsGeckoReady = true;
                mMainHandler.post(new Runnable() {
                    public void run() {
                        if (sMenu != null)
                            sMenu.findItem(R.id.settings).setEnabled(true);
                    }
                });
                setLaunchState(GeckoApp.LaunchState.GeckoRunning);
                GeckoAppShell.sendPendingEventsToGecko();
                connectGeckoLayerClient();
            } else if (event.equals("ToggleChrome:Hide")) {
                mMainHandler.post(new Runnable() {
                    public void run() {
                        mBrowserToolbar.hide();
                    }
                });
            } else if (event.equals("ToggleChrome:Show")) {
                mMainHandler.post(new Runnable() {
                    public void run() {
                        mBrowserToolbar.show();
                    }
                });
            } else if (event.equals("DOMFullScreen:Start")) {
                mDOMFullScreen = true;
            } else if (event.equals("DOMFullScreen:Stop")) {
                mDOMFullScreen = false;
            } else if (event.equals("FormAssist:AutoComplete")) {
                final JSONArray suggestions = message.getJSONArray("suggestions");
                if (suggestions.length() == 0) {
                    mMainHandler.post(new Runnable() {
                        public void run() {
                            mAutoCompletePopup.hide();
                        }
                    });
                } else {
                    final JSONArray rect = message.getJSONArray("rect");
                    final double zoom = message.getDouble("zoom");
                    mMainHandler.post(new Runnable() {
                        public void run() {
                            // Don't show autocomplete popup when using fullscreen VKB
                            InputMethodManager imm =
                                (InputMethodManager) getSystemService(Context.INPUT_METHOD_SERVICE);
                            if (!imm.isFullscreenMode())
                                mAutoCompletePopup.show(suggestions, rect, zoom);
                        }
                    });
                }
            } else if (event.equals("Permissions:Data")) {
                String host = message.getString("host");
                JSONArray permissions = message.getJSONArray("permissions");
                showSiteSettingsDialog(host, permissions);
            } else if (event.equals("Downloads:Done")) {
                String displayName = message.getString("displayName");
                String path = message.getString("path");
                String mimeType = message.getString("mimeType");
                int size = message.getInt("size");

                handleDownloadDone(displayName, path, mimeType, size);
            } else if (event.equals("CharEncoding:Data")) {
                final JSONArray charsets = message.getJSONArray("charsets");
                int selected = message.getInt("selected");

                final int len = charsets.length();
                final String[] titleArray = new String[len];
                for (int i = 0; i < len; i++) {
                    JSONObject charset = charsets.getJSONObject(i);
                    titleArray[i] = charset.getString("title");
                }

                final AlertDialog.Builder dialogBuilder = new AlertDialog.Builder(this);
                dialogBuilder.setSingleChoiceItems(titleArray, selected, new AlertDialog.OnClickListener() {
                    @Override
                    public void onClick(DialogInterface dialog, int which) {
                        try {
                            JSONObject charset = charsets.getJSONObject(which);
                            GeckoAppShell.sendEventToGecko(GeckoEvent.createBroadcastEvent("CharEncoding:Set", charset.getString("code")));
                            dialog.dismiss();
                        } catch (JSONException e) {
                            Log.e(LOGTAG, "error parsing json", e);
                        }
                    }
                });
                dialogBuilder.setNegativeButton(R.string.button_cancel, new AlertDialog.OnClickListener() {
                    @Override
                    public void onClick(DialogInterface dialog, int which) {
                        dialog.dismiss();
                    }
                });
                mMainHandler.post(new Runnable() {
                    public void run() {
                        dialogBuilder.show();
                    }
                });
            } else if (event.equals("CharEncoding:State")) {
                final boolean visible = message.getString("visible").equals("true");
                GeckoPreferences.setCharEncodingState(visible);
                if (sMenu != null) {
                    mMainHandler.post(new Runnable() {
                        public void run() {
                            sMenu.findItem(R.id.char_encoding).setVisible(visible);
                        }
                    });
                }
            } else if (event.equals("Update:Restart")) {
                doRestart("org.mozilla.gecko.restart_update");
            } else if (event.equals("Tab:HasTouchListener")) {
                int tabId = message.getInt("tabID");
                Tab tab = Tabs.getInstance().getTab(tabId);
                tab.setHasTouchListeners(true);
                if (Tabs.getInstance().isSelectedTab(tab)) {
                    mMainHandler.post(new Runnable() {
                        public void run() {
                            mLayerController.setWaitForTouchListeners(true);
                        }
                    });
                }
            } else if (event.equals("Session:StatePurged")) {
                if (mAboutHomeContent != null) {
                    mMainHandler.post(new Runnable() {
                        public void run() {
                            mAboutHomeContent.setLastTabsVisibility(false);
                        }
                    });
                }
            } else if (event.equals("Bookmark:Insert")) {
                final String url = message.getString("url");
                final String title = message.getString("title");
                mMainHandler.post(new Runnable() {
                    public void run() {
                        Toast.makeText(GeckoApp.mAppContext, R.string.bookmark_added, Toast.LENGTH_SHORT).show();
                        GeckoAppShell.getHandler().post(new Runnable() {
                            public void run() {
                                BrowserDB.addBookmark(GeckoApp.mAppContext.getContentResolver(), title, url);
                            }
                        });
                    }
                });
            }
        } catch (Exception e) {
            Log.e(LOGTAG, "Exception handling message \"" + event + "\":", e);
        }
    }

    public void showAboutHome() {
        Runnable r = new AboutHomeRunnable(true);
        mMainHandler.postAtFrontOfQueue(r);
    }

    public void hideAboutHome() {
        Runnable r = new AboutHomeRunnable(false);
        mMainHandler.postAtFrontOfQueue(r);
    }

    public class AboutHomeRunnable implements Runnable {
        boolean mShow;
        AboutHomeRunnable(boolean show) {
            mShow = show;
        }

        public void run() {
            mAutoCompletePopup.hide();
            if (mShow) {
                if (mAboutHomeContent == null) {
                    mAboutHomeContent = (AboutHomeContent) findViewById(R.id.abouthome_content);
                    mAboutHomeContent.init();
                    mAboutHomeContent.update(GeckoApp.mAppContext, AboutHomeContent.UpdateFlags.ALL);
                    mAboutHomeContent.setUriLoadCallback(new AboutHomeContent.UriLoadCallback() {
                        public void callback(String url) {
                            mBrowserToolbar.setProgressVisibility(true);
                            loadUrl(url, AwesomeBar.Type.EDIT);
                        }
                    });
                } else {
                    mAboutHomeContent.update(GeckoApp.mAppContext,
                                             EnumSet.of(AboutHomeContent.UpdateFlags.TOP_SITES));
                }
            
                mAboutHomeContent.setVisibility(View.VISIBLE);
            } else {
                findViewById(R.id.abouthome_content).setVisibility(View.GONE);
            }
        } 
    }

    /**
     * @param aPermissions
     *        Array of JSON objects to represent site permissions.
     *        Example: { type: "offline-app", setting: "Store Offline Data: Allow" }
     */
    private void showSiteSettingsDialog(String aHost, JSONArray aPermissions) {
        final AlertDialog.Builder builder = new AlertDialog.Builder(this);

        View customTitleView = getLayoutInflater().inflate(R.layout.site_setting_title, null);
        ((TextView) customTitleView.findViewById(R.id.title)).setText(R.string.site_settings_title);
        ((TextView) customTitleView.findViewById(R.id.host)).setText(aHost);        
        builder.setCustomTitle(customTitleView);

        // If there are no permissions to clear, show the user a message about that.
        // In the future, we want to disable the menu item if there are no permissions to clear.
        if (aPermissions.length() == 0) {
            builder.setMessage(R.string.site_settings_no_settings);
        } else {
            // Eventually we should use a list adapter and custom checkable list items
            // to make a two-line UI to match the mock-ups
            CharSequence[] items = new CharSequence[aPermissions.length()];
            boolean[] states = new boolean[aPermissions.length()];
            for (int i = 0; i < aPermissions.length(); i++) {
                try {
                    items[i] = aPermissions.getJSONObject(i).
                               getString("setting");
                    // Make all the items checked by default
                    states[i] = true;
                } catch (JSONException e) {
                    Log.i(LOGTAG, "JSONException: " + e);
                }
            }
            builder.setMultiChoiceItems(items, states, new DialogInterface.OnMultiChoiceClickListener(){
                public void onClick(DialogInterface dialog, int item, boolean state) {
                    // Do nothing
                }
            });
            builder.setPositiveButton(R.string.site_settings_clear, new DialogInterface.OnClickListener() {
                public void onClick(DialogInterface dialog, int id) {
                    ListView listView = ((AlertDialog) dialog).getListView();
                    SparseBooleanArray checkedItemPositions = listView.getCheckedItemPositions();

                    // An array of the indices of the permissions we want to clear
                    JSONArray permissionsToClear = new JSONArray();
                    for (int i = 0; i < checkedItemPositions.size(); i++) {
                        boolean checked = checkedItemPositions.get(i);
                        if (checked)
                            permissionsToClear.put(i);
                    }
                    GeckoAppShell.sendEventToGecko(GeckoEvent.createBroadcastEvent("Permissions:Clear", permissionsToClear.toString()));
                }
            });
        }

        builder.setNegativeButton(R.string.site_settings_cancel, new DialogInterface.OnClickListener(){
            public void onClick(DialogInterface dialog, int id) {
                dialog.cancel();
            }            
        });

        mMainHandler.post(new Runnable() {
            public void run() {
                builder.create().show();
            }
        });
    }

    void handleDoorHanger(JSONObject geckoObject) throws JSONException {
        final String message = geckoObject.getString("message");
        final String value = geckoObject.getString("value");
        final JSONArray buttons = geckoObject.getJSONArray("buttons");
        final int tabId = geckoObject.getInt("tabID");
        final JSONObject options = geckoObject.getJSONObject("options");

        Log.i(LOGTAG, "DoorHanger received for tab " + tabId + ", msg:" + message);

        mMainHandler.post(new Runnable() {
            public void run() {
                Tab tab = Tabs.getInstance().getTab(tabId);
                if (tab != null)
                    mDoorHangerPopup.addDoorHanger(message, value, buttons, tab, options);
            }
        });
    }

    void handleDoorHangerRemove(JSONObject geckoObject) throws JSONException {
        final String value = geckoObject.getString("value");
        final int tabId = geckoObject.getInt("tabID");

        Log.i(LOGTAG, "Doorhanger:Remove received for tab " + tabId);

        mMainHandler.post(new Runnable() {
            public void run() {
                Tab tab = Tabs.getInstance().getTab(tabId);
                if (tab == null)
                    return;
                tab.removeDoorHanger(value);
                mDoorHangerPopup.updatePopup();
            }
        });
    }

    void handleDocumentStart(int tabId, final boolean showProgress) {
        final Tab tab = Tabs.getInstance().getTab(tabId);
        if (tab == null)
            return;

        tab.setLoading(true);
        tab.updateSecurityMode("unknown");

        mMainHandler.post(new Runnable() {
            public void run() {
                if (Tabs.getInstance().isSelectedTab(tab)) {
                    mBrowserToolbar.setSecurityMode(tab.getSecurityMode());
                    if (showProgress)
                        mBrowserToolbar.setProgressVisibility(true);
                }
                onTabsChanged(tab);
            }
        });
    }

    void handleDocumentStop(int tabId) {
        final Tab tab = Tabs.getInstance().getTab(tabId);
        if (tab == null)
            return;

        tab.setLoading(false);

        mMainHandler.post(new Runnable() {
            public void run() {
                if (Tabs.getInstance().isSelectedTab(tab))
                    mBrowserToolbar.setProgressVisibility(false);
                onTabsChanged(tab);
            }
        });

        if (Tabs.getInstance().isSelectedTab(tab)) {
            Runnable r = new SessionSnapshotRunnable(tab);
            GeckoAppShell.getHandler().postDelayed(r, 500);
        }
    }

    void handleShowToast(final String message, final String duration) {
        mMainHandler.post(new Runnable() {
            public void run() {
                Toast toast;
                if (duration.equals("long"))
                    toast = Toast.makeText(mAppContext, message, Toast.LENGTH_LONG);
                else
                    toast = Toast.makeText(mAppContext, message, Toast.LENGTH_SHORT);
                toast.show();
            }
        });
    }

    void handleContentLoaded(int tabId, String uri, String title) {
        final Tab tab = Tabs.getInstance().getTab(tabId);
        if (tab == null)
            return;

        tab.updateTitle(title);
        tab.setHasLoaded(true);

        // Make the UI changes
        mMainHandler.post(new Runnable() {
            public void run() {
                loadFavicon(tab);

                if (Tabs.getInstance().isSelectedTab(tab))
                    mBrowserToolbar.setTitle(tab.getDisplayTitle());

                onTabsChanged(tab);
            }
        });
    }

    void handleTitleChanged(int tabId, String title) {
        final Tab tab = Tabs.getInstance().getTab(tabId);
        if (tab == null)
            return;

        tab.updateTitle(title);

        mMainHandler.post(new Runnable() {
            public void run() {
                if (Tabs.getInstance().isSelectedTab(tab))
                    mBrowserToolbar.setTitle(tab.getDisplayTitle());
                onTabsChanged(tab);
            }
        });
    }

    void handleLinkAdded(final int tabId, String rel, final String href) {
        if (rel.indexOf("[icon]") != -1) {
            final Tab tab = Tabs.getInstance().getTab(tabId);
            if (tab != null) {
                tab.updateFaviconURL(href);

                // If tab is not loading and the favicon is updated, we
                // want to load the image straight away. If tab is still
                // loading, we only load the favicon once the page's content
                // is fully loaded (see handleContentLoaded()).
                if (!tab.isLoading()) {
                    mMainHandler.post(new Runnable() {
                        public void run() {
                            loadFavicon(tab);
                        }
                    });
                }
            }
        }
    }

    void handleWindowClose(final int tabId) {
        Tabs tabs = Tabs.getInstance();
        Tab tab = tabs.getTab(tabId);
        tabs.closeTab(tab);
    }

    void handleDownloadDone(String displayName, String path, String mimeType, int size) {
        // DownloadManager.addCompletedDownload is supported in level 12 and higher
        if (Build.VERSION.SDK_INT >= 12) {
            DownloadManager dm = (DownloadManager) mAppContext.getSystemService(Context.DOWNLOAD_SERVICE);
            dm.addCompletedDownload(displayName, displayName,
                false /* do not use media scanner */,
                mimeType, path, size,
                false /* no notification */);
        }
    }

    void addPluginView(final View view,
                       final int x, final int y,
                       final int w, final int h,
                       final String metadata) {
        mMainHandler.post(new Runnable() { 
            public void run() {
                PluginLayoutParams lp;

                Tabs tabs = Tabs.getInstance();
                Tab tab = tabs.getSelectedTab();

                if (tab == null)
                    return;

                ViewportMetrics targetViewport = mLayerController.getViewportMetrics();
                ViewportMetrics pluginViewport;
                
                try {
                    JSONObject viewportObject = new JSONObject(metadata);
                    pluginViewport = new ViewportMetrics(viewportObject);
                } catch (JSONException e) {
                    Log.e(LOGTAG, "Bad viewport metadata: ", e);
                    return;
                }

                if (mPluginContainer.indexOfChild(view) == -1) {
                    lp = new PluginLayoutParams(x, y, w, h, pluginViewport);

                    view.setWillNotDraw(false);
                    if (view instanceof SurfaceView) {
                        SurfaceView sview = (SurfaceView)view;

                        sview.setZOrderOnTop(false);
                        sview.setZOrderMediaOverlay(true);
                    }

                    mPluginContainer.addView(view, lp);
                    tab.addPluginView(view);
                } else {
                    lp = (PluginLayoutParams)view.getLayoutParams();
                    lp.reset(x, y, w, h, pluginViewport);
                    lp.reposition(targetViewport);
                    try {
                        mPluginContainer.updateViewLayout(view, lp);
                        view.setVisibility(View.VISIBLE);
                    } catch (IllegalArgumentException e) {
                        Log.i(LOGTAG, "e:" + e);
                        // it can be the case where we
                        // get an update before the view
                        // is actually attached.
                    }
                }
            }
        });
    }

    void removePluginView(final View view) {
        mMainHandler.post(new Runnable() { 
            public void run() {
                try {
                    mPluginContainer.removeView(view);

                    Tabs tabs = Tabs.getInstance();
                    Tab tab = tabs.getSelectedTab();
                    if (tab == null)
                        return;

                    tab.removePluginView(view);
                } catch (Exception e) {}
            }
        });
    }

    public Surface createSurface() {
        Tabs tabs = Tabs.getInstance();
        Tab tab = tabs.getSelectedTab();
        if (tab == null)
            return null;

        SurfaceTextureLayer layer = SurfaceTextureLayer.create();
        if (layer == null)
            return null;

        Surface surface = layer.getSurface();
        tab.addPluginLayer(surface, layer);
        return surface;
    }

    public void destroySurface(Surface surface) {
        Tabs tabs = Tabs.getInstance();
        Tab tab = tabs.getSelectedTab();
        if (tab == null)
            return;

        Layer layer = tab.removePluginLayer(surface);
        hidePluginLayer(layer);
    }

    public void showSurface(Surface surface, int x, int y,
                            int w, int h, boolean inverted, boolean blend,
                            String metadata) {
        Tabs tabs = Tabs.getInstance();
        Tab tab = tabs.getSelectedTab();
        if (tab == null)
            return;

        ViewportMetrics metrics;
        try {
            metrics = new ViewportMetrics(new JSONObject(metadata));
        } catch (JSONException e) {
            Log.e(LOGTAG, "Bad viewport metadata: ", e);
            return;
        }

        PointF origin = metrics.getDisplayportOrigin();
        x = x + (int)origin.x;
        y = y + (int)origin.y;

        LayerView layerView = mLayerController.getView();
        SurfaceTextureLayer layer = (SurfaceTextureLayer)tab.getPluginLayer(surface);
        if (layer == null)
            return;

        layer.update(new Point(x, y), new IntSize(w, h), metrics.getZoomFactor(), inverted, blend);
        layerView.addLayer(layer);

        // FIXME: shouldn't be necessary, layer will request
        // one when it gets first frame
        layerView.requestRender();
    }
    
    private void hidePluginLayer(Layer layer) {
        LayerView layerView = mLayerController.getView();
        layerView.removeLayer(layer);
        layerView.requestRender();
    }

    private void showPluginLayer(Layer layer) {
        LayerView layerView = mLayerController.getView();
        layerView.addLayer(layer);
        layerView.requestRender();
    }

    public void hideSurface(Surface surface) {
        Tabs tabs = Tabs.getInstance();
        Tab tab = tabs.getSelectedTab();
        if (tab == null)
            return;

        Layer layer = tab.getPluginLayer(surface);
        if (layer == null)
            return;

        hidePluginLayer(layer);
    }

    public void requestRender() {
        mLayerController.getView().requestRender();
    }

    public void hidePlugins(boolean hideLayers) {
        Tabs tabs = Tabs.getInstance();
        Tab tab = tabs.getSelectedTab();

        if (tab == null)
            return;

        hidePlugins(tab, hideLayers);
    }

    public void hidePlugins(Tab tab, boolean hideLayers) {
        for (View view : tab.getPluginViews()) {
            view.setVisibility(View.GONE);
        }

        if (hideLayers) {
            for (Layer layer : tab.getPluginLayers()) {
                hidePluginLayer(layer);
            }

            requestRender();
        }
    }

    public void showPlugins() {
        repositionPluginViews(true);
    }

    public void showPlugins(Tab tab) {
        repositionPluginViews(tab, true);

        for (Layer layer : tab.getPluginLayers()) {
            showPluginLayer(layer);
        }

        requestRender();
    }

    public void repositionPluginViews(boolean setVisible) {
        Tabs tabs = Tabs.getInstance();
        Tab tab = tabs.getSelectedTab();

        if (tab == null)
            return;

        repositionPluginViews(tab, setVisible);
    }

    public void repositionPluginViews(Tab tab, boolean setVisible) {
        ViewportMetrics targetViewport = mLayerController.getViewportMetrics();

        if (targetViewport == null)
            return;

        for (View view : tab.getPluginViews()) {
            PluginLayoutParams lp = (PluginLayoutParams)view.getLayoutParams();
            lp.reposition(targetViewport);

            if (setVisible) {
                view.setVisibility(View.VISIBLE);
            }

            mPluginContainer.updateViewLayout(view, lp);
        }
    }

    public void setFullScreen(final boolean fullscreen) {
        mMainHandler.post(new Runnable() { 
            public void run() {
                // Hide/show the system notification bar
                Window window = getWindow();
                window.setFlags(fullscreen ?
                                WindowManager.LayoutParams.FLAG_FULLSCREEN : 0,
                                WindowManager.LayoutParams.FLAG_FULLSCREEN);

                if (Build.VERSION.SDK_INT >= 11)
                    window.getDecorView().setSystemUiVisibility(fullscreen ? 1 : 0);
            }
        });
    }

    // The ActionBar needs to be refreshed on rotation as different orientation uses different resources
    public void refreshActionBar() {
        if (Build.VERSION.SDK_INT >= 11) {
            mBrowserToolbar = (BrowserToolbar) getLayoutInflater().inflate(R.layout.browser_toolbar, null);
            mBrowserToolbar.init();
            mBrowserToolbar.refresh();
            GeckoActionBar.setBackgroundDrawable(this, getResources().getDrawable(R.drawable.gecko_actionbar_bg));
            GeckoActionBar.setDisplayOptions(this, ActionBar.DISPLAY_SHOW_CUSTOM, ActionBar.DISPLAY_SHOW_CUSTOM |
                                                                                  ActionBar.DISPLAY_SHOW_HOME |
                                                                                  ActionBar.DISPLAY_SHOW_TITLE |
                                                                                  ActionBar.DISPLAY_USE_LOGO);
            GeckoActionBar.setCustomView(this, mBrowserToolbar);
        }
    }

    /** Called when the activity is first created. */
    @Override
    public void onCreate(Bundle savedInstanceState)
    {
        mAppContext = this;

        // StrictMode is set by defaults resource flag |enableStrictMode|.
        if (getResources().getBoolean(R.bool.enableStrictMode)) {
            enableStrictMode();
        }

        System.loadLibrary("mozglue");
        mMainHandler = new GeckoAppHandler();
        Log.w(LOGTAG, "zerdatime " + SystemClock.uptimeMillis() + " - onCreate");
        if (savedInstanceState != null) {
            mLastTitle = savedInstanceState.getString(SAVED_STATE_TITLE);
            mLastViewport = savedInstanceState.getString(SAVED_STATE_VIEWPORT);
            mLastScreen = savedInstanceState.getByteArray(SAVED_STATE_SCREEN);
            mRestoreSession = savedInstanceState.getBoolean(SAVED_STATE_SESSION);
        }

        super.onCreate(savedInstanceState);

        mOrientation = getResources().getConfiguration().orientation;

        setContentView(R.layout.gecko_app);

        if (Build.VERSION.SDK_INT >= 11) {
            mBrowserToolbar = (BrowserToolbar) GeckoActionBar.getCustomView(this);
        } else {
            mBrowserToolbar = (BrowserToolbar) findViewById(R.id.browser_toolbar);
        }

        // setup gecko layout
        mGeckoLayout = (RelativeLayout) findViewById(R.id.gecko_layout);
        mMainLayout = (LinearLayout) findViewById(R.id.main_layout);

        mConnectivityFilter = new IntentFilter();
        mConnectivityFilter.addAction(ConnectivityManager.CONNECTIVITY_ACTION);
        mConnectivityReceiver = new GeckoConnectivityReceiver();
    }

    private void initialize() {
        mInitialized = true;

        Intent intent = getIntent();
        String args = intent.getStringExtra("args");
        if (args != null && args.contains("-profile")) {
            Pattern p = Pattern.compile("(?:-profile\\s*)(\\w*)(\\s*)");
            Matcher m = p.matcher(args);
            if (m.find()) {
                mProfileDir = new File(m.group(1));
                mLastTitle = null;
                mLastViewport = null;
                mLastScreen = null;
            }
        }

        if (ACTION_UPDATE.equals(intent.getAction()) || args != null && args.contains("-alert update-app")) {
            Log.i(LOGTAG,"onCreate: Update request");
            checkAndLaunchUpdate();
        }

        mBrowserToolbar.init();
        mBrowserToolbar.setTitle(mLastTitle);

        String passedUri = null;
        String uri = getURIFromIntent(intent);
        if (uri != null && uri.length() > 0)
            passedUri = mLastTitle = uri;

        if (passedUri == null || passedUri.equals("about:home")) {
            // show about:home if we aren't restoring previous session
            Log.w(LOGTAG, "zerdatime " + SystemClock.uptimeMillis() + " - start check sessionstore.js exists");
            File profileDir = getProfileDir();
            boolean sessionExists = false;
            if (profileDir != null)
                sessionExists = new File(profileDir, "sessionstore.js").exists();
            Log.w(LOGTAG, "zerdatime " + SystemClock.uptimeMillis() + " - finish check sessionstore.js exists");
            if (!sessionExists) {
                mBrowserToolbar.updateTabCount(1);
                showAboutHome();
            }
        } else {
            mBrowserToolbar.updateTabCount(1);
        }

        if (sGREDir == null)
            sGREDir = new File(this.getApplicationInfo().dataDir);

        Uri data = intent.getData();
        if (data != null && "http".equals(data.getScheme()) &&
            isHostOnPrefetchWhitelist(data.getHost())) {
            Intent copy = new Intent(intent);
            copy.setAction(ACTION_LOAD);
            GeckoAppShell.getHandler().post(new RedirectorRunnable(copy));
            // We're going to handle this uri with the redirector, so setting
            // the action to MAIN and clearing the uri data prevents us from
            // loading it twice
            intent.setAction(Intent.ACTION_MAIN);
            intent.setData(null);
            passedUri = null;
        }

        sGeckoThread = new GeckoThread(intent, passedUri, mRestoreSession);
        if (!ACTION_DEBUG.equals(intent.getAction()) &&
            checkAndSetLaunchState(LaunchState.Launching, LaunchState.Launched))
            sGeckoThread.start();

        mFavicons = new Favicons(this);

        Tabs.getInstance().setContentResolver(getContentResolver()); 

        if (cameraView == null) {
            cameraView = new SurfaceView(this);
            cameraView.getHolder().setType(SurfaceHolder.SURFACE_TYPE_PUSH_BUFFERS);
        }

        if (mLayerController == null) {
            /*
             * Create a layer client so that Gecko will have a buffer to draw into, but don't hook
             * it up to the layer controller yet.
             *
             * TODO: Switch between software and GL appropriately.
             */
            Log.e(LOGTAG, "### Creating GeckoGLLayerClient");
            mLayerClient = new GeckoGLLayerClient(this);
            Log.e(LOGTAG, "### Done creating GeckoGLLayerClient");

            /*
             * Hook a placeholder layer client up to the layer controller so that the user can pan
             * and zoom a cached screenshot of the previous page. This call will return null if
             * there is no cached screenshot; in that case, we have no choice but to display a
             * checkerboard.
             *
             * TODO: Fall back to a built-in screenshot of the Fennec Start page for a nice first-
             * run experience, perhaps?
             */
            mLayerController = new LayerController(this);
            mPlaceholderLayerClient = new PlaceholderLayerClient(mLayerController, mLastViewport);

            mGeckoLayout.addView(mLayerController.getView(), 0);
        }

        mPluginContainer = (AbsoluteLayout) findViewById(R.id.plugin_container);

        mDoorHangerPopup = new DoorHangerPopup(this);
        mAutoCompletePopup = (AutoCompletePopup) findViewById(R.id.autocomplete_popup);

        Log.w(LOGTAG, "zerdatime " + SystemClock.uptimeMillis() + " - UI almost up");

        if (!sTryCatchAttached) {
            sTryCatchAttached = true;
            mMainHandler.post(new Runnable() {
                public void run() {
                    try {
                        Looper.loop();
                    } catch (Exception e) {
                        GeckoAppShell.reportJavaCrash(e);
                    }
                    // resetting this is kinda pointless, but oh well
                    sTryCatchAttached = false;
                }
            });
        }

        //register for events
        GeckoAppShell.registerGeckoEventListener("DOMContentLoaded", GeckoApp.mAppContext);
        GeckoAppShell.registerGeckoEventListener("DOMTitleChanged", GeckoApp.mAppContext);
        GeckoAppShell.registerGeckoEventListener("DOMLinkAdded", GeckoApp.mAppContext);
        GeckoAppShell.registerGeckoEventListener("DOMWindowClose", GeckoApp.mAppContext);
        GeckoAppShell.registerGeckoEventListener("log", GeckoApp.mAppContext);
        GeckoAppShell.registerGeckoEventListener("Content:LocationChange", GeckoApp.mAppContext);
        GeckoAppShell.registerGeckoEventListener("Content:SecurityChange", GeckoApp.mAppContext);
        GeckoAppShell.registerGeckoEventListener("Content:StateChange", GeckoApp.mAppContext);
        GeckoAppShell.registerGeckoEventListener("Content:LoadError", GeckoApp.mAppContext);
        GeckoAppShell.registerGeckoEventListener("onCameraCapture", GeckoApp.mAppContext);
        GeckoAppShell.registerGeckoEventListener("Doorhanger:Add", GeckoApp.mAppContext);
        GeckoAppShell.registerGeckoEventListener("Doorhanger:Remove", GeckoApp.mAppContext);
        GeckoAppShell.registerGeckoEventListener("Menu:Add", GeckoApp.mAppContext);
        GeckoAppShell.registerGeckoEventListener("Menu:Remove", GeckoApp.mAppContext);
        GeckoAppShell.registerGeckoEventListener("Gecko:Ready", GeckoApp.mAppContext);
        GeckoAppShell.registerGeckoEventListener("Toast:Show", GeckoApp.mAppContext);
        GeckoAppShell.registerGeckoEventListener("DOMFullScreen:Start", GeckoApp.mAppContext);
        GeckoAppShell.registerGeckoEventListener("DOMFullScreen:Stop", GeckoApp.mAppContext);
        GeckoAppShell.registerGeckoEventListener("ToggleChrome:Hide", GeckoApp.mAppContext);
        GeckoAppShell.registerGeckoEventListener("ToggleChrome:Show", GeckoApp.mAppContext);
        GeckoAppShell.registerGeckoEventListener("FormAssist:AutoComplete", GeckoApp.mAppContext);
        GeckoAppShell.registerGeckoEventListener("Permissions:Data", GeckoApp.mAppContext);
        GeckoAppShell.registerGeckoEventListener("Downloads:Done", GeckoApp.mAppContext);
        GeckoAppShell.registerGeckoEventListener("CharEncoding:Data", GeckoApp.mAppContext);
        GeckoAppShell.registerGeckoEventListener("CharEncoding:State", GeckoApp.mAppContext);
        GeckoAppShell.registerGeckoEventListener("Update:Restart", GeckoApp.mAppContext);
        GeckoAppShell.registerGeckoEventListener("Tab:HasTouchListener", GeckoApp.mAppContext);
        GeckoAppShell.registerGeckoEventListener("Session:StatePurged", GeckoApp.mAppContext);
        GeckoAppShell.registerGeckoEventListener("Bookmark:Insert", GeckoApp.mAppContext);

        IntentFilter batteryFilter = new IntentFilter();
        batteryFilter.addAction(Intent.ACTION_BATTERY_CHANGED);
        mBatteryReceiver = new GeckoBatteryManager();
        registerReceiver(mBatteryReceiver, batteryFilter);

        if (SmsManager.getInstance() != null) {
          SmsManager.getInstance().start();
        }

        GeckoNetworkManager.getInstance().init();

        final GeckoApp self = this;

        GeckoAppShell.getHandler().postDelayed(new Runnable() {
            public void run() {
                Log.w(LOGTAG, "zerdatime " + SystemClock.uptimeMillis() + " - pre checkLaunchState");

                /*
                  XXXX see bug 635342
                   We want to disable this code if possible.  It is about 145ms in runtime
                SharedPreferences settings = getPreferences(Activity.MODE_PRIVATE);
                String localeCode = settings.getString(getPackageName() + ".locale", "");
                if (localeCode != null && localeCode.length() > 0)
                    GeckoAppShell.setSelectedLocale(localeCode);
                */

                if (!checkLaunchState(LaunchState.Launched)) {
                    return;
                }

                checkMigrateProfile();
            }
        }, 50);
    }

    /**
     * Enable Android StrictMode checks (for supported OS versions).
     * http://developer.android.com/reference/android/os/StrictMode.html
     */
    private void enableStrictMode()
    {
        if (Build.VERSION.SDK_INT < Build.VERSION_CODES.GINGERBREAD) {
            return;
        }

        StrictMode.setThreadPolicy(new StrictMode.ThreadPolicy.Builder()
                                  .detectAll()
                                  .penaltyLog()
                                  .build());

        StrictMode.setVmPolicy(new StrictMode.VmPolicy.Builder()
                               .detectAll()
                               .penaltyLog()
                               .build());
    }

    public void enableCameraView() {
        // Some phones (eg. nexus S) need at least a 8x16 preview size
        mMainLayout.addView(cameraView, new AbsoluteLayout.LayoutParams(8, 16, 0, 0));
    }

    public void disableCameraView() {
        mMainLayout.removeView(cameraView);
    }

    abstract public String getDefaultUAString();
    abstract public String getUAStringForHost(String host);

    class RedirectorRunnable implements Runnable {
        Intent mIntent;
        RedirectorRunnable(Intent intent) {
            mIntent = intent;
        }
        public void run() {
            HttpURLConnection connection = null;
            try {
                // this class should only be initialized with an intent with non-null data
                URL url = new URL(mIntent.getData().toString());
                // data url should have an http scheme
                connection = (HttpURLConnection) url.openConnection();
                connection.setRequestProperty("User-Agent", getUAStringForHost(url.getHost()));
                connection.setInstanceFollowRedirects(false);
                connection.setRequestMethod("GET");
                connection.connect();
                int code = connection.getResponseCode();
                if (code >= 300 && code < 400) {
                    String location = connection.getHeaderField("Location");
                    Uri data;
                    if (location != null &&
                        (data = Uri.parse(location)) != null &&
                        !"about".equals(data.getScheme()) && 
                        !"chrome".equals(data.getScheme())) {
                        mIntent.setData(data);
                        mLastTitle = location;
                    } else {
                        mIntent.putExtra("prefetched", 1);
                    }
                } else {
                    mIntent.putExtra("prefetched", 1);
                }
            } catch (IOException ioe) {
                Log.i(LOGTAG, "exception trying to pre-fetch redirected url", ioe);
                mIntent.putExtra("prefetched", 1);
            } catch (Exception e) {
                Log.w(LOGTAG, "unexpected exception, passing url directly to Gecko but we should explicitly catch this", e);
                mIntent.putExtra("prefetched", 1);
            } finally {
                if (connection != null)
                    connection.disconnect();
            }
            mMainHandler.postAtFrontOfQueue(new Runnable() {
                public void run() {
                    onNewIntent(mIntent);
                }
            });
        }
    }

    private final String kPrefetchWhiteListArray[] = new String[] { 
        "t.co",
        "bit.ly",
        "moz.la",
        "aje.me",
        "facebook.com",
        "goo.gl",
        "tinyurl.com"
    };
    
    private final CopyOnWriteArrayList<String> kPrefetchWhiteList =
        new CopyOnWriteArrayList<String>(kPrefetchWhiteListArray);

    private boolean isHostOnPrefetchWhitelist(String host) {
        return kPrefetchWhiteList.contains(host);
    }

    @Override
    protected void onNewIntent(Intent intent) {
        Log.w(LOGTAG, "zerdatime " + SystemClock.uptimeMillis() + " - onNewIntent");

        if (checkLaunchState(LaunchState.GeckoExiting)) {
            // We're exiting and shouldn't try to do anything else just incase
            // we're hung for some reason we'll force the process to exit
            System.exit(0);
            return;
        }

        if (checkLaunchState(LaunchState.Launched)) {
            Uri data = intent.getData();
            Bundle bundle = intent.getExtras();
            // if the intent has data (i.e. a URI to be opened) and the scheme
            // is either http, we'll prefetch it, which means warming
            // up the radio and DNS cache by connecting and parsing the redirect
            // if the return code is between 300 and 400
            if (data != null && 
                "http".equals(data.getScheme()) &&
                (bundle == null || bundle.getInt("prefetched", 0) != 1) &&
                isHostOnPrefetchWhitelist(data.getHost())) {
                GeckoAppShell.getHandler().post(new RedirectorRunnable(intent));
                return;
            }
        }
        final String action = intent.getAction();
        if (ACTION_DEBUG.equals(action) &&
            checkAndSetLaunchState(LaunchState.Launching, LaunchState.WaitForDebugger)) {
            mMainHandler.postDelayed(new Runnable() {
                public void run() {
                    Log.i(LOGTAG, "Launching from debug intent after 5s wait");
                    setLaunchState(LaunchState.Launching);
                    sGeckoThread.start();
                }
            }, 1000 * 5 /* 5 seconds */);
            Log.i(LOGTAG, "Intent : ACTION_DEBUG - waiting 5s before launching");
            return;
        }
        if (checkLaunchState(LaunchState.WaitForDebugger) || intent == getIntent())
            return;

        if (Intent.ACTION_MAIN.equals(action)) {
            Log.i(LOGTAG, "Intent : ACTION_MAIN");
            GeckoAppShell.sendEventToGecko(GeckoEvent.createLoadEvent(""));
        }
        else if (ACTION_LOAD.equals(action)) {
            String uri = intent.getDataString();
            loadUrl(uri, AwesomeBar.Type.EDIT);
            Log.i(LOGTAG,"onNewIntent: " + uri);
        }
        else if (Intent.ACTION_VIEW.equals(action)) {
            String uri = intent.getDataString();
            GeckoAppShell.sendEventToGecko(GeckoEvent.createLoadEvent(uri));
            Log.i(LOGTAG,"onNewIntent: " + uri);
        }
        else if (ACTION_WEBAPP.equals(action)) {
            String uri = getURIFromIntent(intent);
            GeckoAppShell.sendEventToGecko(GeckoEvent.createLoadEvent(uri));
            Log.i(LOGTAG,"Intent : WEBAPP - " + uri);
        }
        else if (ACTION_BOOKMARK.equals(action)) {
            String uri = getURIFromIntent(intent);
            GeckoAppShell.sendEventToGecko(GeckoEvent.createLoadEvent(uri));
            Log.i(LOGTAG,"Intent : BOOKMARK - " + uri);
        }
    }

    /*
     * Handles getting a uri from and intent in a way that is backwards
     * compatable with our previous implementations
     */
    private String getURIFromIntent(Intent intent) {
        String uri = intent.getDataString();
        if (uri != null)
            return uri;

        final String action = intent.getAction();
        if (ACTION_WEBAPP.equals(action) || ACTION_BOOKMARK.equals(action)) {
            uri = intent.getStringExtra("args");
            if (uri != null && uri.startsWith("--url=")) {
                uri.replace("--url=", "");
            }
        }
        return uri;
    }

    @Override
    public void onPause()
    {
        Log.i(LOGTAG, "pause");

        Runnable r = new SessionSnapshotRunnable(null);
        GeckoAppShell.getHandler().post(r);

        GeckoAppShell.sendEventToGecko(GeckoEvent.createPauseEvent(mOwnActivityDepth));
        // The user is navigating away from this activity, but nothing
        // has come to the foreground yet; for Gecko, we may want to
        // stop repainting, for example.

        // Whatever we do here should be fast, because we're blocking
        // the next activity from showing up until we finish.

        // onPause will be followed by either onResume or onStop.
        super.onPause();

        unregisterReceiver(mConnectivityReceiver);
        GeckoNetworkManager.getInstance().stop();
    }

    @Override
    public void onResume()
    {
        Log.i(LOGTAG, "resume");
        if (checkLaunchState(LaunchState.GeckoRunning))
            GeckoAppShell.sendEventToGecko(GeckoEvent.createResumeEvent(mOwnActivityDepth));

        // After an onPause, the activity is back in the foreground.
        // Undo whatever we did in onPause.
        super.onResume();

        /* We load the initial UI and wait until it is shown to the user
           to continue other initializations and loading about:home (if needed) */
        if (!mInitialized) {
            Bundle bundle = new Bundle();
            bundle.putInt(HANDLER_MSG_TYPE, HANDLER_MSG_TYPE_INITIALIZE);
            
            Message message = mMainHandler.obtainMessage();
            message.setData(bundle);
            mMainHandler.sendMessage(message);
        }

        int newOrientation = getResources().getConfiguration().orientation;

        if (mOrientation != newOrientation) {
            mOrientation = newOrientation;
            refreshActionBar();
        }

        // Just in case. Normally we start in onNewIntent
        if (checkLaunchState(LaunchState.Launching))
            onNewIntent(getIntent());

        registerReceiver(mConnectivityReceiver, mConnectivityFilter);
        GeckoNetworkManager.getInstance().start();

        if (mOwnActivityDepth > 0)
            mOwnActivityDepth--;
    }

    @Override
    public void onStop()
    {
        Log.i(LOGTAG, "stop");
        // We're about to be stopped, potentially in preparation for
        // being destroyed.  We're killable after this point -- as I
        // understand it, in extreme cases the process can be terminated
        // without going through onDestroy.
        //
        // We might also get an onRestart after this; not sure what
        // that would mean for Gecko if we were to kill it here.
        // Instead, what we should do here is save prefs, session,
        // etc., and generally mark the profile as 'clean', and then
        // dirty it again if we get an onResume.

        GeckoAppShell.sendEventToGecko(GeckoEvent.createStoppingEvent(mOwnActivityDepth));
        super.onStop();
    }

    @Override
    public void onRestart()
    {
        Log.i(LOGTAG, "restart");
        super.onRestart();
    }

    @Override
    public void onStart()
    {
        Log.w(LOGTAG, "zerdatime " + SystemClock.uptimeMillis() + " - onStart");

        Log.i(LOGTAG, "start");
        GeckoAppShell.sendEventToGecko(GeckoEvent.createStartEvent(mOwnActivityDepth));
        super.onStart();
    }

    @Override
    public void onDestroy()
    {
        Log.i(LOGTAG, "destroy");

        // Tell Gecko to shutting down; we'll end up calling System.exit()
        // in onXreExit.
        if (isFinishing())
            GeckoAppShell.sendEventToGecko(GeckoEvent.createShutdownEvent());
        
        GeckoAppShell.unregisterGeckoEventListener("DOMContentLoaded", GeckoApp.mAppContext);
        GeckoAppShell.unregisterGeckoEventListener("DOMTitleChanged", GeckoApp.mAppContext);
        GeckoAppShell.unregisterGeckoEventListener("DOMLinkAdded", GeckoApp.mAppContext);
        GeckoAppShell.unregisterGeckoEventListener("DOMWindowClose", GeckoApp.mAppContext);
        GeckoAppShell.unregisterGeckoEventListener("log", GeckoApp.mAppContext);
        GeckoAppShell.unregisterGeckoEventListener("Content:LocationChange", GeckoApp.mAppContext);
        GeckoAppShell.unregisterGeckoEventListener("Content:SecurityChange", GeckoApp.mAppContext);
        GeckoAppShell.unregisterGeckoEventListener("Content:StateChange", GeckoApp.mAppContext);
        GeckoAppShell.unregisterGeckoEventListener("Content:LoadError", GeckoApp.mAppContext);
        GeckoAppShell.unregisterGeckoEventListener("onCameraCapture", GeckoApp.mAppContext);
        GeckoAppShell.unregisterGeckoEventListener("Doorhanger:Add", GeckoApp.mAppContext);
        GeckoAppShell.unregisterGeckoEventListener("Menu:Add", GeckoApp.mAppContext);
        GeckoAppShell.unregisterGeckoEventListener("Menu:Remove", GeckoApp.mAppContext);
        GeckoAppShell.unregisterGeckoEventListener("Gecko:Ready", GeckoApp.mAppContext);
        GeckoAppShell.unregisterGeckoEventListener("Toast:Show", GeckoApp.mAppContext);
        GeckoAppShell.unregisterGeckoEventListener("ToggleChrome:Hide", GeckoApp.mAppContext);
        GeckoAppShell.unregisterGeckoEventListener("ToggleChrome:Show", GeckoApp.mAppContext);
        GeckoAppShell.unregisterGeckoEventListener("FormAssist:AutoComplete", GeckoApp.mAppContext);
        GeckoAppShell.unregisterGeckoEventListener("Permissions:Data", GeckoApp.mAppContext);
        GeckoAppShell.unregisterGeckoEventListener("Downloads:Done", GeckoApp.mAppContext);
        GeckoAppShell.unregisterGeckoEventListener("CharEncoding:Data", GeckoApp.mAppContext);
        GeckoAppShell.unregisterGeckoEventListener("CharEncoding:State", GeckoApp.mAppContext);
        GeckoAppShell.unregisterGeckoEventListener("Tab:HasTouchListener", GeckoApp.mAppContext);
        GeckoAppShell.unregisterGeckoEventListener("Session:StatePurged", GeckoApp.mAppContext);
        GeckoAppShell.unregisterGeckoEventListener("Bookmark:Insert", GeckoApp.mAppContext);

        mFavicons.close();

        if (SmsManager.getInstance() != null) {
            SmsManager.getInstance().stop();
            if (isFinishing())
                SmsManager.getInstance().shutdown();
        }

        GeckoNetworkManager.getInstance().stop();

        super.onDestroy();

        unregisterReceiver(mBatteryReceiver);
    }

    @Override
    public void onContentChanged() {
        super.onContentChanged();
        if (mAboutHomeContent != null)
            mAboutHomeContent.onActivityContentChanged(this);
    }


    @Override
    public void onConfigurationChanged(Configuration newConfig)
    {
        Log.i(LOGTAG, "configuration changed");

        super.onConfigurationChanged(newConfig);

        if (mOrientation != newConfig.orientation) {
            mOrientation = newConfig.orientation;
            mAutoCompletePopup.hide();
            refreshActionBar();
        }
    }

    @Override
    public void onLowMemory()
    {
        Log.e(LOGTAG, "low memory");
        if (checkLaunchState(LaunchState.GeckoRunning))
            GeckoAppShell.onLowMemory();
        super.onLowMemory();
    }

    abstract public String getPackageName();
    abstract public String getContentProcessName();

    public void addEnvToIntent(Intent intent) {
        Map<String,String> envMap = System.getenv();
        Set<Map.Entry<String,String>> envSet = envMap.entrySet();
        Iterator<Map.Entry<String,String>> envIter = envSet.iterator();
        int c = 0;
        while (envIter.hasNext()) {
            Map.Entry<String,String> entry = envIter.next();
            intent.putExtra("env" + c, entry.getKey() + "="
                            + entry.getValue());
            c++;
        }
    }

    public void doRestart() {
        doRestart("org.mozilla.gecko.restart");
    }

    public void doRestart(String action) {
        Log.i(LOGTAG, "doRestart(\"" + action + "\")");
        try {
            Intent intent = new Intent(action);
            intent.setClassName(getPackageName(),
                                getPackageName() + ".Restarter");
            /* TODO: addEnvToIntent(intent); */
            intent.setFlags(Intent.FLAG_ACTIVITY_NEW_TASK |
                            Intent.FLAG_ACTIVITY_MULTIPLE_TASK);
            Log.i(LOGTAG, intent.toString());
            GeckoAppShell.killAnyZombies();
            startActivity(intent);
        } catch (Exception e) {
            Log.i(LOGTAG, "error doing restart", e);
        }
        finish();
        // Give the restart process time to start before we die
        GeckoAppShell.waitForAnotherGeckoProc();
    }

    public void handleNotification(String action, String alertName, String alertCookie) {
        GeckoAppShell.handleNotification(action, alertName, alertCookie);
    }

    private void checkAndLaunchUpdate() {
        Log.i(LOGTAG, "Checking for an update");

        int statusCode = 8; // UNEXPECTED_ERROR
        File baseUpdateDir = null;
        if (Build.VERSION.SDK_INT >= 8)
            baseUpdateDir = getExternalFilesDir(Environment.DIRECTORY_DOWNLOADS);
        else
            baseUpdateDir = new File(Environment.getExternalStorageDirectory().getPath(), "download");

        File updateDir = new File(new File(baseUpdateDir, "updates"),"0");

        File updateFile = new File(updateDir, "update.apk");
        File statusFile = new File(updateDir, "update.status");

        if (!statusFile.exists() || !readUpdateStatus(statusFile).equals("pending"))
            return;

        if (!updateFile.exists())
            return;

        Log.i(LOGTAG, "Update is available!");

        // Launch APK
        File updateFileToRun = new File(updateDir, getPackageName() + "-update.apk");
        try {
            if (updateFile.renameTo(updateFileToRun)) {
                String amCmd = "/system/bin/am start -a android.intent.action.VIEW " +
                               "-n com.android.packageinstaller/.PackageInstallerActivity -d file://" +
                               updateFileToRun.getPath();
                Log.i(LOGTAG, amCmd);
                Runtime.getRuntime().exec(amCmd);
                statusCode = 0; // OK
            } else {
                Log.i(LOGTAG, "Cannot rename the update file!");
                statusCode = 7; // WRITE_ERROR
            }
        } catch (Exception e) {
            Log.i(LOGTAG, "error launching installer to update", e);
        }

        // Update the status file
        String status = statusCode == 0 ? "succeeded\n" : "failed: "+ statusCode + "\n";

        OutputStream outStream;
        try {
            byte[] buf = status.getBytes("UTF-8");
            outStream = new FileOutputStream(statusFile);
            outStream.write(buf, 0, buf.length);
            outStream.close();
        } catch (Exception e) {
            Log.i(LOGTAG, "error writing status file", e);
        }

        if (statusCode == 0)
            System.exit(0);
    }

    private String readUpdateStatus(File statusFile) {
        String status = "";
        try {
            BufferedReader reader = new BufferedReader(new FileReader(statusFile));
            status = reader.readLine();
            reader.close();
        } catch (Exception e) {
            Log.i(LOGTAG, "error reading update status", e);
        }
        return status;
    }

    private void checkMigrateProfile() {
        File profileDir = getProfileDir();
        long currentTime = SystemClock.uptimeMillis();

        if (profileDir != null) {
            Log.i(LOGTAG, "checking profile migration in: " + profileDir.getAbsolutePath());
            final GeckoApp app = GeckoApp.mAppContext;
            final SetupScreen setupScreen = new SetupScreen(app);
            // don't show unless we take a while
            setupScreen.showDelayed(mMainHandler);
            ProfileMigrator profileMigrator =
                new ProfileMigrator(app.getContentResolver(), profileDir);
            profileMigrator.launch();
            setupScreen.dismiss();
        }
        long timeDiff = SystemClock.uptimeMillis() - currentTime;
        Log.i(LOGTAG, "Profile migration took " + timeDiff + " ms");
    }

    private SynchronousQueue<String> mFilePickerResult = new SynchronousQueue<String>();
    public String showFilePicker(String aMimeType) {
        Intent intent = new Intent(Intent.ACTION_GET_CONTENT);
        intent.addCategory(Intent.CATEGORY_OPENABLE);
        intent.setType(aMimeType);
        GeckoApp.this.
            startActivityForResult(
                Intent.createChooser(intent, getString(R.string.choose_file)),
                FILE_PICKER_REQUEST);
        String filePickerResult = "";

        try {
            while (null == (filePickerResult = mFilePickerResult.poll(1, TimeUnit.MILLISECONDS))) {
                Log.i(LOGTAG, "processing events from showFilePicker ");
                GeckoAppShell.processNextNativeEvent();
            }
        } catch (InterruptedException e) {
            Log.i(LOGTAG, "showing file picker ",  e);
        }

        return filePickerResult;
    }

    @Override
    public boolean onSearchRequested() {
        return showAwesomebar(AwesomeBar.Type.ADD);
    }
 
    public boolean onEditRequested() {
        return showAwesomebar(AwesomeBar.Type.EDIT);
    }

    public boolean showAwesomebar(AwesomeBar.Type aType) {
        Intent intent = new Intent(getBaseContext(), AwesomeBar.class);
        intent.addFlags(Intent.FLAG_ACTIVITY_NO_ANIMATION | Intent.FLAG_ACTIVITY_NO_HISTORY);
        intent.putExtra(AwesomeBar.TYPE_KEY, aType.name());

        if (aType != AwesomeBar.Type.ADD) {
            // if we're not adding a new tab, show the old url
            Tab tab = Tabs.getInstance().getSelectedTab();
            if (tab != null) {
                Tab.HistoryEntry he = tab.getLastHistoryEntry();
                if (he != null) {
                    intent.putExtra(AwesomeBar.CURRENT_URL_KEY, he.mUri);
                }
            }
        }
        mOwnActivityDepth++;
        startActivityForResult(intent, AWESOMEBAR_REQUEST);
        return true;
    }

    public boolean doReload() {
        Log.i(LOGTAG, "Reload requested");
        Tab tab = Tabs.getInstance().getSelectedTab();
        if (tab == null)
            return false;

        return tab.doReload();
    }

    public boolean doForward() {
        Log.i(LOGTAG, "Forward requested");
        Tab tab = Tabs.getInstance().getSelectedTab();
        if (tab == null)
            return false;

        return tab.doForward();
    }

    public boolean doStop() {
        Log.i(LOGTAG, "Stop requested");
        Tab tab = Tabs.getInstance().getSelectedTab();
        if (tab == null)
            return false;

        return tab.doStop();
    }

    @Override
    public void onBackPressed() {
        if (mDoorHangerPopup.isShowing()) {
            mDoorHangerPopup.dismiss();
            return;
        }

        if (mDOMFullScreen) {
            GeckoAppShell.sendEventToGecko(GeckoEvent.createBroadcastEvent("FullScreen:Exit", null));
            return;
        }

        Tabs tabs = Tabs.getInstance();
        Tab tab = tabs.getSelectedTab();
        if (tab == null) {
            moveTaskToBack(true);
            return;
        }

        if (tab.doBack())
            return;

        if (tab.isExternal()) {
            moveTaskToBack(true);
            tabs.closeTab(tab);
            return;
        }

        int parentId = tab.getParentId();
        Tab parent = tabs.getTab(parentId);
        if (parent != null) {
            // The back button should always return to the parent (not a sibling).
            tabs.closeTab(tab, parent);
            return;
        }

        moveTaskToBack(true);
    }

    static int kCaptureIndex = 0;

    @Override
    protected void onActivityResult(int requestCode, int resultCode,
                                    Intent data) {
        super.onActivityResult(requestCode, resultCode, data);
        switch (requestCode) {
        case FILE_PICKER_REQUEST:
            String filePickerResult = "";
            if (data != null && resultCode == RESULT_OK) {
                try {
                    ContentResolver cr = getContentResolver();
                    Uri uri = data.getData();
                    Cursor cursor = GeckoApp.mAppContext.getContentResolver().query(
                        uri, 
                        new String[] { OpenableColumns.DISPLAY_NAME },
                        null, 
                        null, 
                        null);
                    String name = null;
                    if (cursor != null) {
                        try {
                            if (cursor.moveToNext()) {
                                name = cursor.getString(0);
                            }
                        } finally {
                            cursor.close();
                        }
                    }
                    String fileName = "tmp_";
                    String fileExt = null;
                    int period;
                    if (name == null || (period = name.lastIndexOf('.')) == -1) {
                        String mimeType = cr.getType(uri);
                        fileExt = "." + GeckoAppShell.getExtensionFromMimeType(mimeType);
                    } else {
                        fileExt = name.substring(period);
                        fileName = name.substring(0, period);
                    }
                    File file = File.createTempFile(fileName, fileExt, sGREDir);

                    FileOutputStream fos = new FileOutputStream(file);
                    InputStream is = cr.openInputStream(uri);
                    byte[] buf = new byte[4096];
                    int len = is.read(buf);
                    while (len != -1) {
                        fos.write(buf, 0, len);
                        len = is.read(buf);
                    }
                    fos.close();
                    filePickerResult =  file.getAbsolutePath();
                }catch (Exception e) {
                    Log.e(LOGTAG, "showing file picker", e);
                }
            }
            try {
                mFilePickerResult.put(filePickerResult);
            } catch (InterruptedException e) {
                Log.i(LOGTAG, "error returning file picker result", e);
            }
            break;
        case AWESOMEBAR_REQUEST:
            if (data != null) {
                String url = data.getStringExtra(AwesomeBar.URL_KEY);
                AwesomeBar.Type type = AwesomeBar.Type.valueOf(data.getStringExtra(AwesomeBar.TYPE_KEY));
                String searchEngine = data.getStringExtra(AwesomeBar.SEARCH_KEY);
                if (url != null && url.length() > 0)
                    loadRequest(url, type, searchEngine);
            }
            break;
        case CAMERA_CAPTURE_REQUEST:
            Log.i(LOGTAG, "Returning from CAMERA_CAPTURE_REQUEST: " + resultCode);
            File file = new File(Environment.getExternalStorageDirectory(), "cameraCapture-" + Integer.toString(kCaptureIndex) + ".jpg");
            kCaptureIndex++;
            GeckoEvent e = GeckoEvent.createBroadcastEvent("cameraCaptureDone", resultCode == Activity.RESULT_OK ?
                                          "{\"ok\": true,  \"path\": \"" + file.getPath() + "\" }" :
                                          "{\"ok\": false, \"path\": \"" + file.getPath() + "\" }");
            GeckoAppShell.sendEventToGecko(e);
            break;
       }
    }

    public void doCameraCapture() {
        File file = new File(Environment.getExternalStorageDirectory(), "cameraCapture-" + Integer.toString(kCaptureIndex) + ".jpg");

        Intent intent = new Intent(android.provider.MediaStore.ACTION_IMAGE_CAPTURE);
        intent.putExtra(MediaStore.EXTRA_OUTPUT, Uri.fromFile(file));

        startActivityForResult(intent, CAMERA_CAPTURE_REQUEST);
    }

    // If searchEngine is provided, url will be used as the search query.
    // Otherwise, the url is loaded.
    private void loadRequest(String url, AwesomeBar.Type type, String searchEngine) {
        mBrowserToolbar.setTitle(url);
        Log.d(LOGTAG, type.name());
        JSONObject args = new JSONObject();
        try {
            args.put("url", url);
            args.put("engine", searchEngine);
        } catch (Exception e) {
            Log.e(LOGTAG, "error building JSON arguments");
        }
        if (type == AwesomeBar.Type.ADD) {
            Log.i(LOGTAG, "Sending message to Gecko: " + SystemClock.uptimeMillis() + " - Tab:Add");
            GeckoAppShell.sendEventToGecko(GeckoEvent.createBroadcastEvent("Tab:Add", args.toString()));
        } else {
            GeckoAppShell.sendEventToGecko(GeckoEvent.createBroadcastEvent("Tab:Load", args.toString()));
        }
    }

    public void loadUrl(String url, AwesomeBar.Type type) {
        loadRequest(url, type, null);
    }

    /**
     * Open the url as a new tab, and mark the selected tab as its "parent".
     * If the url is already open in a tab, the existing tab is selected.
     * Use this for tabs opened by the browser chrome, so users can press the
     * "Back" button to return to the previous tab.
     */
    public void loadUrlInTab(String url) {
        ArrayList<Tab> tabs = Tabs.getInstance().getTabsInOrder();
        if (tabs != null) {
            Iterator<Tab> tabsIter = tabs.iterator();
            while (tabsIter.hasNext()) {
                Tab tab = tabsIter.next();
                if (url.equals(tab.getURL())) {
                    Tabs.getInstance().selectTab(tab.getId());
                    return;
                }
            }
        }

        JSONObject args = new JSONObject();
        try {
            args.put("url", url);
            args.put("parentId", Tabs.getInstance().getSelectedTab().getId());
        } catch (Exception e) {
            Log.e(LOGTAG, "error building JSON arguments");
        }
        Log.i(LOGTAG, "Sending message to Gecko: " + SystemClock.uptimeMillis() + " - Tab:Add");
        GeckoAppShell.sendEventToGecko(GeckoEvent.createBroadcastEvent("Tab:Add", args.toString()));
    }

    public GeckoLayerClient getLayerClient() { return mLayerClient; }
    public LayerController getLayerController() { return mLayerController; }

    // accelerometer
    public void onAccuracyChanged(Sensor sensor, int accuracy)
    {
    }

    public void onSensorChanged(SensorEvent event)
    {
        Log.w(LOGTAG, "onSensorChanged "+event);
        GeckoAppShell.sendEventToGecko(GeckoEvent.createSensorEvent(event));
    }

    private class GeocoderRunnable implements Runnable {
        Location mLocation;
        GeocoderRunnable (Location location) {
            mLocation = location;
        }
        public void run() {
            try {
                List<Address> addresses = mGeocoder.getFromLocation(mLocation.getLatitude(),
                                                                    mLocation.getLongitude(), 1);
                // grab the first address.  in the future,
                // may want to expose multiple, or filter
                // for best.
                mLastGeoAddress = addresses.get(0);
                GeckoAppShell.sendEventToGecko(GeckoEvent.createLocationEvent(mLocation, mLastGeoAddress));
            } catch (Exception e) {
                Log.w(LOGTAG, "GeocoderTask "+e);
            }
        }
    }

    // geolocation
    public void onLocationChanged(Location location)
    {
        Log.w(LOGTAG, "onLocationChanged "+location);
        if (mGeocoder == null)
            mGeocoder = new Geocoder(mLayerController.getView().getContext(), Locale.getDefault());

        if (mLastGeoAddress == null) {
            GeckoAppShell.getHandler().post(new GeocoderRunnable(location));
        }
        else {
            float[] results = new float[1];
            Location.distanceBetween(location.getLatitude(),
                                     location.getLongitude(),
                                     mLastGeoAddress.getLatitude(),
                                     mLastGeoAddress.getLongitude(),
                                     results);
            // pfm value.  don't want to slam the
            // geocoder with very similar values, so
            // only call after about 100m
            if (results[0] > 100)
                GeckoAppShell.getHandler().post(new GeocoderRunnable(location));
        }

        GeckoAppShell.sendEventToGecko(GeckoEvent.createLocationEvent(location, mLastGeoAddress));
    }

    public void onProviderDisabled(String provider)
    {
    }

    public void onProviderEnabled(String provider)
    {
    }

    public void onStatusChanged(String provider, int status, Bundle extras)
    {
    }


    private void connectGeckoLayerClient() {
        if (mPlaceholderLayerClient != null)
            mPlaceholderLayerClient.destroy();

        LayerController layerController = getLayerController();
        layerController.setLayerClient(mLayerClient);
    }

    public class GeckoAppHandler extends Handler {
        @Override
        public void handleMessage(Message message) {
            Bundle bundle = message.getData();
            if (bundle == null)
                return;

            int type = bundle.getInt(HANDLER_MSG_TYPE);

            switch (type) {
                case HANDLER_MSG_TYPE_INITIALIZE:
                    initialize();
                    break;

            }
        }
    } 
}

class PluginLayoutParams extends AbsoluteLayout.LayoutParams
{
    private static final int MAX_DIMENSION = 2048;
    private static final String LOGTAG = "GeckoApp.PluginLayoutParams";

    private int mOriginalX;
    private int mOriginalY;
    private int mOriginalWidth;
    private int mOriginalHeight;
    private ViewportMetrics mOriginalViewport;
    private float mLastResolution;

    public PluginLayoutParams(int aX, int aY, int aWidth, int aHeight, ViewportMetrics aViewport) {
        super(aWidth, aHeight, aX, aY);

        Log.i(LOGTAG, "Creating plugin at " + aX + ", " + aY + ", " + aWidth + "x" + aHeight + ", (" + (aViewport.getZoomFactor() * 100) + "%)");

        mOriginalX = aX;
        mOriginalY = aY;
        mOriginalWidth = aWidth;
        mOriginalHeight = aHeight;
        mOriginalViewport = aViewport;
        mLastResolution = aViewport.getZoomFactor();

        clampToMaxSize();
    }

    private void clampToMaxSize() {
        if (width > MAX_DIMENSION || height > MAX_DIMENSION) {
            if (width > height) {
                height = (int)(((float)height/(float)width) * MAX_DIMENSION);
                width = MAX_DIMENSION;
            } else {
                width = (int)(((float)width/(float)height) * MAX_DIMENSION);
                height = MAX_DIMENSION;
            }
        }
    }

    public void reset(int aX, int aY, int aWidth, int aHeight, ViewportMetrics aViewport) {
        PointF origin = aViewport.getDisplayportOrigin();

        x = mOriginalX = aX + (int)origin.x;
        y = mOriginalY = aY + (int)origin.y;
        width = mOriginalWidth = aWidth;
        height = mOriginalHeight = aHeight;
        mOriginalViewport = aViewport;
        mLastResolution = aViewport.getZoomFactor();

        clampToMaxSize();
    }

    private void reposition(Point aOffset, float aResolution) {
        x = mOriginalX + aOffset.x;
        y = mOriginalY + aOffset.y;

        if (!FloatUtils.fuzzyEquals(mLastResolution, aResolution)) {
            width = Math.round(aResolution * mOriginalWidth);
            height = Math.round(aResolution * mOriginalHeight);
            mLastResolution = aResolution;

            clampToMaxSize();
        }
    }

    public void reposition(ViewportMetrics viewport) {
        PointF targetOrigin = viewport.getDisplayportOrigin();
        PointF originalOrigin = mOriginalViewport.getDisplayportOrigin();

        Point offset = new Point(Math.round(originalOrigin.x - targetOrigin.x),
                                 Math.round(originalOrigin.y - targetOrigin.y));

        reposition(offset, viewport.getZoomFactor());
    }

    public float getLastResolution() {
        return mLastResolution;
    }
}<|MERGE_RESOLUTION|>--- conflicted
+++ resolved
@@ -570,18 +570,8 @@
         }
 
         public void run() {
-<<<<<<< HEAD
-            if (mSoftwareLayerClient == null)
-                return;
-
-            synchronized (mSoftwareLayerClient) {
-                if (!Tabs.getInstance().isSelectedTab(mThumbnailTab))
-                    return;
-=======
             if (mLayerClient == null) {
                 return;
-            }
->>>>>>> b8bb4b25
 
             synchronized (mLayerClient) {
                 if (!Tabs.getInstance().isSelectedTab(mThumbnailTab))
