/* -*- Mode: C++; tab-width: 8; indent-tabs-mode: nil; c-basic-offset: 2 -*- */
/* vim: set ts=2 et sw=2 tw=80: */
/* This Source Code Form is subject to the terms of the Mozilla Public
 * License, v. 2.0. If a copy of the MPL was not distributed with this file,
 * You can obtain one at http://mozilla.org/MPL/2.0/. */

/**
 * Handles the indicator that displays the progress of ongoing downloads, which
 * is also used as the anchor for the downloads panel.
 *
 * This module includes the following constructors and global objects:
 *
 * DownloadsButton
 * Main entry point for the downloads indicator.  Depending on how the toolbars
 * have been customized, this object determines if we should show a fully
 * functional indicator, a placeholder used during customization and in the
 * customization palette, or a neutral view as a temporary anchor for the
 * downloads panel.
 *
 * DownloadsIndicatorView
 * Builds and updates the actual downloads status widget, responding to changes
 * in the global status data, or provides a neutral view if the indicator is
 * removed from the toolbars and only used as a temporary anchor.  In addition,
 * handles the user interaction events raised by the widget.
 */

"use strict";

////////////////////////////////////////////////////////////////////////////////
//// DownloadsButton

/**
 * Main entry point for the downloads indicator.  Depending on how the toolbars
 * have been customized, this object determines if we should show a fully
 * functional indicator, a placeholder used during customization and in the
 * customization palette, or a neutral view as a temporary anchor for the
 * downloads panel.
 */
const DownloadsButton = {
  /**
   * Location of the indicator overlay.
   */
  get kIndicatorOverlay()
      "chrome://browser/content/downloads/indicatorOverlay.xul",

  /**
   * Returns a reference to the downloads button position placeholder, or null
   * if not available because it has been removed from the toolbars.
   */
  get _placeholder()
  {
    return document.getElementById("downloads-button");
  },

  /**
   * This function is called asynchronously just after window initialization.
   *
   * NOTE: This function should limit the input/output it performs to improve
   *       startup time.
   */
  initializeIndicator: function DB_initializeIndicator()
  {
    DownloadsIndicatorView.ensureInitialized();
  },

  /**
   * Indicates whether toolbar customization is in progress.
   */
  _customizing: false,

  /**
   * This function is called when toolbar customization starts.
   *
   * During customization, we never show the actual download progress indication
   * or the event notifications, but we show a neutral placeholder.  The neutral
   * placeholder is an ordinary button defined in the browser window that can be
   * moved freely between the toolbars and the customization palette.
   */
  customizeStart: function DB_customizeStart()
  {
    // Prevent the indicator from being displayed as a temporary anchor
    // during customization, even if requested using the getAnchor method.
    this._customizing = true;
    this._anchorRequested = false;
  },

  /**
   * This function is called when toolbar customization ends.
   */
  customizeDone: function DB_customizeDone()
  {
    this._customizing = false;
    DownloadsIndicatorView.afterCustomize();
  },

  /**
   * Determines the position where the indicator should appear, and moves its
   * associated element to the new position.
   *
   * @return Anchor element, or null if the indicator is not visible.
   */
  _getAnchorInternal: function DB_getAnchorInternal()
  {
    let indicator = DownloadsIndicatorView.indicator;
    if (!indicator) {
      // Exit now if the indicator overlay isn't loaded yet, or if the button
      // is not in the document.
      return null;
    }

    indicator.open = this._anchorRequested;

    let widget = CustomizableUI.getWidget("downloads-button")
                               .forWindow(window);
     // Determine if the indicator is located on an invisible toolbar.
     if (!isElementVisible(indicator.parentNode) && !widget.overflowed) {
       return null;
     }

    return DownloadsIndicatorView.indicatorAnchor;
  },

  /**
   * Checks whether the indicator is, or will soon be visible in the browser
   * window.
   *
   * @param aCallback
   *        Called once the indicator overlay has loaded. Gets a boolean
   *        argument representing the indicator visibility.
   */
  checkIsVisible: function DB_checkIsVisible(aCallback)
  {
    function DB_CEV_callback() {
      if (!this._placeholder) {
        aCallback(false);
      } else {
        let element = DownloadsIndicatorView.indicator || this._placeholder;
        aCallback(isElementVisible(element.parentNode));
      }
    }
    DownloadsOverlayLoader.ensureOverlayLoaded(this.kIndicatorOverlay,
                                               DB_CEV_callback.bind(this));
  },

  /**
   * Indicates whether we should try and show the indicator temporarily as an
   * anchor for the panel, even if the indicator would be hidden by default.
   */
  _anchorRequested: false,

  /**
   * Ensures that there is an anchor available for the panel.
   *
   * @param aCallback
   *        Called when the anchor is available, passing the element where the
   *        panel should be anchored, or null if an anchor is not available (for
   *        example because both the tab bar and the navigation bar are hidden).
   */
  getAnchor: function DB_getAnchor(aCallback)
  {
    // Do not allow anchoring the panel to the element while customizing.
    if (this._customizing) {
      aCallback(null);
      return;
    }

    function DB_GA_callback() {
      this._anchorRequested = true;
      aCallback(this._getAnchorInternal());
    }

    DownloadsOverlayLoader.ensureOverlayLoaded(this.kIndicatorOverlay,
                                               DB_GA_callback.bind(this));
  },

  /**
   * Allows the temporary anchor to be hidden.
   */
  releaseAnchor: function DB_releaseAnchor()
  {
    this._anchorRequested = false;
    this._getAnchorInternal();
  },

  get _tabsToolbar()
  {
    delete this._tabsToolbar;
    return this._tabsToolbar = document.getElementById("TabsToolbar");
  },

  get _navBar()
  {
    delete this._navBar;
    return this._navBar = document.getElementById("nav-bar");
  }
};

////////////////////////////////////////////////////////////////////////////////
//// DownloadsIndicatorView

/**
 * Builds and updates the actual downloads status widget, responding to changes
 * in the global status data, or provides a neutral view if the indicator is
 * removed from the toolbars and only used as a temporary anchor.  In addition,
 * handles the user interaction events raised by the widget.
 */
const DownloadsIndicatorView = {
  /**
   * True when the view is connected with the underlying downloads data.
   */
  _initialized: false,

  /**
   * True when the user interface elements required to display the indicator
   * have finished loading in the browser window, and can be referenced.
   */
  _operational: false,

  /**
   * Prepares the downloads indicator to be displayed.
   */
  ensureInitialized: function DIV_ensureInitialized()
  {
    if (this._initialized) {
      return;
    }
    this._initialized = true;

    window.addEventListener("unload", this.onWindowUnload, false);
    DownloadsCommon.getIndicatorData(window).addView(this);
  },

  /**
   * Frees the internal resources related to the indicator.
   */
  ensureTerminated: function DIV_ensureTerminated()
  {
    if (!this._initialized) {
      return;
    }
    this._initialized = false;

    window.removeEventListener("unload", this.onWindowUnload, false);
    DownloadsCommon.getIndicatorData(window).removeView(this);

    // Reset the view properties, so that a neutral indicator is displayed if we
    // are visible only temporarily as an anchor.
    this.counter = "";
    this.percentComplete = 0;
    this.paused = false;
    this.attention = false;
  },

  /**
   * Ensures that the user interface elements required to display the indicator
   * are loaded, then invokes the given callback.
   */
  _ensureOperational: function DIV_ensureOperational(aCallback)
  {
    if (this._operational) {
      if (aCallback) {
        aCallback();
      }
      return;
    }

    // If we don't have a _placeholder, there's no chance that the overlay
    // will load correctly: bail (and don't set _operational to true!)
    if (!DownloadsButton._placeholder) {
      return;
    }

    function DIV_EO_callback() {
      this._operational = true;

      // If the view is initialized, we need to update the elements now that
      // they are finally available in the document.
      if (this._initialized) {
        DownloadsCommon.getIndicatorData(window).refreshView(this);
      }

      if (aCallback) {
        aCallback();
      }
    }

    DownloadsOverlayLoader.ensureOverlayLoaded(
                                 DownloadsButton.kIndicatorOverlay,
                                 DIV_EO_callback.bind(this));
  },

  //////////////////////////////////////////////////////////////////////////////
  //// Direct control functions

  /**
   * Set while we are waiting for a notification to fade out.
   */
  _notificationTimeout: null,

  /**
   * If the status indicator is visible in its assigned position, shows for a
   * brief time a visual notification of a relevant event, like a new download.
   *
   * @param aType
   *        Set to "start" for new downloads, "finish" for completed downloads.
   */
  showEventNotification: function DIV_showEventNotification(aType)
  {
    if (!this._initialized) {
      return;
    }

    if (!DownloadsCommon.animateNotifications) {
      return;
    }

    // No need to show visual notification if the panel is visible.
    if (DownloadsPanel.isPanelShowing) {
      return;
    }

    let anchor = DownloadsButton._placeholder;
    let widgetGroup = CustomizableUI.getWidget("downloads-button");
    let widgetInWindow = widgetGroup.forWindow(window);
    if (widgetInWindow.overflowed || widgetGroup.areaType == CustomizableUI.TYPE_MENU_PANEL) {
      if (anchor && isElementVisible(anchor.parentNode)) {
        // If the panel is open, don't do anything:
        return;
      }

      // Otherwise, try to use the anchor of the panel:
      anchor = widgetInWindow.anchor;
    }
    if (!anchor || !isElementVisible(anchor.parentNode)) {
      // Our container isn't visible, so can't show the animation:
      return;
    }

    if (this._notificationTimeout) {
      clearTimeout(this._notificationTimeout);
    }

    // The notification element is positioned to show in the same location as
    // the downloads button. It's not in the downloads button itself in order to
    // be able to anchor the notification elsewhere if required, and to ensure
    // the notification isn't clipped by overflow properties of the anchor's
    // container.
    let notifier = this.notifier;
    if (notifier.style.transform == '') {
      let anchorRect = anchor.getBoundingClientRect();
      let notifierRect = notifier.getBoundingClientRect();
      let topDiff = anchorRect.top - notifierRect.top;
      let leftDiff = anchorRect.left - notifierRect.left;
      let heightDiff = anchorRect.height - notifierRect.height;
      let widthDiff = anchorRect.width - notifierRect.width;
      let translateX = (leftDiff + .5 * widthDiff) + "px";
      let translateY = (topDiff + .5 * heightDiff) + "px";
      notifier.style.transform = "translate(" +  translateX + ", " + translateY + ")";
    }
    notifier.setAttribute("notification", aType);
    this._notificationTimeout = setTimeout(function () {
      notifier.removeAttribute("notification");
      notifier.style.transform = '';
    }, 1000);
  },

  //////////////////////////////////////////////////////////////////////////////
  //// Callback functions from DownloadsIndicatorData

  /**
   * Indicates whether the indicator should be shown because there are some
   * downloads to be displayed.
   */
  set hasDownloads(aValue)
  {
    if (this._hasDownloads != aValue) {
      this._hasDownloads = aValue;

      // If there is at least one download, ensure that the view elements are
      if (aValue) {
        this._ensureOperational();
      }
    }
    return aValue;
  },
  get hasDownloads()
  {
    return this._hasDownloads;
  },
  _hasDownloads: false,

  /**
   * Status text displayed in the indicator.  If this is set to an empty value,
   * then the small downloads icon is displayed instead of the text.
   */
  set counter(aValue)
  {
    if (!this._operational) {
      return this._counter;
    }

    if (this._counter !== aValue) {
      this._counter = aValue;
      if (this._counter)
        this.indicator.setAttribute("counter", "true");
      else
        this.indicator.removeAttribute("counter");
      // We have to set the attribute instead of using the property because the
      // XBL binding isn't applied if the element is invisible for any reason.
      this._indicatorCounter.setAttribute("value", aValue);
    }
    return aValue;
  },
  _counter: null,

  /**
   * Progress indication to display, from 0 to 100, or -1 if unknown.  The
   * progress bar is hidden if the current progress is unknown and no status
   * text is set in the "counter" property.
   */
  set percentComplete(aValue)
  {
    if (!this._operational) {
      return this._percentComplete;
    }

    if (this._percentComplete !== aValue) {
      this._percentComplete = aValue;
      if (this._percentComplete >= 0)
        this.indicator.setAttribute("progress", "true");
      else
        this.indicator.removeAttribute("progress");
      // We have to set the attribute instead of using the property because the
      // XBL binding isn't applied if the element is invisible for any reason.
      this._indicatorProgress.setAttribute("value", Math.max(aValue, 0));
    }
    return aValue;
  },
  _percentComplete: null,

  /**
   * Indicates whether the progress won't advance because of a paused state.
   * Setting this property forces a paused progress bar to be displayed, even if
   * the current progress information is unavailable.
   */
  set paused(aValue)
  {
    if (!this._operational) {
      return this._paused;
    }

    if (this._paused != aValue) {
      this._paused = aValue;
      if (this._paused) {
        this.indicator.setAttribute("paused", "true")
      } else {
        this.indicator.removeAttribute("paused");
      }
    }
    return aValue;
  },
  _paused: false,

  /**
   * Set when the indicator should draw user attention to itself.
   */
  set attention(aValue)
  {
    if (!this._operational) {
      return this._attention;
    }

    if (this._attention != aValue) {
      this._attention = aValue;
      if (aValue) {
        this.indicator.setAttribute("attention", "true");
      } else {
        this.indicator.removeAttribute("attention");
      }
    }
    return aValue;
  },
  _attention: false,

  //////////////////////////////////////////////////////////////////////////////
  //// User interface event functions

  onWindowUnload: function DIV_onWindowUnload()
  {
    // This function is registered as an event listener, we can't use "this".
    DownloadsIndicatorView.ensureTerminated();
  },

  onCommand: function DIV_onCommand(aEvent)
  {
<<<<<<< HEAD
    if (DownloadsCommon.useToolkitUI) {
      // The panel won't suppress attention for us, we need to clear now.
      DownloadsCommon.getIndicatorData(window).attention = false;
      BrowserDownloadsUI();
    } else {
      // If the downloads button is in the menu panel, open the Library
      let widgetGroup = CustomizableUI.getWidget("downloads-button");
      if (widgetGroup.areaType == CustomizableUI.TYPE_MENU_PANEL) {
        DownloadsPanel.showDownloadsHistory();
      } else {
        DownloadsPanel.showPanel();
      }
    }

=======
    DownloadsPanel.showPanel();
>>>>>>> 820f6e6c
    aEvent.stopPropagation();
  },

  onDragOver: function DIV_onDragOver(aEvent)
  {
    browserDragAndDrop.dragOver(aEvent);
  },

  onDrop: function DIV_onDrop(aEvent)
  {
    let dt = aEvent.dataTransfer;
    // If dragged item is from our source, do not try to
    // redownload already downloaded file.
    if (dt.mozGetDataAt("application/x-moz-file", 0))
      return;

    let name = {};
    let url = browserDragAndDrop.drop(aEvent, name);
    if (url) {
      if (url.startsWith("about:")) {
        return;
      }

      let sourceDoc = dt.mozSourceNode ? dt.mozSourceNode.ownerDocument : document;
      saveURL(url, name.value, null, true, true, null, sourceDoc);
      aEvent.preventDefault();
    }
  },

  _indicator: null,
  __indicatorCounter: null,
  __indicatorProgress: null,

  /**
   * Returns a reference to the main indicator element, or null if the element
   * is not present in the browser window yet.
   */
  get indicator()
  {
    if (this._indicator) {
      return this._indicator;
    }

    let indicator = document.getElementById("downloads-button");
    if (!indicator || indicator.getAttribute("indicator") != "true") {
      return null;
    }

    return this._indicator = indicator;
  },

  get indicatorAnchor()
  {
    let widget = CustomizableUI.getWidget("downloads-button")
                               .forWindow(window);
    if (widget.overflowed) {
      return widget.anchor;
    }
    return document.getElementById("downloads-indicator-anchor");
  },

  get _indicatorCounter()
  {
    return this.__indicatorCounter ||
      (this.__indicatorCounter = document.getElementById("downloads-indicator-counter"));
  },

  get _indicatorProgress()
  {
    return this.__indicatorProgress ||
      (this.__indicatorProgress = document.getElementById("downloads-indicator-progress"));
  },

  get notifier()
  {
    return this._notifier ||
      (this._notifier = document.getElementById("downloads-notification-anchor"));
  },

  _onCustomizedAway: function() {
    this._indicator = null;
    this.__indicatorCounter = null;
    this.__indicatorProgress = null;
  },

  afterCustomize: function() {
    // If the cached indicator is not the one currently in the document,
    // invalidate our references
    if (this._indicator != document.getElementById("downloads-button")) {
      this._onCustomizedAway();
      this._operational = false;
      this.ensureTerminated();
      this.ensureInitialized();
    }
  }
};
<|MERGE_RESOLUTION|>--- conflicted
+++ resolved
@@ -493,24 +493,14 @@
 
   onCommand: function DIV_onCommand(aEvent)
   {
-<<<<<<< HEAD
-    if (DownloadsCommon.useToolkitUI) {
-      // The panel won't suppress attention for us, we need to clear now.
-      DownloadsCommon.getIndicatorData(window).attention = false;
-      BrowserDownloadsUI();
+    // If the downloads button is in the menu panel, open the Library
+    let widgetGroup = CustomizableUI.getWidget("downloads-button");
+    if (widgetGroup.areaType == CustomizableUI.TYPE_MENU_PANEL) {
+      DownloadsPanel.showDownloadsHistory();
     } else {
-      // If the downloads button is in the menu panel, open the Library
-      let widgetGroup = CustomizableUI.getWidget("downloads-button");
-      if (widgetGroup.areaType == CustomizableUI.TYPE_MENU_PANEL) {
-        DownloadsPanel.showDownloadsHistory();
-      } else {
-        DownloadsPanel.showPanel();
-      }
-    }
-
-=======
-    DownloadsPanel.showPanel();
->>>>>>> 820f6e6c
+      DownloadsPanel.showPanel();
+    }
+
     aEvent.stopPropagation();
   },
 
