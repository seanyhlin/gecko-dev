/* -*- Mode: C++; tab-width: 2; indent-tabs-mode: nil; c-basic-offset: 2 -*- */
/* This Source Code Form is subject to the terms of the Mozilla Public
 * License, v. 2.0. If a copy of the MPL was not distributed with this
 * file, You can obtain one at http://mozilla.org/MPL/2.0/. */

#ifndef NS_SVGUTILS_H
#define NS_SVGUTILS_H

// include math.h to pick up definition of M_SQRT1_2 if the platform defines it
#define _USE_MATH_DEFINES
#include <math.h>

#include "gfxMatrix.h"
#include "gfxPoint.h"
#include "gfxRect.h"
#include "nsAlgorithm.h"
#include "nsChangeHint.h"
#include "nsColor.h"
#include "nsCOMPtr.h"
#include "nsID.h"
#include "nsISupportsBase.h"
#include "nsMathUtils.h"
#include "nsPoint.h"
#include "nsRect.h"

class gfxASurface;
class gfxContext;
class gfxImageSurface;
class gfxPattern;
class nsFrameList;
class nsIContent;
class nsIDocument;
class nsIDOMSVGElement;
class nsIFrame;
class nsPresContext;
class nsRenderingContext;
class nsStyleContext;
class nsStyleCoord;
class nsSVGDisplayContainerFrame;
class nsSVGElement;
class nsSVGEnum;
class nsSVGGeometryFrame;
class nsSVGLength2;
class nsSVGOuterSVGFrame;
class nsSVGPathGeometryFrame;
class nsSVGSVGElement;

struct nsStyleSVG;
struct nsStyleSVGPaint;

namespace mozilla {
class SVGAnimatedPreserveAspectRatio;
class SVGPreserveAspectRatio;
namespace dom {
class Element;
} // namespace dom
} // namespace mozilla

#ifndef M_PI
#define M_PI 3.14159265358979323846
#endif

// SVG Frame state bits
#define NS_STATE_IS_OUTER_SVG                    NS_FRAME_STATE_BIT(20)

/* are we the child of a non-display container? */
#define NS_STATE_SVG_NONDISPLAY_CHILD            NS_FRAME_STATE_BIT(22)

// If this bit is set, we are a <clipPath> element or descendant.
#define NS_STATE_SVG_CLIPPATH_CHILD              NS_FRAME_STATE_BIT(23)

/**
 * Byte offsets of channels in a native packed gfxColor or cairo image surface.
 */
#ifdef IS_BIG_ENDIAN
#define GFX_ARGB32_OFFSET_A 0
#define GFX_ARGB32_OFFSET_R 1
#define GFX_ARGB32_OFFSET_G 2
#define GFX_ARGB32_OFFSET_B 3
#else
#define GFX_ARGB32_OFFSET_A 3
#define GFX_ARGB32_OFFSET_R 2
#define GFX_ARGB32_OFFSET_G 1
#define GFX_ARGB32_OFFSET_B 0
#endif

// maximum dimension of an offscreen surface - choose so that
// the surface size doesn't overflow a 32-bit signed int using
// 4 bytes per pixel; in line with gfxASurface::CheckSurfaceSize
// In fact Macs can't even manage that
#define NS_SVG_OFFSCREEN_MAX_DIMENSION 4096

#define SVG_WSP_DELIM       "\x20\x9\xD\xA"
#define SVG_COMMA_WSP_DELIM "," SVG_WSP_DELIM

inline bool
IsSVGWhitespace(char aChar)
{
  return aChar == '\x20' || aChar == '\x9' ||
         aChar == '\xD'  || aChar == '\xA';
}

inline bool
IsSVGWhitespace(PRUnichar aChar)
{
  return aChar == PRUnichar('\x20') || aChar == PRUnichar('\x9') ||
         aChar == PRUnichar('\xD')  || aChar == PRUnichar('\xA');
}

/*
 * Checks the smil enabled preference.  Declared as a function to match
 * NS_SVGEnabled().
 */
bool NS_SMILEnabled();

bool NS_SVGDisplayListHitTestingEnabled();
bool NS_SVGDisplayListPaintingEnabled();

/**
 * Sometimes we need to distinguish between an empty box and a box
 * that contains an element that has no size e.g. a point at the origin.
 */
class SVGBBox {
public:
  SVGBBox() 
    : mIsEmpty(true) {}

  SVGBBox(const gfxRect& aRect) 
    : mBBox(aRect), mIsEmpty(false) {}

  SVGBBox& operator=(const gfxRect& aRect) {
    mBBox = aRect;
    mIsEmpty = false;
    return *this;
  }

  operator const gfxRect& () const {
    return mBBox;
  }

  bool IsEmpty() const {
    return mIsEmpty;
  }

  void UnionEdges(const SVGBBox& aSVGBBox) {
    if (aSVGBBox.mIsEmpty) {
      return;
    }
    mBBox = mIsEmpty ? aSVGBBox.mBBox : mBBox.UnionEdges(aSVGBBox.mBBox);
    mIsEmpty = false;
  }

private:
  gfxRect mBBox;
  bool    mIsEmpty;
};

// GRRR WINDOWS HATE HATE HATE
#undef CLIP_MASK

class NS_STACK_CLASS SVGAutoRenderState
{
public:
  enum RenderMode {
    /**
     * Used to inform SVG frames that they should paint as normal.
     */
    NORMAL, 
    /** 
     * Used to inform SVG frames when they are painting as the child of a
     * simple clipPath. In this case they should only draw their basic geometry
     * as a path. They should not fill, stroke, or paint anything else.
     */
    CLIP, 
    /** 
     * Used to inform SVG frames when they are painting as the child of a
     * complex clipPath that requires the use of a clip mask. In this case they
     * should only draw their basic geometry as a path and then fill it using
     * fully opaque white. They should not stroke, or paint anything else.
     */
    CLIP_MASK 
  };

  SVGAutoRenderState(nsRenderingContext *aContext, RenderMode aMode);
  ~SVGAutoRenderState();

  void SetPaintingToWindow(bool aPaintingToWindow);

  static RenderMode GetRenderMode(nsRenderingContext *aContext);
  static bool IsPaintingToWindow(nsRenderingContext *aContext);

private:
  nsRenderingContext *mContext;
  void *mOriginalRenderState;
  RenderMode mMode;
  bool mPaintingToWindow;
};


#define NS_ISVGFILTERPROPERTY_IID \
{ 0x9744ee20, 0x1bcf, 0x4c62, \
 { 0x86, 0x7d, 0xd3, 0x7a, 0x91, 0x60, 0x3e, 0xef } }

class nsISVGFilterProperty : public nsISupports
{
public:
  NS_DECLARE_STATIC_IID_ACCESSOR(NS_ISVGFILTERPROPERTY_IID)
  virtual void Invalidate() = 0;
};

NS_DEFINE_STATIC_IID_ACCESSOR(nsISVGFilterProperty, NS_ISVGFILTERPROPERTY_IID)

class nsSVGUtils
{
public:
  typedef mozilla::SVGAnimatedPreserveAspectRatio SVGAnimatedPreserveAspectRatio;
  typedef mozilla::SVGPreserveAspectRatio SVGPreserveAspectRatio;

  static void Init();

  /*
   * Get the parent element of an nsIContent
   */
  static mozilla::dom::Element *GetParentElement(nsIContent *aContent);

  /*
   * Get the outer SVG element of an nsIContent
   */
  static nsSVGSVGElement *GetOuterSVGElement(nsSVGElement *aSVGElement);

  /**
   * Activates the animation element aContent as a result of navigation to the
   * fragment identifier that identifies aContent. aContent must be an instance
   * of nsSVGAnimationElement.
   *
   * This is just a shim to allow nsSVGAnimationElement::ActivateByHyperlink to
   * be called from layout/base without adding to that directory's include paths.
   */
  static void ActivateByHyperlink(nsIContent *aContent);

  /*
   * Get the number of CSS px (user units) per em (i.e. the em-height in user
   * units) for an nsIContent
   *
   * XXX document the conditions under which these may fail, and what they
   * return in those cases.
   */
  static float GetFontSize(mozilla::dom::Element *aElement);
  static float GetFontSize(nsIFrame *aFrame);
  static float GetFontSize(nsStyleContext *aStyleContext);
  /*
   * Get the number of CSS px (user units) per ex (i.e. the x-height in user
   * units) for an nsIContent
   *
   * XXX document the conditions under which these may fail, and what they
   * return in those cases.
   */
  static float GetFontXHeight(mozilla::dom::Element *aElement);
  static float GetFontXHeight(nsIFrame *aFrame);
  static float GetFontXHeight(nsStyleContext *aStyleContext);

  /*
   * Converts image data from premultipled to unpremultiplied alpha
   */
  static void UnPremultiplyImageDataAlpha(PRUint8 *data, 
                                          PRInt32 stride, 
                                          const nsIntRect &rect);
  /*
   * Converts image data from unpremultipled to premultiplied alpha
   */
  static void PremultiplyImageDataAlpha(PRUint8 *data, 
                                        PRInt32 stride, 
                                        const nsIntRect &rect);
  /*
   * Converts image data from premultiplied sRGB to Linear RGB
   */
  static void ConvertImageDataToLinearRGB(PRUint8 *data, 
                                          PRInt32 stride, 
                                          const nsIntRect &rect);
  /*
   * Converts image data from LinearRGB to premultiplied sRGB
   */
  static void ConvertImageDataFromLinearRGB(PRUint8 *data, 
                                            PRInt32 stride, 
                                            const nsIntRect &rect);

  /*
   * Report a localized error message to the error console.
   */
  static nsresult ReportToConsole(nsIDocument* doc,
                                  const char* aWarning,
                                  const PRUnichar **aParams,
                                  PRUint32 aParamsLength);

  /*
   * Converts a nsStyleCoord into a userspace value.  Handles units
   * Factor (straight userspace), Coord (dimensioned), and Percent (of
   * the current SVG viewport)
   */
  static float CoordToFloat(nsPresContext *aPresContext,
                            nsSVGElement *aContent,
                            const nsStyleCoord &aCoord);

  static gfxMatrix GetCTM(nsSVGElement *aElement, bool aScreenCTM);

  /**
   * Check if this is one of the SVG elements that SVG 1.1 Full says
   * establishes a viewport: svg, symbol, image or foreignObject.
   */
  static bool EstablishesViewport(nsIContent *aContent);

  static already_AddRefed<nsIDOMSVGElement>
  GetNearestViewportElement(nsIContent *aContent);

  /**
   * Gets the nearest nsSVGInnerSVGFrame or nsSVGOuterSVGFrame frame. aFrame
   * must be an SVG frame. If aFrame is of type nsGkAtoms::svgOuterSVGFrame,
   * returns nsnull.
   */
  static nsSVGDisplayContainerFrame* GetNearestSVGViewport(nsIFrame *aFrame);

  /**
   * Returns the frame's post-filter visual overflow rect when passed the
   * frame's pre-filter visual overflow rect. If the frame is not currently
   * being filtered, this function simply returns aUnfilteredRect.
   */
  static nsRect GetPostFilterVisualOverflowRect(nsIFrame *aFrame,
                                                const nsRect &aUnfilteredRect);

  /**
   * Invalidates the area that is painted by the frame without updating its
   * bounds.
   *
   * This is similar to InvalidateOverflowRect(). It will go away when we
   * support display list based invalidation of SVG.
   *
   * @param aBoundsSubArea If non-null, a sub-area of aFrame's pre-filter
   *   visual overflow rect that should be invalidated instead of aFrame's
   *   entire visual overflow rect.
   */
  static void InvalidateBounds(nsIFrame *aFrame, bool aDuringUpdate = false,
                               const nsRect *aBoundsSubArea = nsnull,
                               PRUint32 aFlags = 0);

  /**
   * Schedules an update of the frame's bounds (which will in turn invalidate
   * the new area that the frame should paint to).
   *
   * This does nothing when passed an NS_STATE_SVG_NONDISPLAY_CHILD frame.
   * In future we may want to allow UpdateBounds to be called on such frames,
   * but that would be better implemented as a ForceUpdateBounds function to
   * be called synchronously while painting them without marking or paying
   * attention to dirty bits like this function.
   *
   * This is very similar to PresShell::FrameNeedsReflow. The main reason that
   * we have this function instead of using FrameNeedsReflow is because we need
   * to be able to call it under nsSVGOuterSVGFrame::NotifyViewportChange when
   * that function is called by nsSVGOuterSVGFrame::Reflow. FrameNeedsReflow
   * is not suitable for calling during reflow though, and it asserts as much.
   * The reason that we want to be callable under NotifyViewportChange is
   * because we want to synchronously notify and dirty the nsSVGOuterSVGFrame's
   * children so that when nsSVGOuterSVGFrame::DidReflow is called its children
   * will be updated for the new size as appropriate. Otherwise we'd have to
   * post an event to the event loop to mark dirty flags and request an update.
   *
   * Another reason that we don't currently want to call
   * PresShell::FrameNeedsReflow is because passing eRestyle to it to get it to
   * mark descendants dirty would cause it to descend through
   * nsSVGForeignObjectFrame frames to mark their children dirty, but we want to
   * handle nsSVGForeignObjectFrame specially. It would also do unnecessary work
   * descending into NS_STATE_SVG_NONDISPLAY_CHILD frames.
   */
  static void ScheduleBoundsUpdate(nsIFrame *aFrame);

  /**
   * Invalidates the area that the frame last painted to, then schedules an
   * update of the frame's bounds (which will in turn invalidate the new area
   * that the frame should paint to).
   */
  static void InvalidateAndScheduleBoundsUpdate(nsIFrame *aFrame);

  /**
   * Returns true if the frame or any of its children need UpdateBounds
   * to be called on them.
   */
  static bool NeedsUpdatedBounds(nsIFrame *aFrame);

  /*
   * Update the filter invalidation region for ancestor frames, if relevant.
   */
  static void NotifyAncestorsOfFilterRegionChange(nsIFrame *aFrame);

  /* enum for specifying coordinate direction for ObjectSpace/UserSpace */
  enum ctxDirection { X, Y, XY };

  /**
   * Computes sqrt((aWidth^2 + aHeight^2)/2);
   */
  static double ComputeNormalizedHypotenuse(double aWidth, double aHeight);

  /* Computes the input length in terms of object space coordinates.
     Input: rect - bounding box
            length - length to be converted
  */
  static float ObjectSpace(const gfxRect &aRect, const nsSVGLength2 *aLength);

  /* Computes the input length in terms of user space coordinates.
     Input: content - object to be used for determining user space
     Input: length - length to be converted
  */
  static float UserSpace(nsSVGElement *aSVGElement, const nsSVGLength2 *aLength);

  /* Computes the input length in terms of user space coordinates.
     Input: aFrame - object to be used for determining user space
            length - length to be converted
  */
  static float UserSpace(nsIFrame *aFrame, const nsSVGLength2 *aLength);

  /* Returns the angle halfway between the two specified angles */
  static float
  AngleBisect(float a1, float a2);

  /* Find the outermost SVG frame of the passed frame */
  static nsSVGOuterSVGFrame *
  GetOuterSVGFrame(nsIFrame *aFrame);

  /**
   * Get the covered region for a frame. Return null if it's not an SVG frame.
   * @param aRect gets a rectangle in app units
   * @return the outer SVG frame which aRect is relative to
   */
  static nsIFrame*
  GetOuterSVGFrameAndCoveredRegion(nsIFrame* aFrame, nsRect* aRect);

  /* Generate a viewbox to viewport tranformation matrix */

  static gfxMatrix
  GetViewBoxTransform(const nsSVGElement* aElement,
                      float aViewportWidth, float aViewportHeight,
                      float aViewboxX, float aViewboxY,
                      float aViewboxWidth, float aViewboxHeight,
                      const SVGAnimatedPreserveAspectRatio &aPreserveAspectRatio);

  static gfxMatrix
  GetViewBoxTransform(const nsSVGElement* aElement,
                      float aViewportWidth, float aViewportHeight,
                      float aViewboxX, float aViewboxY,
                      float aViewboxWidth, float aViewboxHeight,
                      const SVGPreserveAspectRatio &aPreserveAspectRatio);

  /* Paint SVG frame with SVG effects - aDirtyRect is the area being
   * redrawn, in device pixel coordinates relative to the outer svg */
  static void
  PaintFrameWithEffects(nsRenderingContext *aContext,
                        const nsIntRect *aDirtyRect,
                        nsIFrame *aFrame);

  /* Hit testing - check if point hits the clipPath of indicated
   * frame.  Returns true if no clipPath set. */
  static bool
  HitTestClip(nsIFrame *aFrame, const nsPoint &aPoint);
  
  /* Hit testing - check if point hits any children of frame. */

  static nsIFrame *
  HitTestChildren(nsIFrame *aFrame, const nsPoint &aPoint);

  /*
   * Returns the CanvasTM of the indicated frame, whether it's a
   * child SVG frame, container SVG frame, or a regular frame.
   * For regular frames, we just return an identity matrix.
   */
  static gfxMatrix GetCanvasTM(nsIFrame* aFrame);

  /**
<<<<<<< HEAD
=======
   * Returns the transform from aFrame's user space to canvas space. Only call
   * with SVG frames. This is like GetCanvasTM, except that it only includes
   * the transforms from aFrame's user space (i.e. the coordinate context
   * established by its 'transform' attribute, or else the coordinate context
   * that its _parent_ establishes for its children) to outer-<svg> device
   * space. Specifically, it does not include any other transforms introduced
   * by the frame such as x/y offsets and viewBox attributes.
   */
  static gfxMatrix GetUserToCanvasTM(nsIFrame* aFrame);

  /**
>>>>>>> e3b670c1
   * Notify the descendants of aFrame of a change to one of their ancestors
   * that might affect them.
   *
   * If the changed ancestor renders and needs to be invalidated, it should
   * call nsSVGUtils::InvalidateAndScheduleBoundsUpdate or
   * nsSVGUtils::InvalidateBounds _before_ calling this method. That makes it
   * cheaper when descendants schedule their own bounds update because the code
   * that walks up the parent chain marking dirty bits can stop earlier.
   */
  static void
  NotifyChildrenOfSVGChange(nsIFrame *aFrame, PRUint32 aFlags);

  /*
   * Get frame's covered region by walking the children and doing union.
   */
  static nsRect
  GetCoveredRegion(const nsFrameList &aFrames);

  // Converts aPoint from an app unit point in outer-<svg> content rect space
  // to an app unit point in a frame's SVG userspace. 
  // This is a temporary helper we should no longer need after bug 614732 is
  // fixed.
  static nsPoint
  TransformOuterSVGPointToChildFrame(nsPoint aPoint,
                                     const gfxMatrix& aFrameToCanvasTM,
                                     nsPresContext* aPresContext);

  static nsRect
  TransformFrameRectToOuterSVG(const nsRect& aRect,
                               const gfxMatrix& aMatrix,
                               nsPresContext* aPresContext);

  /*
   * Convert a surface size to an integer for use by thebes
   * possibly making it smaller in the process so the surface does not
   * use excessive memory.
   *
   * @param aSize the desired surface size
   * @param aResultOverflows true if the desired surface size is too big
   * @return the surface size to use
   */
  static gfxIntSize ConvertToSurfaceSize(const gfxSize& aSize,
                                         bool *aResultOverflows);

  /*
   * Hit test a given rectangle/matrix.
   */
  static bool
  HitTestRect(const gfxMatrix &aMatrix,
              float aRX, float aRY, float aRWidth, float aRHeight,
              float aX, float aY);


  /**
   * Get the clip rect for the given frame, taking into account the CSS 'clip'
   * property. See:
   * http://www.w3.org/TR/SVG11/masking.html#OverflowAndClipProperties
   * The arguments for aX, aY, aWidth and aHeight should be the dimensions of
   * the viewport established by aFrame.
   */
  static gfxRect
  GetClipRectForFrame(nsIFrame *aFrame,
                      float aX, float aY, float aWidth, float aHeight);

  static void CompositeSurfaceMatrix(gfxContext *aContext,
                                     gfxASurface *aSurface,
                                     const gfxMatrix &aCTM, float aOpacity);

  static void CompositePatternMatrix(gfxContext *aContext,
                                     gfxPattern *aPattern,
                                     const gfxMatrix &aCTM, float aWidth, float aHeight, float aOpacity);

  static void SetClipRect(gfxContext *aContext,
                          const gfxMatrix &aCTM,
                          const gfxRect &aRect);

  /**
   * Restricts aRect to pixels that intersect aGfxRect.
   */
  static void ClipToGfxRect(nsIntRect* aRect, const gfxRect& aGfxRect);

  /* Using group opacity instead of fill or stroke opacity on a
   * geometry object seems to be a common authoring mistake.  If we're
   * not applying filters and not both stroking and filling, we can
   * generate the same result without going through the overhead of a
   * push/pop group. */
  static bool
  CanOptimizeOpacity(nsIFrame *aFrame);

  /* Calculate the maximum expansion of a matrix */
  static float
  MaxExpansion(const gfxMatrix &aMatrix);

  /**
   * Take the CTM to userspace for an element, and adjust it to a CTM to its
   * object bounding box space if aUnits is SVG_UNIT_TYPE_OBJECTBOUNDINGBOX.
   * (I.e. so that [0,0] is at the top left of its bbox, and [1,1] is at the
   * bottom right of its bbox).
   *
   * If the bbox is empty, this will return a singular matrix.
   */
  static gfxMatrix
  AdjustMatrixForUnits(const gfxMatrix &aMatrix,
                       nsSVGEnum *aUnits,
                       nsIFrame *aFrame);

  enum BBoxFlags {
    eBBoxIncludeFill          = 1 << 0,
    eBBoxIgnoreFillIfNone     = 1 << 1,
    eBBoxIncludeStroke        = 1 << 2,
    eBBoxIgnoreStrokeIfNone   = 1 << 3,
    eBBoxIncludeMarkers       = 1 << 4
  };
  /**
   * Get the SVG bbox (the SVG spec's simplified idea of bounds) of aFrame in
   * aFrame's userspace.
   */
  static gfxRect GetBBox(nsIFrame *aFrame, PRUint32 aFlags = eBBoxIncludeFill);

  /**
   * Convert a userSpaceOnUse/objectBoundingBoxUnits rectangle that's specified
   * using four nsSVGLength2 values into a user unit rectangle in user space.
   *
   * @param aXYWH pointer to 4 consecutive nsSVGLength2 objects containing
   * the x, y, width and height values in that order
   * @param aBBox the bounding box of the object the rect is relative to;
   * may be null if aUnits is not SVG_UNIT_TYPE_OBJECTBOUNDINGBOX
   * @param aFrame the object in which to interpret user-space units;
   * may be null if aUnits is SVG_UNIT_TYPE_OBJECTBOUNDINGBOX
   */
  static gfxRect
  GetRelativeRect(PRUint16 aUnits, const nsSVGLength2 *aXYWH,
                  const gfxRect &aBBox, nsIFrame *aFrame);

  /**
   * Find the first frame, starting with aStartFrame and going up its
   * parent chain, that is not an svgAFrame.
   */
  static nsIFrame* GetFirstNonAAncestorFrame(nsIFrame* aStartFrame);

#ifdef DEBUG
  static void
  WritePPM(const char *fname, gfxImageSurface *aSurface);
#endif

  static bool OuterSVGIsCallingUpdateBounds(nsIFrame *aFrame);

  /*
   * Get any additional transforms that apply only to stroking
   * e.g. non-scaling-stroke
   */
  static gfxMatrix GetStrokeTransform(nsIFrame *aFrame);

  /**
   * Compute the maximum possible device space stroke extents of a path given
   * the path's device space path extents, its stroke style and its ctm.
   *
   * This is a workaround for the lack of suitable cairo API for getting the
   * tight device space stroke extents of a path. This basically gives us the
   * tightest extents that we can guarantee fully enclose the inked stroke
   * without doing the calculations for the actual tight extents. We exploit
   * the fact that cairo does have an API for getting the tight device space
   * fill/path extents.
   *
   * This should die once bug 478152 is fixed.
   */
  static gfxRect PathExtentsToMaxStrokeExtents(const gfxRect& aPathExtents,
                                               nsSVGGeometryFrame* aFrame,
                                               const gfxMatrix& aMatrix);
  static gfxRect PathExtentsToMaxStrokeExtents(const gfxRect& aPathExtents,
                                               nsSVGPathGeometryFrame* aFrame,
                                               const gfxMatrix& aMatrix);

  /**
   * Convert a floating-point value to a 32-bit integer value, clamping to
   * the range of valid integers.
   */
  static PRInt32 ClampToInt(double aVal)
  {
    return NS_lround(NS_MAX(double(PR_INT32_MIN),
                            NS_MIN(double(PR_INT32_MAX), aVal)));
  }

  static void GetFallbackOrPaintColor(gfxContext *aContext,
                                      nsStyleContext *aStyleContext,
                                      nsStyleSVGPaint nsStyleSVG::*aFillOrStroke,
                                      float *aOpacity, nscolor *color);
};

#endif<|MERGE_RESOLUTION|>--- conflicted
+++ resolved
@@ -473,8 +473,6 @@
   static gfxMatrix GetCanvasTM(nsIFrame* aFrame);
 
   /**
-<<<<<<< HEAD
-=======
    * Returns the transform from aFrame's user space to canvas space. Only call
    * with SVG frames. This is like GetCanvasTM, except that it only includes
    * the transforms from aFrame's user space (i.e. the coordinate context
@@ -486,7 +484,6 @@
   static gfxMatrix GetUserToCanvasTM(nsIFrame* aFrame);
 
   /**
->>>>>>> e3b670c1
    * Notify the descendants of aFrame of a change to one of their ancestors
    * that might affect them.
    *
