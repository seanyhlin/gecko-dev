--- conflicted
+++ resolved
@@ -873,6 +873,13 @@
 NS_DEFINE_NAMED_CID(NS_NULLPRINCIPAL_CID);
 NS_DEFINE_NAMED_CID(NS_SECURITYNAMESET_CID);
 
+#if defined(XP_UNIX)    || \
+    defined(_WINDOWS)   || \
+    defined(machintosh) || \
+    defined(android)
+NS_DEFINE_NAMED_CID(NS_ACCELEROMETER_CID);
+#endif
+
 static const mozilla::Module::CIDEntry kLayoutCIDs[] = {
   XPCONNECT_CIDENTRIES
 #ifdef DEBUG
@@ -1002,7 +1009,6 @@
 #ifndef MOZILLA_PLAINTEXT_EDITOR_ONLY
   { &kNS_TEXTSERVICESDOCUMENT_CID, false, NULL, nsTextServicesDocumentConstructor },
 #endif
-<<<<<<< HEAD
   { &kNS_GEOLOCATION_SERVICE_CID, false, NULL, nsGeolocationServiceConstructor },
   { &kNS_GEOLOCATION_CID, false, NULL, nsGeolocationConstructor },
   { &kNS_FOCUSMANAGER_CID, false, NULL, CreateFocusManager },
@@ -1016,62 +1022,13 @@
   { &kNS_SYSTEMPRINCIPAL_CID, false, NULL, nsSystemPrincipalConstructor },
   { &kNS_NULLPRINCIPAL_CID, false, NULL, nsNullPrincipalConstructor },
   { &kNS_SECURITYNAMESET_CID, false, NULL, nsSecurityNameSetConstructor },
-  { NULL }
-=======
-
-    { "Geolocation Service",
-      NS_GEOLOCATION_SERVICE_CID,
-      "@mozilla.org/geolocation/service;1",
-      nsGeolocationServiceConstructor },
-
-    { "Geolocation",
-      NS_GEOLOCATION_CID,
-      "@mozilla.org/geolocation;1",
-      nsGeolocationConstructor },
-
-    { "Focus Manager",
-      NS_FOCUSMANAGER_CID,
-      "@mozilla.org/focus-manager;1",
-      CreateFocusManager },
-
-    { "Content Utils",
-      NS_ICONTENTUTILS_CID,
-      "@mozilla.org/content/contentutils;1",
-      nsIContentUtilsConstructor },
-
-    { "Content Security Policy Service",
-      CSPSERVICE_CID,
-      CSPSERVICE_CONTRACTID,
-      CSPServiceConstructor,
-      CSPServiceRegistration,
-      CSPServiceUnregistration },
-
-    { "Event Listener Service",
-      NS_EVENTLISTENERSERVICE_CID,
-      NS_EVENTLISTENERSERVICE_CONTRACTID,
-      CreateEventListenerService },
-
 #if defined(XP_UNIX)    || \
     defined(_WINDOWS)   || \
     defined(machintosh) || \
     defined(android)
-    { "Accelerometer",
-       NS_ACCELEROMETER_CID,
-       NS_ACCELEROMETER_CONTRACTID,
-       nsAccelerometerSystemConstructor
-     },
-#endif
-
-    { "Global Message Manager",
-      NS_GLOBALMESSAGEMANAGER_CID,
-      NS_GLOBALMESSAGEMANAGER_CONTRACTID,
-      CreateGlobalMessageManager },
-
-    { "Channel Policy",
-      NSCHANNELPOLICY_CID,
-      NSCHANNELPOLICY_CONTRACTID,
-      nsChannelPolicyConstructor }
->>>>>>> 08f99b05
+  { &kNS_ACCELEROMETER_CID, false, NULL, nsAccelerometerSystemConstructor },
+#endif
+  { NULL }
 };
 
 static const mozilla::Module::ContractIDEntry kLayoutContracts[] = {
@@ -1210,6 +1167,12 @@
   { NS_SYSTEMPRINCIPAL_CONTRACTID, &kNS_SYSTEMPRINCIPAL_CID },
   { NS_NULLPRINCIPAL_CONTRACTID, &kNS_NULLPRINCIPAL_CID },
   { NS_SECURITYNAMESET_CONTRACTID, &kNS_SECURITYNAMESET_CID },
+#if defined(XP_UNIX)    || \
+    defined(_WINDOWS)   || \
+    defined(machintosh) || \
+    defined(android)
+  { NS_ACCELEROMETER_CONTRACTID, &kNS_ACCELEROMETER_CID },
+#endif
   { NULL }
 };
 
