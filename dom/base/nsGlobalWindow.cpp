/* -*- Mode: C++; tab-width: 2; indent-tabs-mode: nil; c-basic-offset: 2 -*- */
/* vim: set sw=2 ts=2 et tw=78: */
/* This Source Code Form is subject to the terms of the Mozilla Public
 * License, v. 2.0. If a copy of the MPL was not distributed with this
 * file, You can obtain one at http://mozilla.org/MPL/2.0/. */

#include "base/basictypes.h"

/* This must occur *after* base/basictypes.h to avoid typedefs conflicts. */
#include "mozilla/Util.h"

// Local Includes
#include "nsGlobalWindow.h"
#include "Navigator.h"
#include "nsScreen.h"
#include "nsHistory.h"
#include "nsPerformance.h"
#include "nsDOMNavigationTiming.h"
#include "nsBarProps.h"
#include "nsDOMStorage.h"
#include "nsDOMOfflineResourceList.h"
#include "nsDOMError.h"

#ifdef XP_WIN
#ifdef GetClassName
#undef GetClassName
#endif // GetClassName
#endif // XP_WIN

// Helper Classes
#include "nsXPIDLString.h"
#include "nsJSUtils.h"
#include "prmem.h"
#include "jsapi.h"              // for JSAutoRequest
#include "jsdbgapi.h"           // for JS_ClearWatchPointsForObject
#include "jsfriendapi.h"        // for JS_GetGlobalForFrame
#include "jswrapper.h"
#include "nsReadableUtils.h"
#include "nsDOMClassInfo.h"
#include "nsJSEnvironment.h"
#include "nsCharSeparatedTokenizer.h" // for Accept-Language parsing
#include "nsUnicharUtils.h"
#include "mozilla/Preferences.h"

// Other Classes
#include "nsEventListenerManager.h"
#include "nsEscape.h"
#include "nsStyleCoord.h"
#include "nsMimeTypeArray.h"
#include "nsNetUtil.h"
#include "nsICachingChannel.h"
#include "nsPluginArray.h"
#include "nsIPluginHost.h"
#include "nsPluginHost.h"
#include "nsIPluginInstanceOwner.h"
#include "nsGeolocation.h"
#include "nsDesktopNotification.h"
#include "nsContentCID.h"
#include "nsLayoutStatics.h"
#include "nsCycleCollector.h"
#include "nsCCUncollectableMarker.h"
#include "nsAutoJSValHolder.h"
#include "nsDOMMediaQueryList.h"
#include "mozilla/dom/workers/Workers.h"

// Interfaces Needed
#include "nsIFrame.h"
#include "nsCanvasFrame.h"
#include "nsIWidget.h"
#include "nsIBaseWindow.h"
#include "nsDeviceSensors.h"
#include "nsIContent.h"
#include "nsIContentViewerEdit.h"
#include "nsIDocShell.h"
#include "nsIDocShellLoadInfo.h"
#include "nsIDocShellTreeItem.h"
#include "nsIDocShellTreeNode.h"
#include "nsIEditorDocShell.h"
#include "nsIDocCharset.h"
#include "nsIDocument.h"
#include "nsIHTMLDocument.h"
#include "nsIDOMHTMLDocument.h"
#include "nsIDOMHTMLElement.h"
#ifndef MOZ_DISABLE_DOMCRYPTO
#include "nsIDOMCrypto.h"
#endif
#include "nsIDOMDocument.h"
#include "nsIDOMElement.h"
#include "nsIDOMEvent.h"
#include "nsIDOMHTMLAnchorElement.h"
#include "nsIDOMKeyEvent.h"
#include "nsIDOMMessageEvent.h"
#include "nsIDOMPopupBlockedEvent.h"
#include "nsIDOMPopStateEvent.h"
#include "nsIDOMHashChangeEvent.h"
#include "nsIDOMOfflineResourceList.h"
#include "nsIDOMGeoGeolocation.h"
#include "nsIDOMDesktopNotification.h"
#include "nsPIDOMStorage.h"
#include "nsDOMString.h"
#include "nsIEmbeddingSiteWindow2.h"
#include "nsThreadUtils.h"
#include "nsEventStateManager.h"
#include "nsIHttpProtocolHandler.h"
#include "nsIJSContextStack.h"
#include "nsIJSRuntimeService.h"
#include "nsILoadContext.h"
#include "nsIMarkupDocumentViewer.h"
#include "nsIPresShell.h"
#include "nsIPrivateDOMEvent.h"
#include "nsIProgrammingLanguage.h"
#include "nsIServiceManager.h"
#include "nsIScriptGlobalObjectOwner.h"
#include "nsIScriptSecurityManager.h"
#include "nsIScrollableFrame.h"
#include "nsIView.h"
#include "nsIViewManager.h"
#include "nsISelectionController.h"
#include "nsISelection.h"
#include "nsIPrompt.h"
#include "nsIPromptService.h"
#include "nsIPromptFactory.h"
#include "nsIWritablePropertyBag2.h"
#include "nsIWebNavigation.h"
#include "nsIWebBrowser.h"
#include "nsIWebBrowserChrome.h"
#include "nsIWebBrowserFind.h"  // For window.find()
#include "nsIWebContentHandlerRegistrar.h"
#include "nsIWindowMediator.h"  // For window.find()
#include "nsComputedDOMStyle.h"
#include "nsIEntropyCollector.h"
#include "nsDOMCID.h"
#include "nsDOMError.h"
#include "nsDOMWindowUtils.h"
#include "nsIWindowWatcher.h"
#include "nsPIWindowWatcher.h"
#include "nsIContentViewer.h"
#include "nsIJSNativeInitializer.h"
#include "nsIScriptError.h"
#include "nsIConsoleService.h"
#include "nsIControllers.h"
#include "nsIControllerContext.h"
#include "nsGlobalWindowCommands.h"
#include "nsAutoPtr.h"
#include "nsContentUtils.h"
#include "nsCSSProps.h"
#include "nsBlobProtocolHandler.h"
#include "nsIDOMFile.h"
#include "nsIDOMFileList.h"
#include "nsIURIFixup.h"
#include "mozilla/FunctionTimer.h"
#include "nsCDefaultURIFixup.h"
#include "nsEventDispatcher.h"
#include "nsIObserverService.h"
#include "nsIXULAppInfo.h"
#include "nsNetUtil.h"
#include "nsFocusManager.h"
#include "nsIXULWindow.h"
#include "nsEventStateManager.h"
#include "nsITimedChannel.h"
#include "nsICookiePermission.h"
#include "nsServiceManagerUtils.h"
#ifdef MOZ_XUL
#include "nsXULPopupManager.h"
#include "nsIDOMXULControlElement.h"
#include "nsMenuPopupFrame.h"
#endif

#include "xpcprivate.h"

#ifdef NS_PRINTING
#include "nsIPrintSettings.h"
#include "nsIPrintSettingsService.h"
#include "nsIWebBrowserPrint.h"
#endif

#include "nsWindowRoot.h"
#include "nsNetCID.h"
#include "nsIArray.h"
#include "nsIScriptRuntime.h"

// XXX An unfortunate dependency exists here (two XUL files).
#include "nsIDOMXULDocument.h"
#include "nsIDOMXULCommandDispatcher.h"

#include "nsBindingManager.h"
#include "nsXBLService.h"

// used for popup blocking, needs to be converted to something
// belonging to the back-end like nsIContentPolicy
#include "nsIPopupWindowManager.h"

#include "nsIDragService.h"
#include "mozilla/dom/Element.h"
#include "nsFrameLoader.h"
#include "nsISupportsPrimitives.h"
#include "nsXPCOMCID.h"

#include "mozilla/FunctionTimer.h"
#include "mozIThirdPartyUtil.h"

#ifdef MOZ_LOGGING
// so we can get logging even in release builds
#define FORCE_PR_LOG 1
#endif
#include "prlog.h"
#include "prenv.h"

#include "mozilla/dom/indexedDB/IDBFactory.h"
#include "mozilla/dom/indexedDB/IndexedDatabaseManager.h"

#include "mozilla/dom/StructuredCloneTags.h"

#include "nsRefreshDriver.h"
#include "mozAutoDocUpdate.h"

#include "mozilla/Telemetry.h"
#include "nsLocation.h"
#include "nsWrapperCacheInlines.h"
#include "nsDOMEventTargetHelper.h"
#include "nsIAppsService.h"

#ifdef ANDROID
#include <android/log.h>
#endif

#ifdef PR_LOGGING
static PRLogModuleInfo* gDOMLeakPRLog;
#endif

static const char kStorageEnabled[] = "dom.storage.enabled";

using namespace mozilla;
using namespace mozilla::dom;
using mozilla::TimeStamp;
using mozilla::TimeDuration;

nsGlobalWindow::WindowByIdTable *nsGlobalWindow::sWindowsById = nsnull;
bool nsGlobalWindow::sWarnedAboutWindowInternal = false;

static nsIEntropyCollector *gEntropyCollector          = nsnull;
static PRInt32              gRefCnt                    = 0;
static PRInt32              gOpenPopupSpamCount        = 0;
static PopupControlState    gPopupControlState         = openAbused;
static PRInt32              gRunningTimeoutDepth       = 0;
static bool                 gMouseDown                 = false;
static bool                 gDragServiceDisabled       = false;
static FILE                *gDumpFile                  = nsnull;
static PRUint64             gNextWindowID              = 0;
static PRUint32             gSerialCounter             = 0;
static PRUint32             gTimeoutsRecentlySet       = 0;
static TimeStamp            gLastRecordedRecentTimeouts;
#define STATISTICS_INTERVAL (30 * PR_MSEC_PER_SEC)

#ifdef DEBUG_jst
PRInt32 gTimeoutCnt                                    = 0;
#endif

#if !(defined(NS_DEBUG) || defined(MOZ_ENABLE_JS_DUMP))
static bool                 gDOMWindowDumpEnabled      = false;
#endif

#if defined(DEBUG_bryner) || defined(DEBUG_chb)
#define DEBUG_PAGE_CACHE
#endif

#define DOM_TOUCH_LISTENER_ADDED "dom-touch-listener-added"

// The default shortest interval/timeout we permit
#define DEFAULT_MIN_TIMEOUT_VALUE 4 // 4ms
#define DEFAULT_MIN_BACKGROUND_TIMEOUT_VALUE 1000 // 1000ms
static PRInt32 gMinTimeoutValue;
static PRInt32 gMinBackgroundTimeoutValue;
inline PRInt32
nsGlobalWindow::DOMMinTimeoutValue() const {
  bool isBackground = !mOuterWindow || mOuterWindow->IsBackground();
  return
    NS_MAX(isBackground ? gMinBackgroundTimeoutValue : gMinTimeoutValue, 0);
}

// The number of nested timeouts before we start clamping. HTML5 says 1, WebKit
// uses 5.
#define DOM_CLAMP_TIMEOUT_NESTING_LEVEL 5

// The longest interval (as PRIntervalTime) we permit, or that our
// timer code can handle, really. See DELAY_INTERVAL_LIMIT in
// nsTimerImpl.h for details.
#define DOM_MAX_TIMEOUT_VALUE    DELAY_INTERVAL_LIMIT

#define FORWARD_TO_OUTER(method, args, err_rval)                              \
  PR_BEGIN_MACRO                                                              \
  if (IsInnerWindow()) {                                                      \
    nsGlobalWindow *outer = GetOuterWindowInternal();                         \
    if (!outer) {                                                             \
      NS_WARNING("No outer window available!");                               \
      return err_rval;                                                        \
    }                                                                         \
    return outer->method args;                                                \
  }                                                                           \
  PR_END_MACRO

#define FORWARD_TO_OUTER_VOID(method, args)                                   \
  PR_BEGIN_MACRO                                                              \
  if (IsInnerWindow()) {                                                      \
    nsGlobalWindow *outer = GetOuterWindowInternal();                         \
    if (!outer) {                                                             \
      NS_WARNING("No outer window available!");                               \
      return;                                                                 \
    }                                                                         \
    outer->method args;                                                       \
    return;                                                                   \
  }                                                                           \
  PR_END_MACRO

#define FORWARD_TO_OUTER_CHROME(method, args, err_rval)                       \
  PR_BEGIN_MACRO                                                              \
  if (IsInnerWindow()) {                                                      \
    nsGlobalWindow *outer = GetOuterWindowInternal();                         \
    if (!outer) {                                                             \
      NS_WARNING("No outer window available!");                               \
      return err_rval;                                                        \
    }                                                                         \
    return ((nsGlobalChromeWindow *)outer)->method args;                      \
  }                                                                           \
  PR_END_MACRO

#define FORWARD_TO_INNER_CHROME(method, args, err_rval)                       \
  PR_BEGIN_MACRO                                                              \
  if (IsOuterWindow()) {                                                      \
    if (!mInnerWindow) {                                                      \
      NS_WARNING("No inner window available!");                               \
      return err_rval;                                                        \
    }                                                                         \
    return ((nsGlobalChromeWindow *)mInnerWindow)->method args;               \
  }                                                                           \
  PR_END_MACRO

#define FORWARD_TO_OUTER_MODAL_CONTENT_WINDOW(method, args, err_rval)         \
  PR_BEGIN_MACRO                                                              \
  if (IsInnerWindow()) {                                                      \
    nsGlobalWindow *outer = GetOuterWindowInternal();                         \
    if (!outer) {                                                             \
      NS_WARNING("No outer window available!");                               \
      return err_rval;                                                        \
    }                                                                         \
    return ((nsGlobalModalWindow *)outer)->method args;                       \
  }                                                                           \
  PR_END_MACRO

#define FORWARD_TO_INNER(method, args, err_rval)                              \
  PR_BEGIN_MACRO                                                              \
  if (IsOuterWindow()) {                                                      \
    if (!mInnerWindow) {                                                      \
      NS_WARNING("No inner window available!");                               \
      return err_rval;                                                        \
    }                                                                         \
    return GetCurrentInnerWindowInternal()->method args;                      \
  }                                                                           \
  PR_END_MACRO

#define FORWARD_TO_INNER_MODAL_CONTENT_WINDOW(method, args, err_rval)         \
  PR_BEGIN_MACRO                                                              \
  if (IsOuterWindow()) {                                                      \
    if (!mInnerWindow) {                                                      \
      NS_WARNING("No inner window available!");                               \
      return err_rval;                                                        \
    }                                                                         \
    return ((nsGlobalModalWindow*)GetCurrentInnerWindowInternal())->method args; \
  }                                                                           \
  PR_END_MACRO

#define FORWARD_TO_INNER_VOID(method, args)                                   \
  PR_BEGIN_MACRO                                                              \
  if (IsOuterWindow()) {                                                      \
    if (!mInnerWindow) {                                                      \
      NS_WARNING("No inner window available!");                               \
      return;                                                                 \
    }                                                                         \
    GetCurrentInnerWindowInternal()->method args;                             \
    return;                                                                   \
  }                                                                           \
  PR_END_MACRO

// Same as FORWARD_TO_INNER, but this will create a fresh inner if an
// inner doesn't already exists.
#define FORWARD_TO_INNER_CREATE(method, args, err_rval)                       \
  PR_BEGIN_MACRO                                                              \
  if (IsOuterWindow()) {                                                      \
    if (!mInnerWindow) {                                                      \
      if (mIsClosed) {                                                        \
        return err_rval;                                                      \
      }                                                                       \
      nsCOMPtr<nsIDOMDocument> doc;                                           \
      nsresult fwdic_nr = GetDocument(getter_AddRefs(doc));                   \
      NS_ENSURE_SUCCESS(fwdic_nr, err_rval);                                  \
      if (!mInnerWindow) {                                                    \
        return err_rval;                                                      \
      }                                                                       \
    }                                                                         \
    return GetCurrentInnerWindowInternal()->method args;                      \
  }                                                                           \
  PR_END_MACRO

// CIDs
static NS_DEFINE_CID(kXULControllersCID, NS_XULCONTROLLERS_CID);

static const char sJSStackContractID[] = "@mozilla.org/js/xpc/ContextStack;1";
#ifndef MOZ_DISABLE_DOMCRYPTO
static const char kCryptoContractID[] = NS_CRYPTO_CONTRACTID;
static const char kPkcs11ContractID[] = NS_PKCS11_CONTRACTID;
#endif
static const char sPopStatePrefStr[] = "browser.history.allowPopState";

/**
 * An object implementing the window.URL property.
 */
class nsDOMMozURLProperty : public nsIDOMMozURLProperty
{
public:
  nsDOMMozURLProperty(nsGlobalWindow* aWindow)
    : mWindow(aWindow)
  {
  }

  NS_DECL_ISUPPORTS
  NS_DECL_NSIDOMMOZURLPROPERTY

  void ClearWindowReference() {
    mWindow = nsnull;
  }
private:
  nsGlobalWindow* mWindow;
};

DOMCI_DATA(MozURLProperty, nsDOMMozURLProperty)
NS_IMPL_ADDREF(nsDOMMozURLProperty)
NS_IMPL_RELEASE(nsDOMMozURLProperty)
NS_INTERFACE_MAP_BEGIN(nsDOMMozURLProperty)
    NS_INTERFACE_MAP_ENTRY(nsIDOMMozURLProperty)
    NS_INTERFACE_MAP_ENTRY_AMBIGUOUS(nsISupports, nsIDOMMozURLProperty)
    NS_DOM_INTERFACE_MAP_ENTRY_CLASSINFO(MozURLProperty)
NS_INTERFACE_MAP_END

NS_IMETHODIMP
nsDOMMozURLProperty::CreateObjectURL(nsIDOMBlob* aBlob, nsAString& aURL)
{
  NS_PRECONDITION(!mWindow || mWindow->IsInnerWindow(),
                  "Should be inner window");

  NS_ENSURE_STATE(mWindow && mWindow->mDoc);
  NS_ENSURE_ARG_POINTER(aBlob);

  nsIDocument* doc = mWindow->mDoc;

  nsresult rv = aBlob->GetInternalUrl(doc->NodePrincipal(), aURL);
  NS_ENSURE_SUCCESS(rv, rv);

  doc->RegisterFileDataUri(NS_LossyConvertUTF16toASCII(aURL));

  return NS_OK;
}

NS_IMETHODIMP
nsDOMMozURLProperty::RevokeObjectURL(const nsAString& aURL)
{
  NS_PRECONDITION(!mWindow || mWindow->IsInnerWindow(),
                  "Should be inner window");

  NS_ENSURE_STATE(mWindow);

  NS_LossyConvertUTF16toASCII asciiurl(aURL);

  nsIPrincipal* winPrincipal = mWindow->GetPrincipal();
  if (!winPrincipal) {
    return NS_OK;
  }

  nsIPrincipal* principal =
    nsBlobProtocolHandler::GetFileDataEntryPrincipal(asciiurl);
  bool subsumes;
  if (principal && winPrincipal &&
      NS_SUCCEEDED(winPrincipal->Subsumes(principal, &subsumes)) &&
      subsumes) {
    if (mWindow->mDoc) {
      mWindow->mDoc->UnregisterFileDataUri(asciiurl);
    }
    nsBlobProtocolHandler::RemoveFileDataEntry(asciiurl);
  }

  return NS_OK;
}

/**
 * An indirect observer object that means we don't have to implement nsIObserver
 * on nsGlobalWindow, where any script could see it.
 */
class nsGlobalWindowObserver : public nsIObserver {
public:
  nsGlobalWindowObserver(nsGlobalWindow* aWindow) : mWindow(aWindow) {}
  NS_DECL_ISUPPORTS
  NS_IMETHOD Observe(nsISupports* aSubject, const char* aTopic, const PRUnichar* aData)
  {
    if (!mWindow)
      return NS_OK;
    return mWindow->Observe(aSubject, aTopic, aData);
  }
  void Forget() { mWindow = nsnull; }
private:
  nsGlobalWindow* mWindow;
};

NS_IMPL_ISUPPORTS1(nsGlobalWindowObserver, nsIObserver)

nsTimeout::nsTimeout()
{
#ifdef DEBUG_jst
  {
    extern int gTimeoutCnt;

    ++gTimeoutCnt;
  }
#endif

  memset(this, 0, sizeof(*this));

  MOZ_COUNT_CTOR(nsTimeout);
}

nsTimeout::~nsTimeout()
{
#ifdef DEBUG_jst
  {
    extern int gTimeoutCnt;

    --gTimeoutCnt;
  }
#endif

  MOZ_COUNT_DTOR(nsTimeout);
}

NS_IMPL_CYCLE_COLLECTION_CLASS(nsTimeout)
NS_IMPL_CYCLE_COLLECTION_UNLINK_NATIVE_0(nsTimeout)
NS_IMPL_CYCLE_COLLECTION_TRAVERSE_NATIVE_BEGIN(nsTimeout)
  NS_IMPL_CYCLE_COLLECTION_TRAVERSE_NSCOMPTR_AMBIGUOUS(mWindow,
                                                       nsIScriptGlobalObject)
  NS_IMPL_CYCLE_COLLECTION_TRAVERSE_NSCOMPTR(mPrincipal)
  NS_IMPL_CYCLE_COLLECTION_TRAVERSE_NSCOMPTR(mScriptHandler)
NS_IMPL_CYCLE_COLLECTION_TRAVERSE_END
NS_IMPL_CYCLE_COLLECTION_ROOT_NATIVE(nsTimeout, AddRef)
NS_IMPL_CYCLE_COLLECTION_UNROOT_NATIVE(nsTimeout, Release)

nsPIDOMWindow::nsPIDOMWindow(nsPIDOMWindow *aOuterWindow)
: mFrameElement(nsnull), mDocShell(nsnull), mModalStateDepth(0),
  mRunningTimeout(nsnull), mMutationBits(0), mIsDocumentLoaded(false),
  mIsHandlingResizeEvent(false), mIsInnerWindow(aOuterWindow != nsnull),
  mMayHavePaintEventListener(false), mMayHaveTouchEventListener(false),
  mMayHaveMouseEnterLeaveEventListener(false),
  mIsModalContentWindow(false),
  mIsActive(false), mIsBackground(false),
  mInnerWindow(nsnull), mOuterWindow(aOuterWindow),
  // Make sure no actual window ends up with mWindowID == 0
  mWindowID(++gNextWindowID), mHasNotifiedGlobalCreated(false)
 {}

nsPIDOMWindow::~nsPIDOMWindow() {}

//*****************************************************************************
// nsOuterWindowProxy: Outer Window Proxy
//*****************************************************************************

class nsOuterWindowProxy : public js::Wrapper
{
public:
  nsOuterWindowProxy() : js::Wrapper(0) {}

  virtual bool isOuterWindow() {
    return true;
  }
  JSString *obj_toString(JSContext *cx, JSObject *wrapper);
  void finalize(JSFreeOp *fop, JSObject *proxy);

  static nsOuterWindowProxy singleton;
};


JSString *
nsOuterWindowProxy::obj_toString(JSContext *cx, JSObject *proxy)
{
    JS_ASSERT(js::IsProxy(proxy));

    return JS_NewStringCopyZ(cx, "[object Window]");
}

void
nsOuterWindowProxy::finalize(JSFreeOp *fop, JSObject *proxy)
{
  nsISupports *global =
    static_cast<nsISupports*>(js::GetProxyExtra(proxy, 0).toPrivate());
  if (global) {
    nsWrapperCache *cache;
    CallQueryInterface(global, &cache);
    cache->ClearWrapper();
  }
}

nsOuterWindowProxy
nsOuterWindowProxy::singleton;

static JSObject*
NewOuterWindowProxy(JSContext *cx, JSObject *parent)
{
  JSAutoEnterCompartment ac;
  if (!ac.enter(cx, parent)) {
    return nsnull;
  }

  JSObject *obj = js::Wrapper::New(cx, parent, js::GetObjectProto(parent), parent,
                                   &nsOuterWindowProxy::singleton);
  NS_ASSERTION(js::GetObjectClass(obj)->ext.innerObject, "bad class");
  return obj;
}

//*****************************************************************************
//***    nsGlobalWindow: Object Management
//*****************************************************************************

nsGlobalWindow::nsGlobalWindow(nsGlobalWindow *aOuterWindow)
  : nsPIDOMWindow(aOuterWindow),
    mIsFrozen(false),
    mFullScreen(false),
    mIsClosed(false), 
    mInClose(false), 
    mHavePendingClose(false),
    mHadOriginalOpener(false),
    mIsPopupSpam(false),
    mBlockScriptedClosingFlag(false),
    mFireOfflineStatusChangeEventOnThaw(false),
    mCreatingInnerWindow(false),
    mIsChrome(false),
    mCleanMessageManager(false),
    mNeedsFocus(true),
    mHasFocus(false),
#if defined(XP_MACOSX)
    mShowAccelerators(false),
    mShowFocusRings(false),
#else
    mShowAccelerators(true),
    mShowFocusRings(true),
#endif
    mShowFocusRingForContent(false),
    mFocusByKeyOccurred(false),
    mNotifiedIDDestroyed(false),
    mIsApp(TriState_Unknown),
    mTimeoutInsertionPoint(nsnull),
    mTimeoutPublicIdCounter(1),
    mTimeoutFiringDepth(0),
    mJSObject(nsnull),
    mTimeoutsSuspendDepth(0),
    mFocusMethod(0),
    mSerial(0),
#ifdef DEBUG
    mSetOpenerWindowCalled(false),
#endif
    mCleanedUp(false),
    mCallCleanUpAfterModalDialogCloses(false),
    mDialogAbuseCount(0),
    mDialogDisabled(false)
{
  nsLayoutStatics::AddRef();

  // Initialize the PRCList (this).
  PR_INIT_CLIST(this);

  // Initialize timeout storage
  PR_INIT_CLIST(&mTimeouts);

  if (aOuterWindow) {
    // |this| is an inner window, add this inner window to the outer
    // window list of inners.
    PR_INSERT_AFTER(this, aOuterWindow);

    mObserver = new nsGlobalWindowObserver(this);
    if (mObserver) {
      NS_ADDREF(mObserver);
      nsCOMPtr<nsIObserverService> os = mozilla::services::GetObserverService();
      if (os) {
        // Watch for online/offline status changes so we can fire events. Use
        // a strong reference.
        os->AddObserver(mObserver, NS_IOSERVICE_OFFLINE_STATUS_TOPIC,
                        false);

        // Watch for dom-storage2-changed so we can fire storage
        // events. Use a strong reference.
        os->AddObserver(mObserver, "dom-storage2-changed", false);
      }
    }
  } else {
    // |this| is an outer window. Outer windows start out frozen and
    // remain frozen until they get an inner window, so freeze this
    // outer window here.
    Freeze();

    mObserver = nsnull;
    SetIsDOMBinding();
  }

  // We could have failed the first time through trying
  // to create the entropy collector, so we should
  // try to get one until we succeed.

  gRefCnt++;

  if (gRefCnt == 1) {
#if !(defined(NS_DEBUG) || defined(MOZ_ENABLE_JS_DUMP))
    Preferences::AddBoolVarCache(&gDOMWindowDumpEnabled,
                                 "browser.dom.window.dump.enabled");
#endif
    Preferences::AddIntVarCache(&gMinTimeoutValue,
                                "dom.min_timeout_value",
                                DEFAULT_MIN_TIMEOUT_VALUE);
    Preferences::AddIntVarCache(&gMinBackgroundTimeoutValue,
                                "dom.min_background_timeout_value",
                                DEFAULT_MIN_BACKGROUND_TIMEOUT_VALUE);
  }

  if (gDumpFile == nsnull) {
    const nsAdoptingCString& fname =
      Preferences::GetCString("browser.dom.window.dump.file");
    if (!fname.IsEmpty()) {
      // if this fails to open, Dump() knows to just go to stdout
      // on null.
      gDumpFile = fopen(fname, "wb+");
    } else {
      gDumpFile = stdout;
    }
  }

  mSerial = ++gSerialCounter;

#ifdef DEBUG
  if (!PR_GetEnv("MOZ_QUIET")) {
    printf("++DOMWINDOW == %d (%p) [serial = %d] [outer = %p]\n", gRefCnt,
           static_cast<void*>(static_cast<nsIScriptGlobalObject*>(this)),
           gSerialCounter, static_cast<void*>(aOuterWindow));
  }
#endif

#ifdef PR_LOGGING
  if (gDOMLeakPRLog)
    PR_LOG(gDOMLeakPRLog, PR_LOG_DEBUG,
           ("DOMWINDOW %p created outer=%p", this, aOuterWindow));
#endif

  NS_ASSERTION(sWindowsById, "Windows hash table must be created!");
  NS_ASSERTION(!sWindowsById->Get(mWindowID),
               "This window shouldn't be in the hash table yet!");
  sWindowsById->Put(mWindowID, this);

  mEventTargetObjects.Init();
}

/* static */
void
nsGlobalWindow::Init()
{
  CallGetService(NS_ENTROPYCOLLECTOR_CONTRACTID, &gEntropyCollector);
  NS_ASSERTION(gEntropyCollector,
               "gEntropyCollector should have been initialized!");

#ifdef PR_LOGGING
  gDOMLeakPRLog = PR_NewLogModule("DOMLeak");
  NS_ASSERTION(gDOMLeakPRLog, "gDOMLeakPRLog should have been initialized!");
#endif

  sWindowsById = new WindowByIdTable();
  sWindowsById->Init();
}

static PLDHashOperator
DisconnectEventTargetObjects(nsPtrHashKey<nsDOMEventTargetHelper>* aKey,
                             void* aClosure)
{
  nsRefPtr<nsDOMEventTargetHelper> target = aKey->GetKey();
  target->DisconnectFromOwner();
  return PL_DHASH_NEXT;
}

nsGlobalWindow::~nsGlobalWindow()
{
  mEventTargetObjects.EnumerateEntries(DisconnectEventTargetObjects, nsnull);
  mEventTargetObjects.Clear();

  // We have to check if sWindowsById isn't null because ::Shutdown might have
  // been called.
  if (sWindowsById) {
    NS_ASSERTION(sWindowsById->Get(mWindowID),
                 "This window should be in the hash table");
    sWindowsById->Remove(mWindowID);
  }

  --gRefCnt;

#ifdef DEBUG
  if (!PR_GetEnv("MOZ_QUIET")) {
    nsCAutoString url;
    if (mLastOpenedURI) {
      mLastOpenedURI->GetSpec(url);
    }

    printf("--DOMWINDOW == %d (%p) [serial = %d] [outer = %p] [url = %s]\n",
           gRefCnt, static_cast<void*>(static_cast<nsIScriptGlobalObject*>(this)),
           mSerial, static_cast<void*>(mOuterWindow.get()), url.get());
  }
#endif

#ifdef PR_LOGGING
  if (gDOMLeakPRLog)
    PR_LOG(gDOMLeakPRLog, PR_LOG_DEBUG,
           ("DOMWINDOW %p destroyed", this));
#endif

  if (IsOuterWindow()) {
    JSObject *proxy = GetWrapperPreserveColor();
    if (proxy) {
      js::SetProxyExtra(proxy, 0, js::PrivateValue(NULL));
    }

    // An outer window is destroyed with inner windows still possibly
    // alive, iterate through the inner windows and null out their
    // back pointer to this outer, and pull them out of the list of
    // inner windows.

    nsGlobalWindow *w;
    while ((w = (nsGlobalWindow *)PR_LIST_HEAD(this)) != this) {
      PR_REMOVE_AND_INIT_LINK(w);
    }
  } else {
    Telemetry::Accumulate(Telemetry::INNERWINDOWS_WITH_MUTATION_LISTENERS,
                          mMutationBits ? 1 : 0);

    if (mListenerManager) {
      mListenerManager->Disconnect();
      mListenerManager = nsnull;
    }

    // An inner window is destroyed, pull it out of the outer window's
    // list if inner windows.

    PR_REMOVE_LINK(this);

    // If our outer window's inner window is this window, null out the
    // outer window's reference to this window that's being deleted.
    nsGlobalWindow *outer = GetOuterWindowInternal();
    if (outer) {
      outer->MaybeClearInnerWindow(this);
    }
  }

  mDocument = nsnull;           // Forces Release
  mDoc = nsnull;

  NS_ASSERTION(!mArguments, "mArguments wasn't cleaned up properly!");

  CleanUp(true);

#ifdef DEBUG
  nsCycleCollector_DEBUG_wasFreed(static_cast<nsIScriptGlobalObject*>(this));
#endif

  if (mURLProperty) {
    mURLProperty->ClearWindowReference();
  }

  nsCOMPtr<nsIDeviceSensors> ac = do_GetService(NS_DEVICE_SENSORS_CONTRACTID);
  if (ac)
    ac->RemoveWindowAsListener(this);

  nsLayoutStatics::Release();
}

void
nsGlobalWindow::AddEventTargetObject(nsDOMEventTargetHelper* aObject)
{
  mEventTargetObjects.PutEntry(aObject);
}

void
nsGlobalWindow::RemoveEventTargetObject(nsDOMEventTargetHelper* aObject)
{
  mEventTargetObjects.RemoveEntry(aObject);
}

// static
void
nsGlobalWindow::ShutDown()
{
  if (gDumpFile && gDumpFile != stdout) {
    fclose(gDumpFile);
  }
  gDumpFile = nsnull;

  NS_IF_RELEASE(gEntropyCollector);

  delete sWindowsById;
  sWindowsById = nsnull;
}

// static
void
nsGlobalWindow::CleanupCachedXBLHandlers(nsGlobalWindow* aWindow)
{
  if (aWindow->mCachedXBLPrototypeHandlers.IsInitialized() &&
      aWindow->mCachedXBLPrototypeHandlers.Count() > 0) {
    aWindow->mCachedXBLPrototypeHandlers.Clear();

    nsISupports* supports;
    aWindow->QueryInterface(NS_GET_IID(nsCycleCollectionISupports),
                            reinterpret_cast<void**>(&supports));
    NS_ASSERTION(supports, "Failed to QI to nsCycleCollectionISupports?!");

    nsContentUtils::DropJSObjects(supports);
  }
}

void
nsGlobalWindow::MaybeForgiveSpamCount()
{
  if (IsOuterWindow() &&
      IsPopupSpamWindow())
  {
    SetPopupSpamWindow(false);
    --gOpenPopupSpamCount;
    NS_ASSERTION(gOpenPopupSpamCount >= 0,
                 "Unbalanced decrement of gOpenPopupSpamCount");
  }
}

void
nsGlobalWindow::CleanUp(bool aIgnoreModalDialog)
{
  if (IsOuterWindow() && !aIgnoreModalDialog) {
    nsGlobalWindow* inner = GetCurrentInnerWindowInternal();
    nsCOMPtr<nsIDOMModalContentWindow> dlg(do_QueryObject(inner));
    if (dlg) {
      // The window we're trying to clean up is the outer window of a
      // modal dialog.  Defer cleanup until the window closes, and let
      // ShowModalDialog take care of calling CleanUp.
      mCallCleanUpAfterModalDialogCloses = true;
      return;
    }
  }

  // Guarantee idempotence.
  if (mCleanedUp)
    return;
  mCleanedUp = true;
  
  mEventTargetObjects.EnumerateEntries(DisconnectEventTargetObjects, nsnull);
  mEventTargetObjects.Clear();

  if (mObserver) {
    nsCOMPtr<nsIObserverService> os = mozilla::services::GetObserverService();
    if (os) {
      os->RemoveObserver(mObserver, NS_IOSERVICE_OFFLINE_STATUS_TOPIC);
      os->RemoveObserver(mObserver, "dom-storage2-changed");
    }

    // Drop its reference to this dying window, in case for some bogus reason
    // the object stays around.
    mObserver->Forget();
    NS_RELEASE(mObserver);
  }

  mNavigator = nsnull;
  mScreen = nsnull;
  mMenubar = nsnull;
  mToolbar = nsnull;
  mLocationbar = nsnull;
  mPersonalbar = nsnull;
  mStatusbar = nsnull;
  mScrollbars = nsnull;
  mLocation = nsnull;
  mHistory = nsnull;
  mFrames = nsnull;
  mWindowUtils = nsnull;
  mApplicationCache = nsnull;
  mIndexedDB = nsnull;

  mPerformance = nsnull;

  ClearControllers();

  mOpener = nsnull;             // Forces Release
  if (mContext) {
#ifdef DEBUG
    nsCycleCollector_DEBUG_shouldBeFreed(mContext);
#endif
    mContext = nsnull;            // Forces Release
  }
  mChromeEventHandler = nsnull; // Forces Release
  mParentTarget = nsnull;

  nsGlobalWindow *inner = GetCurrentInnerWindowInternal();

  if (inner) {
    inner->CleanUp(aIgnoreModalDialog);
  }

  if (mCleanMessageManager) {
    NS_ABORT_IF_FALSE(mIsChrome, "only chrome should have msg manager cleaned");
    nsGlobalChromeWindow *asChrome = static_cast<nsGlobalChromeWindow*>(this);
    if (asChrome->mMessageManager) {
      static_cast<nsFrameMessageManager*>(
        asChrome->mMessageManager.get())->Disconnect();
    }
  }

  mInnerWindowHolder = nsnull;
  mArguments = nsnull;
  mArgumentsLast = nsnull;
  mArgumentsOrigin = nsnull;

  CleanupCachedXBLHandlers(this);

#ifdef DEBUG
  nsCycleCollector_DEBUG_shouldBeFreed(static_cast<nsIScriptGlobalObject*>(this));
#endif
}

void
nsGlobalWindow::ClearControllers()
{
  if (mControllers) {
    PRUint32 count;
    mControllers->GetControllerCount(&count);

    while (count--) {
      nsCOMPtr<nsIController> controller;
      mControllers->GetControllerAt(count, getter_AddRefs(controller));

      nsCOMPtr<nsIControllerContext> context = do_QueryInterface(controller);
      if (context)
        context->SetCommandContext(nsnull);
    }

    mControllers = nsnull;
  }
}

void
nsGlobalWindow::FreeInnerObjects()
{
  NS_ASSERTION(IsInnerWindow(), "Don't free inner objects on an outer window");

  // Make sure that this is called before we null out the document and
  // other members that the window destroyed observers could
  // re-create.
  NotifyDOMWindowDestroyed(this);

  // Kill all of the workers for this window.
  nsIScriptContext *scx = GetContextInternal();
  JSContext *cx = scx ? scx->GetNativeContext() : nsnull;
  mozilla::dom::workers::CancelWorkersForWindow(cx, this);

  // Close all IndexedDB databases for this window.
  indexedDB::IndexedDatabaseManager* idbManager =
    indexedDB::IndexedDatabaseManager::Get();
  if (idbManager) {
    idbManager->AbortCloseDatabasesForWindow(this);
  }

  ClearAllTimeouts();

  mChromeEventHandler = nsnull;

  if (mListenerManager) {
    mListenerManager->Disconnect();
    mListenerManager = nsnull;
  }

  mLocation = nsnull;
  mHistory = nsnull;

  if (mNavigator) {
    mNavigator->Invalidate();
    mNavigator = nsnull;
  }

  if (mScreen) {
    mScreen = nsnull;
  }

  if (mDocument) {
    NS_ASSERTION(mDoc, "Why is mDoc null?");

    // Remember the document's principal.
    mDocumentPrincipal = mDoc->NodePrincipal();
  }

#ifdef DEBUG
  if (mDocument)
    nsCycleCollector_DEBUG_shouldBeFreed(nsCOMPtr<nsISupports>(do_QueryInterface(mDocument)));
#endif

  // Remove our reference to the document and the document principal.
  mDocument = nsnull;
  mDoc = nsnull;
  mFocusedNode = nsnull;

  if (mApplicationCache) {
    static_cast<nsDOMOfflineResourceList*>(mApplicationCache.get())->Disconnect();
    mApplicationCache = nsnull;
  }

  mIndexedDB = nsnull;

  NotifyWindowIDDestroyed("inner-window-destroyed");

  CleanupCachedXBLHandlers(this);

#ifdef DEBUG
  nsCycleCollector_DEBUG_shouldBeFreed(static_cast<nsIScriptGlobalObject*>(this));
#endif
}

//*****************************************************************************
// nsGlobalWindow::nsISupports
//*****************************************************************************

#define OUTER_WINDOW_ONLY                                                     \
  if (IsOuterWindow()) {

#define END_OUTER_WINDOW_ONLY                                                 \
    foundInterface = 0;                                                       \
  } else

NS_IMPL_CYCLE_COLLECTION_CLASS(nsGlobalWindow)

DOMCI_DATA(Window, nsGlobalWindow)

// QueryInterface implementation for nsGlobalWindow
NS_INTERFACE_MAP_BEGIN_CYCLE_COLLECTION(nsGlobalWindow)
  // Make sure this matches the cast in nsGlobalWindow::FromWrapper()
  NS_INTERFACE_MAP_ENTRY_AMBIGUOUS(nsISupports, nsIScriptGlobalObject)
  NS_INTERFACE_MAP_ENTRY(nsIDOMWindow)
  NS_INTERFACE_MAP_ENTRY(nsIDOMJSWindow)
  if (aIID.Equals(NS_GET_IID(nsIDOMWindowInternal))) {
    foundInterface = static_cast<nsIDOMWindowInternal*>(this);
    if (!sWarnedAboutWindowInternal) {
      sWarnedAboutWindowInternal = true;
      nsContentUtils::ReportToConsole(nsIScriptError::warningFlag,
                                      "Extensions", mDoc,
                                      nsContentUtils::eDOM_PROPERTIES,
                                      "nsIDOMWindowInternalWarning");
    }
  } else
  NS_INTERFACE_MAP_ENTRY(nsIScriptGlobalObject)
  NS_INTERFACE_MAP_ENTRY(nsIScriptObjectPrincipal)
  NS_INTERFACE_MAP_ENTRY(nsIDOMEventTarget)
  NS_INTERFACE_MAP_ENTRY(nsPIDOMWindow)
  NS_INTERFACE_MAP_ENTRY(nsIDOMStorageIndexedDB)
  NS_INTERFACE_MAP_ENTRY(nsISupportsWeakReference)
  NS_INTERFACE_MAP_ENTRY(nsIInterfaceRequestor)
  NS_INTERFACE_MAP_ENTRY(nsIDOMWindowPerformance)
  NS_INTERFACE_MAP_ENTRY(nsITouchEventReceiver)
  NS_INTERFACE_MAP_ENTRY(nsIInlineEventHandlers)
  NS_DOM_INTERFACE_MAP_ENTRY_CLASSINFO(Window)
  OUTER_WINDOW_ONLY
    NS_WRAPPERCACHE_INTERFACE_MAP_ENTRY
  END_OUTER_WINDOW_ONLY
NS_INTERFACE_MAP_END


NS_IMPL_CYCLE_COLLECTING_ADDREF(nsGlobalWindow)
NS_IMPL_CYCLE_COLLECTING_RELEASE(nsGlobalWindow)

static PLDHashOperator
MarkXBLHandlers(nsXBLPrototypeHandler* aKey, JSObject* aData, void* aClosure)
{
  xpc_UnmarkGrayObject(aData);
  return PL_DHASH_NEXT;
}

NS_IMPL_CYCLE_COLLECTION_CAN_SKIP_BEGIN(nsGlobalWindow)
  if (tmp->IsBlackForCC()) {
    if (tmp->mCachedXBLPrototypeHandlers.IsInitialized()) {
      tmp->mCachedXBLPrototypeHandlers.EnumerateRead(MarkXBLHandlers, nsnull);
    }
    nsEventListenerManager* elm = tmp->GetListenerManager(false);
    if (elm) {
      elm->UnmarkGrayJSListeners();
    }
    tmp->UnmarkGrayTimers();
    return true;
  }
NS_IMPL_CYCLE_COLLECTION_CAN_SKIP_END

NS_IMPL_CYCLE_COLLECTION_CAN_SKIP_IN_CC_BEGIN(nsGlobalWindow)
  return tmp->IsBlackForCC();
NS_IMPL_CYCLE_COLLECTION_CAN_SKIP_IN_CC_END

NS_IMPL_CYCLE_COLLECTION_CAN_SKIP_THIS_BEGIN(nsGlobalWindow)
  return tmp->IsBlackForCC();
NS_IMPL_CYCLE_COLLECTION_CAN_SKIP_THIS_END

NS_IMPL_CYCLE_COLLECTION_TRAVERSE_BEGIN(nsGlobalWindow)
  if (!cb.WantAllTraces() && tmp->IsBlackForCC()) {
    return NS_SUCCESS_INTERRUPTED_TRAVERSE;
  }

  NS_IMPL_CYCLE_COLLECTION_TRAVERSE_NSCOMPTR(mContext)

  NS_IMPL_CYCLE_COLLECTION_TRAVERSE_NSCOMPTR(mControllers)
  NS_IMPL_CYCLE_COLLECTION_TRAVERSE_NSCOMPTR(mArguments)
  NS_IMPL_CYCLE_COLLECTION_TRAVERSE_NSCOMPTR(mArgumentsLast)

  NS_IMPL_CYCLE_COLLECTION_TRAVERSE_NSCOMPTR(mInnerWindowHolder)
  NS_IMPL_CYCLE_COLLECTION_TRAVERSE_NSCOMPTR(mOuterWindow)

  NS_IMPL_CYCLE_COLLECTION_TRAVERSE_NSCOMPTR(mOpenerScriptPrincipal)
  NS_IMPL_CYCLE_COLLECTION_TRAVERSE_NATIVE_MEMBER(mListenerManager,
                                                  nsEventListenerManager)

  for (nsTimeout* timeout = tmp->FirstTimeout();
       tmp->IsTimeout(timeout);
       timeout = timeout->Next()) {
    cb.NoteNativeChild(timeout, &NS_CYCLE_COLLECTION_NAME(nsTimeout));
  }

  NS_IMPL_CYCLE_COLLECTION_TRAVERSE_NSCOMPTR(mLocalStorage)
  NS_IMPL_CYCLE_COLLECTION_TRAVERSE_NSCOMPTR(mSessionStorage)
  NS_IMPL_CYCLE_COLLECTION_TRAVERSE_NSCOMPTR(mApplicationCache)
  NS_IMPL_CYCLE_COLLECTION_TRAVERSE_NSCOMPTR(mDocumentPrincipal)
  NS_IMPL_CYCLE_COLLECTION_TRAVERSE_NSCOMPTR(mDoc)

  // Traverse stuff from nsPIDOMWindow
  NS_IMPL_CYCLE_COLLECTION_TRAVERSE_NSCOMPTR(mChromeEventHandler)
  NS_IMPL_CYCLE_COLLECTION_TRAVERSE_NSCOMPTR(mParentTarget)
  NS_IMPL_CYCLE_COLLECTION_TRAVERSE_NSCOMPTR(mDocument)
  NS_IMPL_CYCLE_COLLECTION_TRAVERSE_NSCOMPTR(mFrameElement)

  NS_IMPL_CYCLE_COLLECTION_TRAVERSE_NSCOMPTR(mFocusedNode)

  NS_IMPL_CYCLE_COLLECTION_TRAVERSE_NSCOMARRAY(mPendingStorageEvents)

NS_IMPL_CYCLE_COLLECTION_TRAVERSE_END

NS_IMPL_CYCLE_COLLECTION_UNLINK_BEGIN(nsGlobalWindow)
  nsGlobalWindow::CleanupCachedXBLHandlers(tmp);

  NS_IMPL_CYCLE_COLLECTION_UNLINK_NSCOMPTR(mContext)

  NS_IMPL_CYCLE_COLLECTION_UNLINK_NSCOMPTR(mControllers)
  NS_IMPL_CYCLE_COLLECTION_UNLINK_NSCOMPTR(mArguments)
  NS_IMPL_CYCLE_COLLECTION_UNLINK_NSCOMPTR(mArgumentsLast)

  NS_IMPL_CYCLE_COLLECTION_UNLINK_NSCOMPTR(mInnerWindowHolder)
  if (tmp->mOuterWindow) {
    static_cast<nsGlobalWindow*>(tmp->mOuterWindow.get())->MaybeClearInnerWindow(tmp);
    NS_IMPL_CYCLE_COLLECTION_UNLINK_NSCOMPTR(mOuterWindow)
  }

  NS_IMPL_CYCLE_COLLECTION_UNLINK_NSCOMPTR(mOpenerScriptPrincipal)
  if (tmp->mListenerManager) {
    tmp->mListenerManager->Disconnect();
    NS_IMPL_CYCLE_COLLECTION_UNLINK_NSCOMPTR(mListenerManager)
  }
  NS_IMPL_CYCLE_COLLECTION_UNLINK_NSCOMPTR(mLocalStorage)
  NS_IMPL_CYCLE_COLLECTION_UNLINK_NSCOMPTR(mSessionStorage)
  NS_IMPL_CYCLE_COLLECTION_UNLINK_NSCOMPTR(mApplicationCache)
  NS_IMPL_CYCLE_COLLECTION_UNLINK_NSCOMPTR(mDocumentPrincipal)
  NS_IMPL_CYCLE_COLLECTION_UNLINK_NSCOMPTR(mDoc)

  // Unlink stuff from nsPIDOMWindow
  NS_IMPL_CYCLE_COLLECTION_UNLINK_NSCOMPTR(mChromeEventHandler)
  NS_IMPL_CYCLE_COLLECTION_UNLINK_NSCOMPTR(mParentTarget)
  NS_IMPL_CYCLE_COLLECTION_UNLINK_NSCOMPTR(mDocument)
  NS_IMPL_CYCLE_COLLECTION_UNLINK_NSCOMPTR(mFrameElement)

  NS_IMPL_CYCLE_COLLECTION_UNLINK_NSCOMPTR(mFocusedNode)

  NS_IMPL_CYCLE_COLLECTION_UNLINK_NSCOMARRAY(mPendingStorageEvents)

NS_IMPL_CYCLE_COLLECTION_UNLINK_END

struct TraceData
{
  TraceData(TraceCallback& aCallback, void* aClosure) :
    callback(aCallback), closure(aClosure) {}

  TraceCallback& callback;
  void* closure;
};

static PLDHashOperator
TraceXBLHandlers(nsXBLPrototypeHandler* aKey, JSObject* aData, void* aClosure)
{
  TraceData* data = static_cast<TraceData*>(aClosure);
  data->callback(aData, "Cached XBL prototype handler", data->closure);
  return PL_DHASH_NEXT;
}

NS_IMPL_CYCLE_COLLECTION_TRACE_BEGIN(nsGlobalWindow)
  if (tmp->mCachedXBLPrototypeHandlers.IsInitialized()) {
    TraceData data(aCallback, aClosure);
    tmp->mCachedXBLPrototypeHandlers.EnumerateRead(TraceXBLHandlers, &data);
  }
NS_IMPL_CYCLE_COLLECTION_TRACE_END

bool
nsGlobalWindow::IsBlackForCC()
{
  return
    (mDoc &&
     nsCCUncollectableMarker::InGeneration(mDoc->GetMarkedCCGeneration())) ||
    (nsCCUncollectableMarker::sGeneration && IsBlack());
}

void
nsGlobalWindow::UnmarkGrayTimers()
{
  for (nsTimeout* timeout = FirstTimeout();
       timeout && IsTimeout(timeout);
       timeout = timeout->Next()) {
    if (timeout->mScriptHandler) {
      JSObject* o = timeout->mScriptHandler->GetScriptObject();
      xpc_UnmarkGrayObject(o);
    }
  }
}

//*****************************************************************************
// nsGlobalWindow::nsIScriptGlobalObject
//*****************************************************************************

nsresult
nsGlobalWindow::EnsureScriptEnvironment()
{
  FORWARD_TO_OUTER(EnsureScriptEnvironment, (), NS_ERROR_NOT_INITIALIZED);

  if (mJSObject) {
    return NS_OK;
  }

  NS_ASSERTION(!GetCurrentInnerWindowInternal(),
               "mJSObject is null, but we have an inner window?");

  nsCOMPtr<nsIScriptRuntime> scriptRuntime;
  nsresult rv = NS_GetJSRuntime(getter_AddRefs(scriptRuntime));
  NS_ENSURE_SUCCESS(rv, rv);

  nsCOMPtr<nsIScriptContext> context = scriptRuntime->CreateContext();

  NS_ASSERTION(!mContext, "Will overwrite mContext!");

  // should probably assert the context is clean???
  context->WillInitializeContext();

  // We need point the context to the global window before initializing it
  // so that it can make various decisions properly.
  context->SetGlobalObject(this);

  rv = context->InitContext();
  NS_ENSURE_SUCCESS(rv, rv);

  if (IsFrame()) {
    // This window is a [i]frame, don't bother GC'ing when the
    // frame's context is destroyed since a GC will happen when the
    // frameset or host document is destroyed anyway.

    context->SetGCOnDestruction(false);
  }

  mContext = context;
  return NS_OK;
}

nsIScriptContext *
nsGlobalWindow::GetScriptContext()
{
  FORWARD_TO_OUTER(GetScriptContext, (), nsnull);
  return mContext;
}

nsIScriptContext *
nsGlobalWindow::GetContext()
{
  FORWARD_TO_OUTER(GetContext, (), nsnull);

  // check GetContext is indeed identical to GetScriptContext()
  NS_ASSERTION(mContext == GetScriptContext(),
               "GetContext confused?");
  return mContext;
}

JSObject *
nsGlobalWindow::GetGlobalJSObject()
{
  return FastGetGlobalJSObject();
}

bool
nsGlobalWindow::WouldReuseInnerWindow(nsIDocument *aNewDocument)
{
  // We reuse the inner window when:
  // a. We are currently at our original document.
  // b. At least one of the following conditions are true:
  // -- We are not currently a content window (i.e., we're currently a chrome
  //    window).
  // -- The new document is the same as the old document. This means that we're
  //    getting called from document.open().
  // -- The new document has the same origin as what we have loaded right now.

  if (!mDoc || !aNewDocument) {
    return false;
  }

  if (!mDoc->IsInitialDocument()) {
    return false;
  }
  
  NS_ASSERTION(NS_IsAboutBlank(mDoc->GetDocumentURI()),
               "How'd this happen?");
  
  // Great, we're the original document, check for one of the other
  // conditions.
  if (mDoc == aNewDocument) {
    return true;
  }

  bool equal;
  if (NS_SUCCEEDED(mDoc->NodePrincipal()->Equals(aNewDocument->NodePrincipal(),
                                                 &equal)) &&
      equal) {
    // The origin is the same.
    return true;
  }

  nsCOMPtr<nsIDocShellTreeItem> treeItem(do_QueryInterface(mDocShell));

  if (treeItem) {
    PRInt32 itemType = nsIDocShellTreeItem::typeContent;
    treeItem->GetItemType(&itemType);

    // If we're a chrome window, then we want to reuse the inner window.
    return itemType == nsIDocShellTreeItem::typeChrome;
  }

  // No treeItem: don't reuse the current inner window.
  return false;
}

void
nsGlobalWindow::SetOpenerScriptPrincipal(nsIPrincipal* aPrincipal)
{
  FORWARD_TO_OUTER_VOID(SetOpenerScriptPrincipal, (aPrincipal));

  if (mDoc) {
    if (!mDoc->IsInitialDocument()) {
      // We have a document already, and it's not the original one.  Bail out.
      // Do NOT set mOpenerScriptPrincipal in this case, just to be safe.
      return;
    }

#ifdef DEBUG
    // We better have an about:blank document loaded at this point.  Otherwise,
    // something is really weird.
    nsCOMPtr<nsIURI> uri;
    mDoc->NodePrincipal()->GetURI(getter_AddRefs(uri));
    NS_ASSERTION(uri && NS_IsAboutBlank(uri) &&
                 NS_IsAboutBlank(mDoc->GetDocumentURI()),
                 "Unexpected original document");
#endif

    GetDocShell()->CreateAboutBlankContentViewer(aPrincipal);
    mDoc->SetIsInitialDocument(true);

    nsCOMPtr<nsIPresShell> shell;
    GetDocShell()->GetPresShell(getter_AddRefs(shell));

    if (shell && !shell->DidInitialReflow()) {
      // Ensure that if someone plays with this document they will get
      // layout happening.
      nsRect r = shell->GetPresContext()->GetVisibleArea();
      shell->InitialReflow(r.width, r.height);
    }
  }
}

nsIPrincipal*
nsGlobalWindow::GetOpenerScriptPrincipal()
{
  FORWARD_TO_OUTER(GetOpenerScriptPrincipal, (), nsnull);

  return mOpenerScriptPrincipal;
}

PopupControlState
PushPopupControlState(PopupControlState aState, bool aForce)
{
  PopupControlState oldState = gPopupControlState;

  if (aState < gPopupControlState || aForce) {
    gPopupControlState = aState;
  }

  return oldState;
}

void
PopPopupControlState(PopupControlState aState)
{
  gPopupControlState = aState;
}

PopupControlState
nsGlobalWindow::PushPopupControlState(PopupControlState aState,
                                      bool aForce) const
{
  return ::PushPopupControlState(aState, aForce);
}

void
nsGlobalWindow::PopPopupControlState(PopupControlState aState) const
{
  ::PopPopupControlState(aState);
}

PopupControlState
nsGlobalWindow::GetPopupControlState() const
{
  return gPopupControlState;
}

#define WINDOWSTATEHOLDER_IID \
{0x0b917c3e, 0xbd50, 0x4683, {0xaf, 0xc9, 0xc7, 0x81, 0x07, 0xae, 0x33, 0x26}}

class WindowStateHolder : public nsISupports
{
public:
  NS_DECLARE_STATIC_IID_ACCESSOR(WINDOWSTATEHOLDER_IID)
  NS_DECL_ISUPPORTS

  WindowStateHolder(nsGlobalWindow *aWindow,
                    nsIXPConnectJSObjectHolder *aHolder,
                    nsIXPConnectJSObjectHolder *aOuterProto,
                    nsIXPConnectJSObjectHolder *aOuterRealProto);

  nsGlobalWindow* GetInnerWindow() { return mInnerWindow; }
  nsIXPConnectJSObjectHolder *GetInnerWindowHolder()
  { return mInnerWindowHolder; }

  nsIXPConnectJSObjectHolder* GetOuterProto() { return mOuterProto; }
  nsIXPConnectJSObjectHolder* GetOuterRealProto() { return mOuterRealProto; }

  void DidRestoreWindow()
  {
    mInnerWindow = nsnull;

    mInnerWindowHolder = nsnull;
    mOuterProto = nsnull;
    mOuterRealProto = nsnull;
  }

protected:
  ~WindowStateHolder();

  nsGlobalWindow *mInnerWindow;
  // We hold onto this to make sure the inner window doesn't go away. The outer
  // window ends up recalculating it anyway.
  nsCOMPtr<nsIXPConnectJSObjectHolder> mInnerWindowHolder;
  nsCOMPtr<nsIXPConnectJSObjectHolder> mOuterProto;
  nsCOMPtr<nsIXPConnectJSObjectHolder> mOuterRealProto;
};

NS_DEFINE_STATIC_IID_ACCESSOR(WindowStateHolder, WINDOWSTATEHOLDER_IID)

WindowStateHolder::WindowStateHolder(nsGlobalWindow *aWindow,
                                     nsIXPConnectJSObjectHolder *aHolder,
                                     nsIXPConnectJSObjectHolder *aOuterProto,
                                     nsIXPConnectJSObjectHolder *aOuterRealProto)
  : mInnerWindow(aWindow),
    mOuterProto(aOuterProto),
    mOuterRealProto(aOuterRealProto)
{
  NS_PRECONDITION(aWindow, "null window");
  NS_PRECONDITION(aWindow->IsInnerWindow(), "Saving an outer window");

  mInnerWindowHolder = aHolder;

  aWindow->SuspendTimeouts();
}

WindowStateHolder::~WindowStateHolder()
{
  if (mInnerWindow) {
    // This window was left in the bfcache and is now going away. We need to
    // free it up.
    // Note that FreeInnerObjects may already have been called on the
    // inner window if its outer has already had SetDocShell(null)
    // called.
    mInnerWindow->FreeInnerObjects();
  }
}

NS_IMPL_ISUPPORTS1(WindowStateHolder, WindowStateHolder)

nsresult
nsGlobalWindow::CreateOuterObject(nsGlobalWindow* aNewInner)
{
  JSContext* cx = mContext->GetNativeContext();

  if (IsChromeWindow()) {
    // Always enable E4X for XUL and other chrome content -- there is no
    // need to preserve the <!-- script hiding hack from JS-in-HTML daze
    // (introduced in 1995 for graceful script degradation in Netscape 1,
    // Mosaic, and other pre-JS browsers).
    JS_SetOptions(cx, JS_GetOptions(cx) | JSOPTION_XML);
  }

  JSObject* outer = NewOuterWindowProxy(cx, aNewInner->FastGetGlobalJSObject());
  if (!outer) {
    return NS_ERROR_FAILURE;
  }

  js::SetProxyExtra(outer, 0,
    js::PrivateValue(static_cast<nsIScriptGlobalObject*>(this)));

  return SetOuterObject(cx, outer);
}

nsresult
nsGlobalWindow::SetOuterObject(JSContext* aCx, JSObject* aOuterObject)
{
  // Force our context's global object to be the outer.
  // NB: JS_SetGlobalObject sets aCx->compartment.
  JS_SetGlobalObject(aCx, aOuterObject);

  // Set up the prototype for the outer object.
  JSObject* inner = JS_GetParent(aOuterObject);
  JS_SetPrototype(aCx, aOuterObject, JS_GetPrototype(inner));

  return NS_OK;
}

nsresult
nsGlobalWindow::SetNewDocument(nsIDocument* aDocument,
                               nsISupports* aState,
                               bool aForceReuseInnerWindow)
{
  NS_TIME_FUNCTION;

  NS_PRECONDITION(mDocumentPrincipal == nsnull,
                  "mDocumentPrincipal prematurely set!");

  if (!aDocument) {
    NS_ERROR("SetNewDocument(null) called!");

    return NS_ERROR_INVALID_ARG;
  }

  if (IsInnerWindow()) {
    if (!mOuterWindow) {
      return NS_ERROR_NOT_INITIALIZED;
    }

    // Refuse to set a new document if the call came from an inner
    // window that's not the current inner window.
    if (mOuterWindow->GetCurrentInnerWindow() != this) {
      return NS_ERROR_NOT_AVAILABLE;
    }

    return GetOuterWindowInternal()->SetNewDocument(aDocument, aState,
                                                    aForceReuseInnerWindow);
  }

  NS_PRECONDITION(IsOuterWindow(), "Must only be called on outer windows");

  if (IsFrozen()) {
    // This outer is now getting its first inner, thaw the outer now
    // that it's ready and is getting an inner window.

    Thaw();
  }

  NS_ASSERTION(!GetCurrentInnerWindow() ||
               GetCurrentInnerWindow()->GetExtantDocument() == mDocument,
               "Uh, mDocument doesn't match the current inner window "
               "document!");

  bool wouldReuseInnerWindow = WouldReuseInnerWindow(aDocument);
  if (aForceReuseInnerWindow &&
      !wouldReuseInnerWindow &&
      mDoc &&
      mDoc->NodePrincipal() != aDocument->NodePrincipal()) {
    NS_ERROR("Attempted forced inner window reuse while changing principal");
    return NS_ERROR_UNEXPECTED;
  }

  nsCOMPtr<nsIDocument> oldDoc(do_QueryInterface(mDocument));

  nsIScriptContext *scx = GetContextInternal();
  NS_ENSURE_TRUE(scx, NS_ERROR_NOT_INITIALIZED);

  JSContext *cx = scx->GetNativeContext();
#ifndef MOZ_DISABLE_DOMCRYPTO
  // clear smartcard events, our document has gone away.
  if (mCrypto) {
    mCrypto->SetEnableSmartCardEvents(false);
  }
#endif
  if (!mDocument) {
    // First document load.

    // Get our private root. If it is equal to us, then we need to
    // attach our global key bindings that handles browser scrolling
    // and other browser commands.
    nsIDOMWindow* privateRoot = nsGlobalWindow::GetPrivateRoot();

    if (privateRoot == static_cast<nsIDOMWindow*>(this)) {
      nsXBLService::AttachGlobalKeyHandler(mChromeEventHandler);
    }
  }

  /* No mDocShell means we're already been partially closed down.  When that
     happens, setting status isn't a big requirement, so don't. (Doesn't happen
     under normal circumstances, but bug 49615 describes a case.) */

  nsContentUtils::AddScriptRunner(
    NS_NewRunnableMethod(this, &nsGlobalWindow::ClearStatus));

  bool reUseInnerWindow = aForceReuseInnerWindow || wouldReuseInnerWindow;

  nsresult rv = NS_OK;

  // Set mDocument even if this is an outer window to avoid
  // having to *always* reach into the inner window to find the
  // document.
  mDocument = do_QueryInterface(aDocument);
  mDoc = aDocument;

#ifdef DEBUG
  mLastOpenedURI = aDocument->GetDocumentURI();
#endif

  mContext->WillInitializeContext();

  nsGlobalWindow *currentInner = GetCurrentInnerWindowInternal();

  nsRefPtr<nsGlobalWindow> newInnerWindow;
  bool createdInnerWindow = false;

  bool thisChrome = IsChromeWindow();

  bool isChrome = false;

  nsCxPusher cxPusher;
  if (!cxPusher.Push(cx)) {
    return NS_ERROR_FAILURE;
  }

  XPCAutoRequest ar(cx);

  nsCOMPtr<WindowStateHolder> wsh = do_QueryInterface(aState);
  NS_ASSERTION(!aState || wsh, "What kind of weird state are you giving me here?");

  if (reUseInnerWindow) {
    // We're reusing the current inner window.
    NS_ASSERTION(!currentInner->IsFrozen(),
                 "We should never be reusing a shared inner window");
    newInnerWindow = currentInner;

    if (aDocument != oldDoc) {
      xpc_UnmarkGrayObject(currentInner->mJSObject);
      nsWindowSH::InvalidateGlobalScopePolluter(cx, currentInner->mJSObject);
    }

    // We're reusing the inner window, but this still counts as a navigation,
    // so all expandos and such defined on the outer window should go away. Force
    // all Xray wrappers to be recomputed.
    xpc_UnmarkGrayObject(mJSObject);
    if (!JS_RefreshCrossCompartmentWrappers(cx, mJSObject)) {
      return NS_ERROR_FAILURE;
    }
  } else {
    if (aState) {
      newInnerWindow = wsh->GetInnerWindow();
      mInnerWindowHolder = wsh->GetInnerWindowHolder();

      NS_ASSERTION(newInnerWindow, "Got a state without inner window");
    } else if (thisChrome) {
      newInnerWindow = new nsGlobalChromeWindow(this);
      isChrome = true;
    } else if (mIsModalContentWindow) {
      newInnerWindow = new nsGlobalModalWindow(this);
    } else {
      newInnerWindow = new nsGlobalWindow(this);
    }

    if (!aState) {
      // This is redundant if we're restoring from a previous inner window.
      nsIScriptGlobalObject *sgo =
        (nsIScriptGlobalObject *)newInnerWindow.get();

      // Freeze the outer window and null out the inner window so
      // that initializing classes on the new inner doesn't end up
      // reaching into the old inner window for classes etc.
      //
      // [This happens with Object.prototype when XPConnect creates
      // a temporary global while initializing classes; the reason
      // being that xpconnect creates the temp global w/o a parent
      // and proto, which makes the JS engine look up classes in
      // cx->globalObject, i.e. this outer window].

      mInnerWindow = nsnull;

      Freeze();
      mCreatingInnerWindow = true;
      // Every script context we are initialized with must create a
      // new global.
      nsCOMPtr<nsIXPConnectJSObjectHolder> &holder = mInnerWindowHolder;
      rv = mContext->CreateNativeGlobalForInner(sgo,
                                                aDocument->GetDocumentURI(),
                                                isChrome,
                                                aDocument->NodePrincipal(),
                                                &newInnerWindow->mJSObject,
                                                getter_AddRefs(holder));
      NS_ASSERTION(NS_SUCCEEDED(rv) && newInnerWindow->mJSObject && holder,
                   "Failed to get script global and holder");

      mCreatingInnerWindow = false;
      createdInnerWindow = true;
      Thaw();

      NS_ENSURE_SUCCESS(rv, rv);
    }

    if (currentInner && currentInner->mJSObject) {
      if (oldDoc == aDocument) {
        // Move the navigator from the old inner window to the new one since
        // this is a document.write. This is safe from a same-origin point of
        // view because document.write can only be used by the same origin.
        newInnerWindow->mNavigator = currentInner->mNavigator;
        currentInner->mNavigator = nsnull;
        if (newInnerWindow->mNavigator) {
          newInnerWindow->mNavigator->SetWindow(newInnerWindow);
        }
      }

      // Don't free objects on our current inner window if it's going to be
      // held in the bfcache.
      if (!currentInner->IsFrozen()) {
        currentInner->FreeInnerObjects();
      }
    }

    mInnerWindow = newInnerWindow;

    if (!mJSObject) {
      CreateOuterObject(newInnerWindow);
      mContext->DidInitializeContext();

      mJSObject = mContext->GetNativeGlobal();
      SetWrapper(mJSObject);
    } else {
      JSObject *outerObject = NewOuterWindowProxy(cx, xpc_UnmarkGrayObject(newInnerWindow->mJSObject));
      if (!outerObject) {
        NS_ERROR("out of memory");
        return NS_ERROR_FAILURE;
      }

      js::SetProxyExtra(mJSObject, 0, js::PrivateValue(NULL));

      outerObject = JS_TransplantObject(cx, mJSObject, outerObject);
      if (!outerObject) {
        NS_ERROR("unable to transplant wrappers, probably OOM");
        return NS_ERROR_FAILURE;
      }

      nsIScriptGlobalObject *global = static_cast<nsIScriptGlobalObject*>(this);
      js::SetProxyExtra(outerObject, 0, js::PrivateValue(global));

      mJSObject = outerObject;
      SetWrapper(mJSObject);

      {
        JSAutoEnterCompartment ac;
        if (!ac.enter(cx, mJSObject)) {
          NS_ERROR("unable to enter a compartment");
          return NS_ERROR_FAILURE;
        }

        JS_SetParent(cx, mJSObject, newInnerWindow->mJSObject);

        SetOuterObject(cx, mJSObject);

        JSCompartment *compartment = js::GetObjectCompartment(mJSObject);
        xpc::CompartmentPrivate *priv =
          static_cast<xpc::CompartmentPrivate*>(JS_GetCompartmentPrivate(compartment));
        if (priv && priv->waiverWrapperMap) {
          NS_ASSERTION(!JS_IsExceptionPending(cx),
                       "We might overwrite a pending exception!");
          priv->waiverWrapperMap->Reparent(cx, newInnerWindow->mJSObject);
        }
      }
    }

    // Enter the new global's compartment.
    JSAutoEnterCompartment ac;
    if (!ac.enter(cx, mJSObject)) {
      NS_ERROR("unable to enter a compartment");
      return NS_ERROR_FAILURE;
    }

    // If we created a new inner window above, we need to do the last little bit
    // of initialization now that the dust has settled.
    if (createdInnerWindow) {
      nsIXPConnect *xpc = nsContentUtils::XPConnect();
      nsCOMPtr<nsIXPConnectWrappedNative> wrapper;
      nsresult rv = xpc->GetWrappedNativeOfJSObject(cx, newInnerWindow->mJSObject,
                                                    getter_AddRefs(wrapper));
      NS_ENSURE_SUCCESS(rv, rv);
      NS_ABORT_IF_FALSE(wrapper, "bad wrapper");
      rv = wrapper->FinishInitForWrappedGlobal();
      NS_ENSURE_SUCCESS(rv, rv);
    }

    // XXX Not sure if this is needed.
    if (aState) {
      JSObject *proto;
      if (nsIXPConnectJSObjectHolder *holder = wsh->GetOuterRealProto()) {
        holder->GetJSObject(&proto);
      } else {
        proto = nsnull;
      }

      if (!JS_SetPrototype(cx, mJSObject, xpc_UnmarkGrayObject(proto))) {
        NS_ERROR("can't set prototype");
        return NS_ERROR_FAILURE;
      }
    } else {
      if (!JS_DefineProperty(cx, newInnerWindow->mJSObject, "window",
                             OBJECT_TO_JSVAL(mJSObject),
                             JS_PropertyStub, JS_StrictPropertyStub,
                             JSPROP_ENUMERATE | JSPROP_READONLY | JSPROP_PERMANENT)) {
        NS_ERROR("can't create the 'window' property");
        return NS_ERROR_FAILURE;
      }
    }
  }

  JSAutoEnterCompartment ac;
  if (!ac.enter(cx, mJSObject)) {
    NS_ERROR("unable to enter a compartment");
    return NS_ERROR_FAILURE;
  }

  if (!aState && !reUseInnerWindow) {
    // Loading a new page and creating a new inner window, *not*
    // restoring from session history.

    // Now that both the the inner and outer windows are initialized
    // let the script context do its magic to hook them together.
#ifdef DEBUG
    JSObject* newInnerJSObject = newInnerWindow->FastGetGlobalJSObject();
#endif

    // Now that we're connecting the outer global to the inner one,
    // we must have transplanted it. The JS engine tries to maintain
    // the global object's compartment as its default compartment,
    // so update that now since it might have changed.
    JS_SetGlobalObject(cx, mJSObject);
    NS_ASSERTION(JS_GetPrototype(mJSObject) ==
                 JS_GetPrototype(newInnerJSObject),
                 "outer and inner globals should have the same prototype");

    nsCOMPtr<nsIContent> frame = do_QueryInterface(GetFrameElementInternal());
    if (frame) {
      nsPIDOMWindow* parentWindow = frame->OwnerDoc()->GetWindow();
      if (parentWindow && parentWindow->TimeoutSuspendCount()) {
        SuspendTimeouts(parentWindow->TimeoutSuspendCount());
      }
    }
  }

  // Add an extra ref in case we release mContext during GC.
  nsCOMPtr<nsIScriptContext> kungFuDeathGrip(mContext);

  // Now that the prototype is all set up, install the global scope
  // polluter. This must happen after the above prototype fixup. If
  // the GSP was to be installed on the inner window's real
  // prototype (as it would be if this was done before the prototype
  // fixup above) we would end up holding the GSP alive (through
  // XPConnect's internal marking of wrapper prototypes) as long as
  // the inner window was around, and if the GSP had properties on
  // it that held an element alive we'd hold the document alive,
  // which could hold event handlers alive, which hold the context
  // alive etc.

  if ((!reUseInnerWindow || aDocument != oldDoc) && !aState) {
    nsCOMPtr<nsIHTMLDocument> html_doc(do_QueryInterface(mDocument));
    nsWindowSH::InstallGlobalScopePolluter(cx, newInnerWindow->mJSObject,
                                           html_doc);
  }

  if (aDocument) {
    aDocument->SetScriptGlobalObject(newInnerWindow);
  }

  if (!aState) {
    if (reUseInnerWindow) {
      if (newInnerWindow->mDoc != aDocument) {
        newInnerWindow->mDocument = do_QueryInterface(aDocument);
        newInnerWindow->mDoc = aDocument;

        // We're reusing the inner window for a new document. In this
        // case we don't clear the inner window's scope, but we must
        // make sure the cached document property gets updated.

        // XXXmarkh - tell other languages about this?
        ::JS_DeleteProperty(cx, currentInner->mJSObject, "document");
      }
    } else {
      rv = newInnerWindow->InnerSetNewDocument(aDocument);
      NS_ENSURE_SUCCESS(rv, rv);

      // Initialize DOM classes etc on the inner window.
      rv = mContext->InitClasses(newInnerWindow->mJSObject);
      NS_ENSURE_SUCCESS(rv, rv);
    }

    if (mArguments) {
      newInnerWindow->DefineArgumentsProperty(mArguments);
      newInnerWindow->mArguments = mArguments;
      newInnerWindow->mArgumentsOrigin = mArgumentsOrigin;

      mArguments = nsnull;
      mArgumentsOrigin = nsnull;
    }

    // Give the new inner window our chrome event handler (since it
    // doesn't have one).
    newInnerWindow->mChromeEventHandler = mChromeEventHandler;
  }

  mContext->GC(js::gcreason::SET_NEW_DOCUMENT);
  mContext->DidInitializeContext();

  if (newInnerWindow && !newInnerWindow->mHasNotifiedGlobalCreated && mDoc) {
    // We should probably notify. However if this is the, arguably bad,
    // situation when we're creating a temporary non-chrome-about-blank
    // document in a chrome docshell, don't notify just yet. Instead wait
    // until we have a real chrome doc.
    nsCOMPtr<nsIDocShellTreeItem> treeItem(do_QueryInterface(mDocShell));
    PRInt32 itemType = nsIDocShellTreeItem::typeContent;
    if (treeItem) {
      treeItem->GetItemType(&itemType);
    }

    if (itemType != nsIDocShellTreeItem::typeChrome ||
        nsContentUtils::IsSystemPrincipal(mDoc->NodePrincipal())) {
      newInnerWindow->mHasNotifiedGlobalCreated = true;
      nsContentUtils::AddScriptRunner(
        NS_NewRunnableMethod(this, &nsGlobalWindow::DispatchDOMWindowCreated));
    }
  }

  return NS_OK;
}

void
nsGlobalWindow::DispatchDOMWindowCreated()
{
  if (!mDoc || !mDocument) {
    return;
  }

  // Fire DOMWindowCreated at chrome event listeners
  nsContentUtils::DispatchChromeEvent(mDoc, mDocument, NS_LITERAL_STRING("DOMWindowCreated"),
                                      true /* bubbles */,
                                      false /* not cancellable */);

  nsCOMPtr<nsIObserverService> observerService =
    mozilla::services::GetObserverService();
  if (observerService) {
    nsAutoString origin;
    nsIPrincipal* principal = mDoc->NodePrincipal();
    nsContentUtils::GetUTFOrigin(principal, origin);
    observerService->
      NotifyObservers(static_cast<nsIDOMWindow*>(this),
                      nsContentUtils::IsSystemPrincipal(principal) ?
                        "chrome-document-global-created" :
                        "content-document-global-created",
                      origin.get());
  }
}

void
nsGlobalWindow::ClearStatus()
{
  SetStatus(EmptyString());
  SetDefaultStatus(EmptyString());
}

nsresult
nsGlobalWindow::InnerSetNewDocument(nsIDocument* aDocument)
{
  NS_PRECONDITION(IsInnerWindow(), "Must only be called on inner windows");

#ifdef PR_LOGGING
  if (aDocument && gDOMLeakPRLog &&
      PR_LOG_TEST(gDOMLeakPRLog, PR_LOG_DEBUG)) {
    nsIURI *uri = aDocument->GetDocumentURI();
    nsCAutoString spec;
    if (uri)
      uri->GetSpec(spec);
    PR_LogPrint("DOMWINDOW %p SetNewDocument %s", this, spec.get());
  }
#endif

  mDocument = do_QueryInterface(aDocument);
  mDoc = aDocument;
  mFocusedNode = nsnull;
  mLocalStorage = nsnull;
  mSessionStorage = nsnull;

#ifdef DEBUG
  mLastOpenedURI = aDocument->GetDocumentURI();
#endif

  Telemetry::Accumulate(Telemetry::INNERWINDOWS_WITH_MUTATION_LISTENERS,
                        mMutationBits ? 1 : 0);

  // Clear our mutation bitfield.
  mMutationBits = 0;

  return NS_OK;
}

void
nsGlobalWindow::SetDocShell(nsIDocShell* aDocShell)
{
  NS_ASSERTION(IsOuterWindow(), "Uh, SetDocShell() called on inner window!");
  MOZ_ASSERT(aDocShell);

  if (aDocShell == mDocShell) {
    return;
  }

  mDocShell = aDocShell; // Weak Reference

  NS_ASSERTION(!mNavigator, "Non-null mNavigator in outer window!");

  if (mFrames) {
    mFrames->SetDocShell(aDocShell);
  }

  // Get our enclosing chrome shell and retrieve its global window impl, so
  // that we can do some forwarding to the chrome document.
  nsCOMPtr<nsIDOMEventTarget> chromeEventHandler;
  mDocShell->GetChromeEventHandler(getter_AddRefs(chromeEventHandler));
  mChromeEventHandler = do_QueryInterface(chromeEventHandler);
  if (!mChromeEventHandler) {
    // We have no chrome event handler. If we have a parent,
    // get our chrome event handler from the parent. If
    // we don't have a parent, then we need to make a new
    // window root object that will function as a chrome event
    // handler and receive all events that occur anywhere inside
    // our window.
    nsCOMPtr<nsIDOMWindow> parentWindow;
    GetParent(getter_AddRefs(parentWindow));
    if (parentWindow.get() != static_cast<nsIDOMWindow*>(this)) {
      nsCOMPtr<nsPIDOMWindow> piWindow(do_QueryInterface(parentWindow));
      mChromeEventHandler = piWindow->GetChromeEventHandler();
    }
    else {
      NS_NewWindowRoot(this, getter_AddRefs(mChromeEventHandler));
    }
  }

  bool docShellActive;
  mDocShell->GetIsActive(&docShellActive);
  mIsBackground = !docShellActive;
}

void
nsGlobalWindow::DetachFromDocShell()
{
  NS_ASSERTION(IsOuterWindow(), "Uh, DetachFromDocShell() called on inner window!");

  // DetachFromDocShell means the window is being torn down. Drop our
  // reference to the script context, allowing it to be deleted
  // later. Meanwhile, keep our weak reference to the script object
  // (mJSObject) so that it can be retrieved later (until it is
  // finalized by the JS GC).

  NS_ASSERTION(PR_CLIST_IS_EMPTY(&mTimeouts),
               "Uh, outer window holds timeouts!");

  // Call FreeInnerObjects on all inner windows, not just the current
  // one, since some could be held by WindowStateHolder objects that
  // are GC-owned.
  for (nsRefPtr<nsGlobalWindow> inner = (nsGlobalWindow *)PR_LIST_HEAD(this);
       inner != this;
       inner = (nsGlobalWindow*)PR_NEXT_LINK(inner)) {
    NS_ASSERTION(!inner->mOuterWindow || inner->mOuterWindow == this,
                 "bad outer window pointer");
    inner->FreeInnerObjects();
  }

  // Make sure that this is called before we null out the document.
  NotifyDOMWindowDestroyed(this);

  NotifyWindowIDDestroyed("outer-window-destroyed");

  nsGlobalWindow *currentInner = GetCurrentInnerWindowInternal();

  if (currentInner) {
    JSObject* obj = currentInner->FastGetGlobalJSObject();
    if (obj) {
      JSContext* cx = nsContentUtils::ThreadJSContextStack()->GetSafeJSContext();

      JSAutoRequest ar(cx);

      js::NukeChromeCrossCompartmentWrappersForGlobal(cx, obj,
                                                      js::NukeForGlobalObject);
    }

    NS_ASSERTION(mDoc, "Must have doc!");
    
    // Remember the document's principal.
    mDocumentPrincipal = mDoc->NodePrincipal();

    // Release our document reference
    mDocument = nsnull;
    mDoc = nsnull;
    mFocusedNode = nsnull;
  }

  ClearControllers();

  mChromeEventHandler = nsnull; // force release now

  if (mArguments) { 
    // We got no new document after someone called
    // SetArguments(), drop our reference to the arguments.
    mArguments = nsnull;
    mArgumentsLast = nsnull;
    mArgumentsOrigin = nsnull;
  }

  if (mContext) {
    mContext->GC(js::gcreason::SET_DOC_SHELL);
    mContext = nsnull;
  }

#ifdef DEBUG
  nsCycleCollector_DEBUG_shouldBeFreed(mContext);
  nsCycleCollector_DEBUG_shouldBeFreed(static_cast<nsIScriptGlobalObject*>(this));
#endif

  mDocShell = nsnull; // Weak Reference

  NS_ASSERTION(!mNavigator, "Non-null mNavigator in outer window!");

<<<<<<< HEAD
  if (mFrames) {
    mFrames->SetDocShell(nsnull);
=======
    bool docShellActive;
    mDocShell->GetIsActive(&docShellActive);
    mIsBackground = !docShellActive;

    if (mLocalStorage) {
      nsCOMPtr<nsIPrivacyTransitionObserver> obs = do_GetInterface(mLocalStorage);
      if (obs) {
        mDocShell->AddWeakPrivacyTransitionObserver(obs);
      }
    }
    if (mSessionStorage) {
      nsCOMPtr<nsIPrivacyTransitionObserver> obs = do_GetInterface(mSessionStorage);
      if (obs) {
        mDocShell->AddWeakPrivacyTransitionObserver(obs);
      }
    }
>>>>>>> fddcae66
  }

  MaybeForgiveSpamCount();
  CleanUp(false);
}

void
nsGlobalWindow::SetOpenerWindow(nsIDOMWindow* aOpener,
                                bool aOriginalOpener)
{
  FORWARD_TO_OUTER_VOID(SetOpenerWindow, (aOpener, aOriginalOpener));

  NS_ASSERTION(!aOriginalOpener || !mSetOpenerWindowCalled,
               "aOriginalOpener is true, but not first call to "
               "SetOpenerWindow!");
  NS_ASSERTION(aOpener || !aOriginalOpener,
               "Shouldn't set mHadOriginalOpener if aOpener is null");

  mOpener = do_GetWeakReference(aOpener);
  NS_ASSERTION(mOpener || !aOpener, "Opener must support weak references!");

  if (aOriginalOpener) {
    mHadOriginalOpener = true;
  }

#ifdef DEBUG
  mSetOpenerWindowCalled = true;
#endif
}

static
already_AddRefed<nsIDOMEventTarget>
TryGetTabChildGlobalAsEventTarget(nsISupports *aFrom)
{
  nsCOMPtr<nsIFrameLoaderOwner> frameLoaderOwner = do_QueryInterface(aFrom);
  if (!frameLoaderOwner) {
    return NULL;
  }

  nsRefPtr<nsFrameLoader> frameLoader = frameLoaderOwner->GetFrameLoader();
  if (!frameLoader) {
    return NULL;
  }

  nsCOMPtr<nsIDOMEventTarget> eventTarget =
    frameLoader->GetTabChildGlobalAsEventTarget();
  return eventTarget.forget();
}

void
nsGlobalWindow::UpdateParentTarget()
{
  // Try to get our frame element's tab child global (its in-process message
  // manager).  If that fails, fall back to the chrome event handler's tab
  // child global, and if it doesn't have one, just use the chrome event
  // handler itself.

  nsCOMPtr<nsIDOMElement> frameElement = GetFrameElementInternal();
  nsCOMPtr<nsIDOMEventTarget> eventTarget =
    TryGetTabChildGlobalAsEventTarget(frameElement);

  if (!eventTarget) {
    eventTarget = TryGetTabChildGlobalAsEventTarget(mChromeEventHandler);
  }

  if (!eventTarget) {
    eventTarget = mChromeEventHandler;
  }

  mParentTarget = eventTarget;
}

bool
nsGlobalWindow::GetIsTabModalPromptAllowed()
{
  bool allowTabModal = true;
  if (mDocShell) {
    nsCOMPtr<nsIContentViewer> cv;
    mDocShell->GetContentViewer(getter_AddRefs(cv));
    cv->GetIsTabModalPromptAllowed(&allowTabModal);
  }

  return allowTabModal;
}

nsIDOMEventTarget*
nsGlobalWindow::GetTargetForDOMEvent()
{
  return static_cast<nsIDOMEventTarget*>(GetOuterWindowInternal());
}

nsIDOMEventTarget*
nsGlobalWindow::GetTargetForEventTargetChain()
{
  return IsInnerWindow() ?
    this : static_cast<nsIDOMEventTarget*>(GetCurrentInnerWindowInternal());
}

nsresult
nsGlobalWindow::WillHandleEvent(nsEventChainPostVisitor& aVisitor)
{
  return NS_OK;
}

JSContext*
nsGlobalWindow::GetJSContextForEventHandlers()
{
  return nsnull;
}

nsresult
nsGlobalWindow::PreHandleEvent(nsEventChainPreVisitor& aVisitor)
{
  NS_PRECONDITION(IsInnerWindow(), "PreHandleEvent is used on outer window!?");
  static PRUint32 count = 0;
  PRUint32 msg = aVisitor.mEvent->message;

  aVisitor.mCanHandle = true;
  aVisitor.mForceContentDispatch = true; //FIXME! Bug 329119
  if ((msg == NS_MOUSE_MOVE) && gEntropyCollector) {
    //Chances are this counter will overflow during the life of the
    //process, but that's OK for our case. Means we get a little
    //more entropy.
    if (count++ % 100 == 0) {
      //Since the high bits seem to be zero's most of the time,
      //let's only take the lowest half of the point structure.
      PRInt16 myCoord[2];

      myCoord[0] = aVisitor.mEvent->refPoint.x;
      myCoord[1] = aVisitor.mEvent->refPoint.y;
      gEntropyCollector->RandomUpdate((void*)myCoord, sizeof(myCoord));
      gEntropyCollector->RandomUpdate((void*)&(aVisitor.mEvent->time),
                                      sizeof(PRUint32));
    }
  } else if (msg == NS_RESIZE_EVENT) {
    mIsHandlingResizeEvent = true;
  } else if (msg == NS_MOUSE_BUTTON_DOWN &&
             NS_IS_TRUSTED_EVENT(aVisitor.mEvent)) {
    gMouseDown = true;
  } else if ((msg == NS_MOUSE_BUTTON_UP ||
              msg == NS_DRAGDROP_END) &&
             NS_IS_TRUSTED_EVENT(aVisitor.mEvent)) {
    gMouseDown = false;
    if (gDragServiceDisabled) {
      nsCOMPtr<nsIDragService> ds =
        do_GetService("@mozilla.org/widget/dragservice;1");
      if (ds) {
        gDragServiceDisabled = false;
        ds->Unsuppress();
      }
    }
  }

  aVisitor.mParentTarget = GetParentTarget();
  return NS_OK;
}

bool
nsGlobalWindow::DialogOpenAttempted()
{
  nsGlobalWindow *topWindow = GetTop();
  if (!topWindow) {
    NS_ERROR("DialogOpenAttempted() called without a top window?");

    return false;
  }

  topWindow = topWindow->GetCurrentInnerWindowInternal();
  if (!topWindow ||
      topWindow->mLastDialogQuitTime.IsNull() ||
      nsContentUtils::CallerHasUniversalXPConnect()) {
    return false;
  }

  TimeDuration dialogDuration(TimeStamp::Now() -
                              topWindow->mLastDialogQuitTime);

  if (dialogDuration.ToSeconds() <
        Preferences::GetInt("dom.successive_dialog_time_limit",
                            SUCCESSIVE_DIALOG_TIME_LIMIT)) {
    topWindow->mDialogAbuseCount++;

    return (topWindow->GetPopupControlState() > openAllowed ||
            topWindow->mDialogAbuseCount > MAX_DIALOG_COUNT);
  }

  topWindow->mDialogAbuseCount = 0;

  return false;
}

bool
nsGlobalWindow::AreDialogsBlocked()
{
  nsGlobalWindow *topWindow = GetTop();
  if (!topWindow) {
    NS_ASSERTION(!mDocShell, "AreDialogsBlocked() called without a top window?");

    return true;
  }

  topWindow = topWindow->GetCurrentInnerWindowInternal();

  return !topWindow ||
         (topWindow->mDialogDisabled &&
          (topWindow->GetPopupControlState() > openAllowed ||
           topWindow->mDialogAbuseCount >= MAX_DIALOG_COUNT));
}

bool
nsGlobalWindow::ConfirmDialogAllowed()
{
  FORWARD_TO_OUTER(ConfirmDialogAllowed, (), false);

  NS_ENSURE_TRUE(mDocShell, false);
  nsCOMPtr<nsIPromptService> promptSvc =
    do_GetService("@mozilla.org/embedcomp/prompt-service;1");

  if (!DialogOpenAttempted() || !promptSvc) {
    return true;
  }

  // Reset popup state while opening a modal dialog, and firing events
  // about the dialog, to prevent the current state from being active
  // the whole time a modal dialog is open.
  nsAutoPopupStatePusher popupStatePusher(openAbused, true);

  bool disableDialog = false;
  nsXPIDLString label, title;
  nsContentUtils::GetLocalizedString(nsContentUtils::eCOMMON_DIALOG_PROPERTIES,
                                     "ScriptDialogLabel", label);
  nsContentUtils::GetLocalizedString(nsContentUtils::eCOMMON_DIALOG_PROPERTIES,
                                     "ScriptDialogPreventTitle", title);
  promptSvc->Confirm(this, title.get(), label.get(), &disableDialog);
  if (disableDialog) {
    PreventFurtherDialogs();
    return false;
  }

  return true;
}

void
nsGlobalWindow::PreventFurtherDialogs()
{
  nsGlobalWindow *topWindow = GetTop();
  if (!topWindow) {
    NS_ERROR("PreventFurtherDialogs() called without a top window?");

    return;
  }

  topWindow = topWindow->GetCurrentInnerWindowInternal();

  if (topWindow)
    topWindow->mDialogDisabled = true;
}

nsresult
nsGlobalWindow::PostHandleEvent(nsEventChainPostVisitor& aVisitor)
{
  NS_PRECONDITION(IsInnerWindow(), "PostHandleEvent is used on outer window!?");

  // Return early if there is nothing to do.
  switch (aVisitor.mEvent->message) {
    case NS_RESIZE_EVENT:
    case NS_PAGE_UNLOAD:
    case NS_LOAD:
      break;
    default:
      return NS_OK;
  }

  /* mChromeEventHandler and mContext go dangling in the middle of this
   function under some circumstances (events that destroy the window)
   without this addref. */
  nsCOMPtr<nsIDOMEventTarget> kungFuDeathGrip1(mChromeEventHandler);
  nsCOMPtr<nsIScriptContext> kungFuDeathGrip2(GetContextInternal());

  if (aVisitor.mEvent->message == NS_RESIZE_EVENT) {
    mIsHandlingResizeEvent = false;
  } else if (aVisitor.mEvent->message == NS_PAGE_UNLOAD &&
             NS_IS_TRUSTED_EVENT(aVisitor.mEvent)) {
    // Execute bindingdetached handlers before we tear ourselves
    // down.
    if (mDocument) {
      NS_ASSERTION(mDoc, "Must have doc");
      mDoc->BindingManager()->ExecuteDetachedHandlers();
    }
    mIsDocumentLoaded = false;
  } else if (aVisitor.mEvent->message == NS_LOAD &&
             NS_IS_TRUSTED_EVENT(aVisitor.mEvent)) {
    // This is page load event since load events don't propagate to |window|.
    // @see nsDocument::PreHandleEvent.
    mIsDocumentLoaded = true;

    nsCOMPtr<nsIContent> content(do_QueryInterface(GetFrameElementInternal()));
    nsCOMPtr<nsIDocShellTreeItem> treeItem =
      do_QueryInterface(GetDocShell());

    PRInt32 itemType = nsIDocShellTreeItem::typeChrome;

    if (treeItem) {
      treeItem->GetItemType(&itemType);
    }

    if (content && GetParentInternal() &&
        itemType != nsIDocShellTreeItem::typeChrome) {
      // If we're not in chrome, or at a chrome boundary, fire the
      // onload event for the frame element.

      nsEventStatus status = nsEventStatus_eIgnore;
      nsEvent event(NS_IS_TRUSTED_EVENT(aVisitor.mEvent), NS_LOAD);
      event.flags |= NS_EVENT_FLAG_CANT_BUBBLE;

      // Most of the time we could get a pres context to pass in here,
      // but not always (i.e. if this window is not shown there won't
      // be a pres context available). Since we're not firing a GUI
      // event we don't need a pres context anyway so we just pass
      // null as the pres context all the time here.
      nsEventDispatcher::Dispatch(content, nsnull, &event, nsnull, &status);
    }
  }

  return NS_OK;
}

nsresult
nsGlobalWindow::DispatchDOMEvent(nsEvent* aEvent,
                                 nsIDOMEvent* aDOMEvent,
                                 nsPresContext* aPresContext,
                                 nsEventStatus* aEventStatus)
{
  return
    nsEventDispatcher::DispatchDOMEvent(static_cast<nsPIDOMWindow*>(this),
                                       aEvent, aDOMEvent, aPresContext,
                                       aEventStatus);
}

void
nsGlobalWindow::OnFinalize(JSObject* aObject)
{
  if (aObject == mJSObject) {
    mJSObject = NULL;
  }
}

void
nsGlobalWindow::SetScriptsEnabled(bool aEnabled, bool aFireTimeouts)
{
  FORWARD_TO_INNER_VOID(SetScriptsEnabled, (aEnabled, aFireTimeouts));

  if (aEnabled && aFireTimeouts) {
    // Scripts are enabled (again?) on this context, run timeouts that
    // fired on this context while scripts were disabled.
    void (nsGlobalWindow::*run)() = &nsGlobalWindow::RunTimeout;
    NS_DispatchToCurrentThread(NS_NewRunnableMethod(this, run));
  }
}

nsresult
nsGlobalWindow::SetArguments(nsIArray *aArguments, nsIPrincipal *aOrigin)
{
  FORWARD_TO_OUTER(SetArguments, (aArguments, aOrigin),
                   NS_ERROR_NOT_INITIALIZED);

  // Hold on to the arguments so that we can re-set them once the next
  // document is loaded.
  mArguments = aArguments;
  mArgumentsOrigin = aOrigin;

  nsGlobalWindow *currentInner = GetCurrentInnerWindowInternal();

  if (!mIsModalContentWindow) {
    mArgumentsLast = aArguments;
  } else if (currentInner) {
    // SetArguments() is being called on a modal content window that
    // already has an inner window. This can happen when loading
    // javascript: URIs as modal content dialogs. In this case, we'll
    // set up the dialog window, both inner and outer, before we call
    // SetArguments() on the window, so to deal with that, make sure
    // here that the arguments are propagated to the inner window.

    currentInner->mArguments = aArguments;
    currentInner->mArgumentsOrigin = aOrigin;
  }

  return currentInner ?
    currentInner->DefineArgumentsProperty(aArguments) : NS_OK;
}

nsresult
nsGlobalWindow::DefineArgumentsProperty(nsIArray *aArguments)
{
  JSContext *cx;
  nsIScriptContext *ctx = GetOuterWindowInternal()->mContext;
  NS_ENSURE_TRUE(aArguments && ctx &&
                 (cx = ctx->GetNativeContext()),
                 NS_ERROR_NOT_INITIALIZED);

  if (mIsModalContentWindow) {
    // Modal content windows don't have an "arguments" property, they
    // have a "dialogArguments" property which is handled
    // separately. See nsWindowSH::NewResolve().

    return NS_OK;
  }

  return GetContextInternal()->SetProperty(mJSObject, "arguments", aArguments);
}

//*****************************************************************************
// nsGlobalWindow::nsIScriptObjectPrincipal
//*****************************************************************************

nsIPrincipal*
nsGlobalWindow::GetPrincipal()
{
  if (mDoc) {
    // If we have a document, get the principal from the document
    return mDoc->NodePrincipal();
  }

  if (mDocumentPrincipal) {
    return mDocumentPrincipal;
  }

  // If we don't have a principal and we don't have a document we
  // ask the parent window for the principal. This can happen when
  // loading a frameset that has a <frame src="javascript:xxx">, in
  // that case the global window is used in JS before we've loaded
  // a document into the window.

  nsCOMPtr<nsIScriptObjectPrincipal> objPrincipal =
    do_QueryInterface(GetParentInternal());

  if (objPrincipal) {
    return objPrincipal->GetPrincipal();
  }

  return nsnull;
}

//*****************************************************************************
// nsGlobalWindow::nsIDOMWindow
//*****************************************************************************

NS_IMETHODIMP
nsGlobalWindow::GetDocument(nsIDOMDocument** aDocument)
{
  // This method *should* forward calls to the outer window, but since
  // there's nothing here that *depends* on anything in the outer
  // (GetDocShell() eliminates that dependency), we won't do that to
  // avoid the extra virtual function call.

  // lazily instantiate an about:blank document if necessary, and if
  // we have what it takes to do so. Note that domdoc here is the same
  // thing as our mDocument, but we don't have to explicitly set the
  // member variable because the docshell has already called
  // SetNewDocument().
  nsIDocShell *docShell;
  if (!mDocument && (docShell = GetDocShell()))
    nsCOMPtr<nsIDOMDocument> domdoc(do_GetInterface(docShell));

  NS_IF_ADDREF(*aDocument = mDocument);

  return NS_OK;
}

NS_IMETHODIMP
nsGlobalWindow::GetWindow(nsIDOMWindow** aWindow)
{
  FORWARD_TO_OUTER(GetWindow, (aWindow), NS_ERROR_NOT_INITIALIZED);

  *aWindow = static_cast<nsIDOMWindow*>(this);
  NS_ADDREF(*aWindow);
  return NS_OK;
}

NS_IMETHODIMP
nsGlobalWindow::GetSelf(nsIDOMWindow** aWindow)
{
  FORWARD_TO_OUTER(GetSelf, (aWindow), NS_ERROR_NOT_INITIALIZED);

  *aWindow = static_cast<nsIDOMWindow*>(this);
  NS_ADDREF(*aWindow);
  return NS_OK;
}

NS_IMETHODIMP
nsGlobalWindow::GetNavigator(nsIDOMNavigator** aNavigator)
{
  FORWARD_TO_INNER(GetNavigator, (aNavigator), NS_ERROR_NOT_INITIALIZED);

  *aNavigator = nsnull;

  if (!mNavigator) {
    mNavigator = new Navigator(this);
  }

  NS_ADDREF(*aNavigator = mNavigator);

  return NS_OK;
}

NS_IMETHODIMP
nsGlobalWindow::GetScreen(nsIDOMScreen** aScreen)
{
  FORWARD_TO_INNER(GetScreen, (aScreen), NS_ERROR_NOT_INITIALIZED);

  *aScreen = nsnull;

  if (!mScreen) {
    mScreen = nsScreen::Create(this);
    if (!mScreen) {
      return NS_ERROR_UNEXPECTED;
    }
  }

  NS_IF_ADDREF(*aScreen = mScreen);

  return NS_OK;
}

NS_IMETHODIMP
nsGlobalWindow::GetHistory(nsIDOMHistory** aHistory)
{
  FORWARD_TO_INNER(GetHistory, (aHistory), NS_ERROR_NOT_INITIALIZED);

  *aHistory = nsnull;

  if (!mHistory) {
    mHistory = new nsHistory(this);
    if (!mHistory) {
      return NS_ERROR_OUT_OF_MEMORY;
    }
  }

  NS_IF_ADDREF(*aHistory = mHistory);
  return NS_OK;
}

NS_IMETHODIMP
nsGlobalWindow::GetPerformance(nsIDOMPerformance** aPerformance)
{
  FORWARD_TO_INNER(GetPerformance, (aPerformance), NS_ERROR_NOT_INITIALIZED);

  *aPerformance = nsnull;

  if (nsGlobalWindow::HasPerformanceSupport()) {
    if (!mPerformance) {
      if (!mDoc) {
        return NS_OK;
      }
      nsRefPtr<nsDOMNavigationTiming> timing = mDoc->GetNavigationTiming();
      nsCOMPtr<nsITimedChannel> timedChannel(do_QueryInterface(mDoc->GetChannel()));
      bool timingEnabled = false;
      if (!timedChannel ||
          !NS_SUCCEEDED(timedChannel->GetTimingEnabled(&timingEnabled)) ||
          !timingEnabled) {
        timedChannel = nsnull;
      }
      if (timing) {
        mPerformance = new nsPerformance(timing, timedChannel);
      }
    }
    NS_IF_ADDREF(*aPerformance = mPerformance);
  }
  return NS_OK;
}

/**
 * GetScriptableParent is called when script reads window.parent.
 *
 * In contrast to GetRealParent, GetScriptableParent respects <iframe
 * mozbrowser> boundaries, so if |this| is contained by an <iframe
 * mozbrowser>, we will return |this| as its own parent.
 */
NS_IMETHODIMP
nsGlobalWindow::GetScriptableParent(nsIDOMWindow** aParent)
{
  FORWARD_TO_OUTER(GetScriptableParent, (aParent), NS_ERROR_NOT_INITIALIZED);

  *aParent = NULL;
  if (!mDocShell) {
    return NS_OK;
  }

  bool isMozBrowser = false;
  mDocShell->GetIsBrowserFrame(&isMozBrowser);
  if (isMozBrowser) {
    nsCOMPtr<nsIDOMWindow> parent = static_cast<nsIDOMWindow*>(this);
    parent.swap(*aParent);
    return NS_OK;
  }

  return GetRealParent(aParent);
}

/**
 * nsIDOMWindow::GetParent (when called from C++) is just a wrapper around
 * GetRealParent.
 */
NS_IMETHODIMP
nsGlobalWindow::GetRealParent(nsIDOMWindow** aParent)
{
  FORWARD_TO_OUTER(GetRealParent, (aParent), NS_ERROR_NOT_INITIALIZED);

  *aParent = nsnull;
  if (!mDocShell) {
    return NS_OK;
  }

  nsCOMPtr<nsIDocShellTreeItem> docShellAsItem(do_QueryInterface(mDocShell));
  NS_ENSURE_TRUE(docShellAsItem, NS_ERROR_FAILURE);

  nsCOMPtr<nsIDocShellTreeItem> parent;
  docShellAsItem->GetSameTypeParent(getter_AddRefs(parent));

  if (parent) {
    nsCOMPtr<nsIScriptGlobalObject> globalObject(do_GetInterface(parent));
    NS_ENSURE_SUCCESS(CallQueryInterface(globalObject.get(), aParent),
                      NS_ERROR_FAILURE);
  }
  else {
    *aParent = static_cast<nsIDOMWindow*>(this);
    NS_ADDREF(*aParent);
  }
  return NS_OK;
}

/**
 * GetScriptableTop is called when script reads window.top.
 *
 * In contrast to GetRealTop, GetScriptableTop respects <iframe mozbrowser>
 * boundaries.  If we encounter a window owned by an <iframe mozbrowser> while
 * walking up the window hierarchy, we'll stop and return that window.
 */
NS_IMETHODIMP
nsGlobalWindow::GetScriptableTop(nsIDOMWindow **aTop)
{
  return GetTopImpl(aTop, /* aScriptable = */ true);
}

/**
 * nsIDOMWindow::GetTop (when called from C++) is just a wrapper around
 * GetRealTop.
 */
NS_IMETHODIMP
nsGlobalWindow::GetRealTop(nsIDOMWindow** aTop)
{
  return GetTopImpl(aTop, /* aScriptable = */ false);
}

nsresult
nsGlobalWindow::GetTopImpl(nsIDOMWindow** aTop, bool aScriptable)
{
  FORWARD_TO_OUTER(GetTopImpl, (aTop, aScriptable), NS_ERROR_NOT_INITIALIZED);
  *aTop = nsnull;

  // Walk up the parent chain.

  nsCOMPtr<nsIDOMWindow> prevParent = this;
  nsCOMPtr<nsIDOMWindow> parent = this;
  do {
    if (!parent) {
      break;
    }

    prevParent = parent;

    nsCOMPtr<nsIDOMWindow> newParent;
    nsresult rv;
    if (aScriptable) {
      rv = parent->GetScriptableParent(getter_AddRefs(newParent));
    }
    else {
      rv = parent->GetParent(getter_AddRefs(newParent));
    }
    NS_ENSURE_SUCCESS(rv, rv);

    parent = newParent;

  } while (parent != prevParent);

  if (parent) {
    parent.swap(*aTop);
  }

  return NS_OK;
}

NS_IMETHODIMP
nsGlobalWindow::GetContent(nsIDOMWindow** aContent)
{
  FORWARD_TO_OUTER(GetContent, (aContent), NS_ERROR_NOT_INITIALIZED);

  *aContent = nsnull;

  nsCOMPtr<nsIDocShellTreeItem> primaryContent;

  if (!nsContentUtils::IsCallerChrome()) {
    // If we're called by non-chrome code, make sure we don't return
    // the primary content window if the calling tab is hidden. In
    // such a case we return the same-type root in the hidden tab,
    // which is "good enough", for now.
    nsCOMPtr<nsIBaseWindow> baseWin(do_QueryInterface(mDocShell));

    if (baseWin) {
      bool visible = false;
      baseWin->GetVisibility(&visible);

      if (!visible) {
        nsCOMPtr<nsIDocShellTreeItem> treeItem(do_QueryInterface(mDocShell));

        treeItem->GetSameTypeRootTreeItem(getter_AddRefs(primaryContent));
      }
    }
  }

  if (!primaryContent) {
    nsCOMPtr<nsIDocShellTreeOwner> treeOwner;
    GetTreeOwner(getter_AddRefs(treeOwner));
    NS_ENSURE_TRUE(treeOwner, NS_ERROR_FAILURE);

    treeOwner->GetPrimaryContentShell(getter_AddRefs(primaryContent));
  }

  nsCOMPtr<nsIDOMWindow> domWindow(do_GetInterface(primaryContent));
  NS_IF_ADDREF(*aContent = domWindow);

  return NS_OK;
}

NS_IMETHODIMP
nsGlobalWindow::GetPrompter(nsIPrompt** aPrompt)
{
  FORWARD_TO_OUTER(GetPrompter, (aPrompt), NS_ERROR_NOT_INITIALIZED);

  if (!mDocShell)
    return NS_ERROR_FAILURE;

  nsCOMPtr<nsIPrompt> prompter(do_GetInterface(mDocShell));
  NS_ENSURE_TRUE(prompter, NS_ERROR_NO_INTERFACE);

  NS_ADDREF(*aPrompt = prompter);
  return NS_OK;
}

NS_IMETHODIMP
nsGlobalWindow::GetMenubar(nsIDOMBarProp** aMenubar)
{
  FORWARD_TO_OUTER(GetMenubar, (aMenubar), NS_ERROR_NOT_INITIALIZED);

  *aMenubar = nsnull;

  if (!mMenubar) {
    mMenubar = new nsMenubarProp(this);
    if (!mMenubar) {
      return NS_ERROR_OUT_OF_MEMORY;
    }
  }

  NS_ADDREF(*aMenubar = mMenubar);

  return NS_OK;
}

NS_IMETHODIMP
nsGlobalWindow::GetToolbar(nsIDOMBarProp** aToolbar)
{
  FORWARD_TO_OUTER(GetToolbar, (aToolbar), NS_ERROR_NOT_INITIALIZED);

  *aToolbar = nsnull;

  if (!mToolbar) {
    mToolbar = new nsToolbarProp(this);
    if (!mToolbar) {
      return NS_ERROR_OUT_OF_MEMORY;
    }
  }

  NS_ADDREF(*aToolbar = mToolbar);

  return NS_OK;
}

NS_IMETHODIMP
nsGlobalWindow::GetLocationbar(nsIDOMBarProp** aLocationbar)
{
  FORWARD_TO_OUTER(GetLocationbar, (aLocationbar), NS_ERROR_NOT_INITIALIZED);

  *aLocationbar = nsnull;

  if (!mLocationbar) {
    mLocationbar = new nsLocationbarProp(this);
    if (!mLocationbar) {
      return NS_ERROR_OUT_OF_MEMORY;
    }
  }

  NS_ADDREF(*aLocationbar = mLocationbar);

  return NS_OK;
}

NS_IMETHODIMP
nsGlobalWindow::GetPersonalbar(nsIDOMBarProp** aPersonalbar)
{
  FORWARD_TO_OUTER(GetPersonalbar, (aPersonalbar), NS_ERROR_NOT_INITIALIZED);

  *aPersonalbar = nsnull;

  if (!mPersonalbar) {
    mPersonalbar = new nsPersonalbarProp(this);
    if (!mPersonalbar) {
      return NS_ERROR_OUT_OF_MEMORY;
    }
  }

  NS_ADDREF(*aPersonalbar = mPersonalbar);

  return NS_OK;
}

NS_IMETHODIMP
nsGlobalWindow::GetStatusbar(nsIDOMBarProp** aStatusbar)
{
  FORWARD_TO_OUTER(GetStatusbar, (aStatusbar), NS_ERROR_NOT_INITIALIZED);

  *aStatusbar = nsnull;

  if (!mStatusbar) {
    mStatusbar = new nsStatusbarProp(this);
    if (!mStatusbar) {
      return NS_ERROR_OUT_OF_MEMORY;
    }
  }

  NS_ADDREF(*aStatusbar = mStatusbar);

  return NS_OK;
}

NS_IMETHODIMP
nsGlobalWindow::GetScrollbars(nsIDOMBarProp** aScrollbars)
{
  FORWARD_TO_OUTER(GetScrollbars, (aScrollbars), NS_ERROR_NOT_INITIALIZED);

  *aScrollbars = nsnull;

  if (!mScrollbars) {
    mScrollbars = new nsScrollbarsProp(this);
    if (!mScrollbars) {
      return NS_ERROR_OUT_OF_MEMORY;
    }
  }

  NS_ADDREF(*aScrollbars = mScrollbars);

  return NS_OK;
}

NS_IMETHODIMP
nsGlobalWindow::GetClosed(bool* aClosed)
{
  FORWARD_TO_OUTER(GetClosed, (aClosed), NS_ERROR_NOT_INITIALIZED);

  // If someone called close(), or if we don't have a docshell, we're
  // closed.
  *aClosed = mIsClosed || !mDocShell;

  return NS_OK;
}

NS_IMETHODIMP
nsGlobalWindow::GetFrames(nsIDOMWindowCollection** aFrames)
{
  FORWARD_TO_OUTER(GetFrames, (aFrames), NS_ERROR_NOT_INITIALIZED);

  *aFrames = nsnull;

  if (!mFrames && mDocShell) {
    mFrames = new nsDOMWindowList(mDocShell);
    if (!mFrames) {
      return NS_ERROR_OUT_OF_MEMORY;
    }
  }

  *aFrames = static_cast<nsIDOMWindowCollection *>(mFrames);
  NS_IF_ADDREF(*aFrames);
  return NS_OK;
}

NS_IMETHODIMP
nsGlobalWindow::GetApplicationCache(nsIDOMOfflineResourceList **aApplicationCache)
{
  FORWARD_TO_INNER(GetApplicationCache, (aApplicationCache), NS_ERROR_UNEXPECTED);

  NS_ENSURE_ARG_POINTER(aApplicationCache);

  if (!mApplicationCache) {
    nsCOMPtr<nsIWebNavigation> webNav(do_QueryInterface(GetDocShell()));
    if (!webNav) {
      return NS_ERROR_FAILURE;
    }

    nsCOMPtr<nsIURI> uri;
    nsresult rv = webNav->GetCurrentURI(getter_AddRefs(uri));
    NS_ENSURE_SUCCESS(rv, rv);

    nsCOMPtr<nsIDocument> doc = do_QueryInterface(mDocument);
    nsCOMPtr<nsIURI> manifestURI;
    nsContentUtils::GetOfflineAppManifest(doc, getter_AddRefs(manifestURI));

    nsRefPtr<nsDOMOfflineResourceList> applicationCache =
      new nsDOMOfflineResourceList(manifestURI, uri, this);
    NS_ENSURE_TRUE(applicationCache, NS_ERROR_OUT_OF_MEMORY);

    applicationCache->Init();

    mApplicationCache = applicationCache;
  }

  NS_IF_ADDREF(*aApplicationCache = mApplicationCache);

  return NS_OK;
}

NS_IMETHODIMP
nsGlobalWindow::GetCrypto(nsIDOMCrypto** aCrypto)
{
#ifdef MOZ_DISABLE_DOMCRYPTO
  return NS_ERROR_NOT_IMPLEMENTED;
#else
  FORWARD_TO_OUTER(GetCrypto, (aCrypto), NS_ERROR_NOT_INITIALIZED);

  if (!mCrypto) {
    mCrypto = do_CreateInstance(kCryptoContractID);
  }

  NS_IF_ADDREF(*aCrypto = mCrypto);

  return NS_OK;
#endif
}

NS_IMETHODIMP
nsGlobalWindow::GetPkcs11(nsIDOMPkcs11** aPkcs11)
{
  *aPkcs11 = nsnull;
  return NS_OK;
}

NS_IMETHODIMP
nsGlobalWindow::GetControllers(nsIControllers** aResult)
{
  FORWARD_TO_OUTER(GetControllers, (aResult), NS_ERROR_NOT_INITIALIZED);

  if (!mControllers) {
    nsresult rv;
    mControllers = do_CreateInstance(kXULControllersCID, &rv);
    NS_ENSURE_SUCCESS(rv, rv);

    // Add in the default controller
    nsCOMPtr<nsIController> controller = do_CreateInstance(
                               NS_WINDOWCONTROLLER_CONTRACTID, &rv);
    NS_ENSURE_SUCCESS(rv, rv);
    
    mControllers->InsertControllerAt(0, controller);
    nsCOMPtr<nsIControllerContext> controllerContext = do_QueryInterface(controller);
    if (!controllerContext) return NS_ERROR_FAILURE;

    controllerContext->SetCommandContext(static_cast<nsIDOMWindow*>(this));
  }

  *aResult = mControllers;
  NS_ADDREF(*aResult);
  return NS_OK;
}

NS_IMETHODIMP
nsGlobalWindow::GetOpener(nsIDOMWindow** aOpener)
{
  FORWARD_TO_OUTER(GetOpener, (aOpener), NS_ERROR_NOT_INITIALIZED);

  *aOpener = nsnull;

  nsCOMPtr<nsPIDOMWindow> opener = do_QueryReferent(mOpener);
  if (!opener) {
    return NS_OK;
  }

  // First, check if we were called from a privileged chrome script
  if (nsContentUtils::IsCallerTrustedForRead()) {
    NS_ADDREF(*aOpener = opener);
    return NS_OK;
  }

  nsCOMPtr<nsPIDOMWindow> openerPwin(do_QueryInterface(opener));
  if (!openerPwin) {
    return NS_OK;
  }

  // First, ensure that we're not handing back a chrome window.
  nsGlobalWindow *win = static_cast<nsGlobalWindow *>(openerPwin.get());
  if (win->IsChromeWindow()) {
    return NS_OK;
  }

  // We don't want to reveal the opener if the opener is a mail window,
  // because opener can be used to spoof the contents of a message (bug 105050).
  // So, we look in the opener's root docshell to see if it's a mail window.
  nsCOMPtr<nsIDocShellTreeItem> docShellAsItem =
    do_QueryInterface(openerPwin->GetDocShell());

  if (docShellAsItem) {
    nsCOMPtr<nsIDocShellTreeItem> openerRootItem;
    docShellAsItem->GetRootTreeItem(getter_AddRefs(openerRootItem));
    nsCOMPtr<nsIDocShell> openerRootDocShell(do_QueryInterface(openerRootItem));
    if (openerRootDocShell) {
      PRUint32 appType;
      nsresult rv = openerRootDocShell->GetAppType(&appType);
      if (NS_SUCCEEDED(rv) && appType != nsIDocShell::APP_TYPE_MAIL) {
        *aOpener = opener;
      }
    }
  }

  NS_IF_ADDREF(*aOpener);
  return NS_OK;
}

NS_IMETHODIMP
nsGlobalWindow::SetOpener(nsIDOMWindow* aOpener)
{
  // check if we were called from a privileged chrome script.
  // If not, opener is settable only to null.
  if (aOpener && !nsContentUtils::IsCallerTrustedForWrite()) {
    return NS_OK;
  }

  SetOpenerWindow(aOpener, false);

  return NS_OK;
}

NS_IMETHODIMP
nsGlobalWindow::GetStatus(nsAString& aStatus)
{
  FORWARD_TO_OUTER(GetStatus, (aStatus), NS_ERROR_NOT_INITIALIZED);

  aStatus = mStatus;
  return NS_OK;
}

NS_IMETHODIMP
nsGlobalWindow::SetStatus(const nsAString& aStatus)
{
  FORWARD_TO_OUTER(SetStatus, (aStatus), NS_ERROR_NOT_INITIALIZED);

  /*
   * If caller is not chrome and dom.disable_window_status_change is true,
   * prevent setting window.status by exiting early
   */

  if (!CanSetProperty("dom.disable_window_status_change")) {
    return NS_OK;
  }

  mStatus = aStatus;

  nsCOMPtr<nsIWebBrowserChrome> browserChrome;
  GetWebBrowserChrome(getter_AddRefs(browserChrome));
  if(browserChrome) {
    browserChrome->SetStatus(nsIWebBrowserChrome::STATUS_SCRIPT,
                             PromiseFlatString(aStatus).get());
  }

  return NS_OK;
}

NS_IMETHODIMP
nsGlobalWindow::GetDefaultStatus(nsAString& aDefaultStatus)
{
  FORWARD_TO_OUTER(GetDefaultStatus, (aDefaultStatus),
                   NS_ERROR_NOT_INITIALIZED);

  aDefaultStatus = mDefaultStatus;
  return NS_OK;
}

NS_IMETHODIMP
nsGlobalWindow::SetDefaultStatus(const nsAString& aDefaultStatus)
{
  FORWARD_TO_OUTER(SetDefaultStatus, (aDefaultStatus),
                   NS_ERROR_NOT_INITIALIZED);

  /*
   * If caller is not chrome and dom.disable_window_status_change is true,
   * prevent setting window.defaultStatus by exiting early
   */

  if (!CanSetProperty("dom.disable_window_status_change")) {
    return NS_OK;
  }

  mDefaultStatus = aDefaultStatus;

  nsCOMPtr<nsIWebBrowserChrome> browserChrome;
  GetWebBrowserChrome(getter_AddRefs(browserChrome));
  if (browserChrome) {
    browserChrome->SetStatus(nsIWebBrowserChrome::STATUS_SCRIPT_DEFAULT,
                             PromiseFlatString(aDefaultStatus).get());
  }

  return NS_OK;
}

NS_IMETHODIMP
nsGlobalWindow::GetName(nsAString& aName)
{
  FORWARD_TO_OUTER(GetName, (aName), NS_ERROR_NOT_INITIALIZED);

  nsXPIDLString name;
  nsCOMPtr<nsIDocShellTreeItem> docShellAsItem(do_QueryInterface(mDocShell));
  if (docShellAsItem)
    docShellAsItem->GetName(getter_Copies(name));

  aName.Assign(name);
  return NS_OK;
}

NS_IMETHODIMP
nsGlobalWindow::SetName(const nsAString& aName)
{
  FORWARD_TO_OUTER(SetName, (aName), NS_ERROR_NOT_INITIALIZED);

  nsresult result = NS_OK;
  nsCOMPtr<nsIDocShellTreeItem> docShellAsItem(do_QueryInterface(mDocShell));
  if (docShellAsItem)
    result = docShellAsItem->SetName(PromiseFlatString(aName).get());
  return result;
}

// Helper functions used by many methods below.
PRInt32
nsGlobalWindow::DevToCSSIntPixels(PRInt32 px)
{
  if (!mDocShell)
    return px; // assume 1:1

  nsRefPtr<nsPresContext> presContext;
  mDocShell->GetPresContext(getter_AddRefs(presContext));
  if (!presContext)
    return px;

  return presContext->DevPixelsToIntCSSPixels(px);
}

PRInt32
nsGlobalWindow::CSSToDevIntPixels(PRInt32 px)
{
  if (!mDocShell)
    return px; // assume 1:1

  nsRefPtr<nsPresContext> presContext;
  mDocShell->GetPresContext(getter_AddRefs(presContext));
  if (!presContext)
    return px;

  return presContext->CSSPixelsToDevPixels(px);
}

nsIntSize
nsGlobalWindow::DevToCSSIntPixels(nsIntSize px)
{
  if (!mDocShell)
    return px; // assume 1:1

  nsRefPtr<nsPresContext> presContext;
  mDocShell->GetPresContext(getter_AddRefs(presContext));
  if (!presContext)
    return px;

  return nsIntSize(
      presContext->DevPixelsToIntCSSPixels(px.width),
      presContext->DevPixelsToIntCSSPixels(px.height));
}

nsIntSize
nsGlobalWindow::CSSToDevIntPixels(nsIntSize px)
{
  if (!mDocShell)
    return px; // assume 1:1

  nsRefPtr<nsPresContext> presContext;
  mDocShell->GetPresContext(getter_AddRefs(presContext));
  if (!presContext)
    return px;

  return nsIntSize(
    presContext->CSSPixelsToDevPixels(px.width),
    presContext->CSSPixelsToDevPixels(px.height));
}


NS_IMETHODIMP
nsGlobalWindow::GetInnerWidth(PRInt32* aInnerWidth)
{
  FORWARD_TO_OUTER(GetInnerWidth, (aInnerWidth), NS_ERROR_NOT_INITIALIZED);

  NS_ENSURE_STATE(mDocShell);

  EnsureSizeUpToDate();

  nsRefPtr<nsPresContext> presContext;
  mDocShell->GetPresContext(getter_AddRefs(presContext));

  if (presContext) {
    nsRect shellArea = presContext->GetVisibleArea();
    *aInnerWidth = nsPresContext::AppUnitsToIntCSSPixels(shellArea.width);
  } else {
    *aInnerWidth = 0;
  }

  return NS_OK;
}

NS_IMETHODIMP
nsGlobalWindow::SetInnerWidth(PRInt32 aInnerWidth)
{
  FORWARD_TO_OUTER(SetInnerWidth, (aInnerWidth), NS_ERROR_NOT_INITIALIZED);

  NS_ENSURE_STATE(mDocShell);

  /*
   * If caller is not chrome and the user has not explicitly exempted the site,
   * prevent setting window.innerWidth by exiting early
   */
  if (!CanMoveResizeWindows() || IsFrame()) {
    return NS_OK;
  }

  NS_ENSURE_SUCCESS(CheckSecurityWidthAndHeight(&aInnerWidth, nsnull),
                    NS_ERROR_FAILURE);


  nsRefPtr<nsIPresShell> presShell;
  mDocShell->GetPresShell(getter_AddRefs(presShell));

  if (presShell && presShell->GetIsViewportOverridden())
  {
    nscoord height = 0;
    nscoord width  = 0;

    nsRefPtr<nsPresContext> presContext;
    presContext = presShell->GetPresContext();

    nsRect shellArea = presContext->GetVisibleArea();
    height = shellArea.height;
    width  = nsPresContext::CSSPixelsToAppUnits(aInnerWidth);
    return SetCSSViewportWidthAndHeight(width, height);
  }
  else
  {
    PRInt32 height = 0;
    PRInt32 width  = 0;

    nsCOMPtr<nsIBaseWindow> docShellAsWin(do_QueryInterface(mDocShell));
    docShellAsWin->GetSize(&width, &height);
    width  = CSSToDevIntPixels(aInnerWidth);
    return SetDocShellWidthAndHeight(width, height);
  }
}

NS_IMETHODIMP
nsGlobalWindow::GetInnerHeight(PRInt32* aInnerHeight)
{
  FORWARD_TO_OUTER(GetInnerHeight, (aInnerHeight), NS_ERROR_NOT_INITIALIZED);

  NS_ENSURE_STATE(mDocShell);

  EnsureSizeUpToDate();

  nsRefPtr<nsPresContext> presContext;
  mDocShell->GetPresContext(getter_AddRefs(presContext));

  if (presContext) {
    nsRect shellArea = presContext->GetVisibleArea();
    *aInnerHeight = nsPresContext::AppUnitsToIntCSSPixels(shellArea.height);
  } else {
    *aInnerHeight = 0;
  }
  return NS_OK;
}

NS_IMETHODIMP
nsGlobalWindow::SetInnerHeight(PRInt32 aInnerHeight)
{
  FORWARD_TO_OUTER(SetInnerHeight, (aInnerHeight), NS_ERROR_NOT_INITIALIZED);

  NS_ENSURE_STATE(mDocShell);

  /*
   * If caller is not chrome and the user has not explicitly exempted the site,
   * prevent setting window.innerHeight by exiting early
   */
  if (!CanMoveResizeWindows() || IsFrame()) {
    return NS_OK;
  }

  NS_ENSURE_SUCCESS(CheckSecurityWidthAndHeight(nsnull, &aInnerHeight),
                    NS_ERROR_FAILURE);

  nsRefPtr<nsIPresShell> presShell;
  mDocShell->GetPresShell(getter_AddRefs(presShell));

  if (presShell && presShell->GetIsViewportOverridden())
  {
    nscoord height = 0;
    nscoord width  = 0;

    nsRefPtr<nsPresContext> presContext;
    presContext = presShell->GetPresContext();

    nsRect shellArea = presContext->GetVisibleArea();
    width = shellArea.width;
    height  = nsPresContext::CSSPixelsToAppUnits(aInnerHeight);
    return SetCSSViewportWidthAndHeight(width, height);
  }
  else
  {
    PRInt32 height = 0;
    PRInt32 width  = 0;

    nsCOMPtr<nsIBaseWindow> docShellAsWin(do_QueryInterface(mDocShell));
    docShellAsWin->GetSize(&width, &height);
    height  = CSSToDevIntPixels(aInnerHeight);
    return SetDocShellWidthAndHeight(width, height);
  }
}

nsresult
nsGlobalWindow::GetOuterSize(nsIntSize* aSizeCSSPixels)
{
  nsCOMPtr<nsIBaseWindow> treeOwnerAsWin;
  GetTreeOwner(getter_AddRefs(treeOwnerAsWin));
  NS_ENSURE_TRUE(treeOwnerAsWin, NS_ERROR_FAILURE);

  nsGlobalWindow* rootWindow =
    static_cast<nsGlobalWindow *>(GetPrivateRoot());
  if (rootWindow) {
    rootWindow->FlushPendingNotifications(Flush_Layout);
  }

  nsIntSize sizeDevPixels;
  NS_ENSURE_SUCCESS(treeOwnerAsWin->GetSize(&sizeDevPixels.width,
                                            &sizeDevPixels.height),
                    NS_ERROR_FAILURE);

  *aSizeCSSPixels = DevToCSSIntPixels(sizeDevPixels);
  return NS_OK;
}

NS_IMETHODIMP
nsGlobalWindow::GetOuterWidth(PRInt32* aOuterWidth)
{
  FORWARD_TO_OUTER(GetOuterWidth, (aOuterWidth), NS_ERROR_NOT_INITIALIZED);

  nsIntSize sizeCSSPixels;
  nsresult rv = GetOuterSize(&sizeCSSPixels);
  NS_ENSURE_SUCCESS(rv, rv);

  *aOuterWidth = sizeCSSPixels.width;
  return NS_OK;
}

NS_IMETHODIMP
nsGlobalWindow::GetOuterHeight(PRInt32* aOuterHeight)
{
  FORWARD_TO_OUTER(GetOuterHeight, (aOuterHeight), NS_ERROR_NOT_INITIALIZED);

  nsIntSize sizeCSSPixels;
  nsresult rv = GetOuterSize(&sizeCSSPixels);
  NS_ENSURE_SUCCESS(rv, rv);

  *aOuterHeight = sizeCSSPixels.height;
  return NS_OK;
}

nsresult
nsGlobalWindow::SetOuterSize(PRInt32 aLengthCSSPixels, bool aIsWidth)
{
  /*
   * If caller is not chrome and the user has not explicitly exempted the site,
   * prevent setting window.outerWidth by exiting early
   */

  if (!CanMoveResizeWindows() || IsFrame()) {
    return NS_OK;
  }

  nsCOMPtr<nsIBaseWindow> treeOwnerAsWin;
  GetTreeOwner(getter_AddRefs(treeOwnerAsWin));
  NS_ENSURE_TRUE(treeOwnerAsWin, NS_ERROR_FAILURE);

  NS_ENSURE_SUCCESS(CheckSecurityWidthAndHeight(
                        aIsWidth ? &aLengthCSSPixels : nsnull,
                        aIsWidth ? nsnull : &aLengthCSSPixels),
                    NS_ERROR_FAILURE);

  PRInt32 width, height;
  NS_ENSURE_SUCCESS(treeOwnerAsWin->GetSize(&width, &height), NS_ERROR_FAILURE);

  PRInt32 lengthDevPixels = CSSToDevIntPixels(aLengthCSSPixels);
  if (aIsWidth) {
    width = lengthDevPixels;
  } else {
    height = lengthDevPixels;
  }
  return treeOwnerAsWin->SetSize(width, height, true);    
}

NS_IMETHODIMP
nsGlobalWindow::SetOuterWidth(PRInt32 aOuterWidth)
{
  FORWARD_TO_OUTER(SetOuterWidth, (aOuterWidth), NS_ERROR_NOT_INITIALIZED);

  return SetOuterSize(aOuterWidth, true);
}

NS_IMETHODIMP
nsGlobalWindow::SetOuterHeight(PRInt32 aOuterHeight)
{
  FORWARD_TO_OUTER(SetOuterHeight, (aOuterHeight), NS_ERROR_NOT_INITIALIZED);

  return SetOuterSize(aOuterHeight, false);
}

NS_IMETHODIMP
nsGlobalWindow::GetScreenX(PRInt32* aScreenX)
{
  FORWARD_TO_OUTER(GetScreenX, (aScreenX), NS_ERROR_NOT_INITIALIZED);

  nsCOMPtr<nsIBaseWindow> treeOwnerAsWin;
  GetTreeOwner(getter_AddRefs(treeOwnerAsWin));
  NS_ENSURE_TRUE(treeOwnerAsWin, NS_ERROR_FAILURE);

  PRInt32 x, y;

  NS_ENSURE_SUCCESS(treeOwnerAsWin->GetPosition(&x, &y),
                    NS_ERROR_FAILURE);

  *aScreenX = DevToCSSIntPixels(x);
  return NS_OK;
}

nsRect
nsGlobalWindow::GetInnerScreenRect()
{
  if (!mDocShell)
    return nsRect();

  nsGlobalWindow* rootWindow =
    static_cast<nsGlobalWindow*>(GetPrivateRoot());
  if (rootWindow) {
    rootWindow->FlushPendingNotifications(Flush_Layout);
  }

  nsCOMPtr<nsIPresShell> presShell;
  mDocShell->GetPresShell(getter_AddRefs(presShell));
  if (!presShell)
    return nsRect();
  nsIFrame* rootFrame = presShell->GetRootFrame();
  if (!rootFrame)
    return nsRect();

  return rootFrame->GetScreenRectInAppUnits();
}

NS_IMETHODIMP
nsGlobalWindow::GetMozInnerScreenX(float* aScreenX)
{
  FORWARD_TO_OUTER(GetMozInnerScreenX, (aScreenX), NS_ERROR_NOT_INITIALIZED);

  nsRect r = GetInnerScreenRect();
  *aScreenX = nsPresContext::AppUnitsToFloatCSSPixels(r.x);
  return NS_OK;
}

NS_IMETHODIMP
nsGlobalWindow::GetMozInnerScreenY(float* aScreenY)
{
  FORWARD_TO_OUTER(GetMozInnerScreenY, (aScreenY), NS_ERROR_NOT_INITIALIZED);

  nsRect r = GetInnerScreenRect();
  *aScreenY = nsPresContext::AppUnitsToFloatCSSPixels(r.y);
  return NS_OK;
}

NS_IMETHODIMP
nsGlobalWindow::GetMozPaintCount(PRUint64* aResult)
{
  FORWARD_TO_OUTER(GetMozPaintCount, (aResult), NS_ERROR_NOT_INITIALIZED);

  *aResult = 0;

  if (!mDocShell)
    return NS_OK;

  nsCOMPtr<nsIPresShell> presShell;
  mDocShell->GetPresShell(getter_AddRefs(presShell));
  if (!presShell)
    return NS_OK;

  *aResult = presShell->GetPaintCount();
  return NS_OK;
}

NS_IMETHODIMP
nsGlobalWindow::MozRequestAnimationFrame(nsIFrameRequestCallback* aCallback,
                                         PRInt32 *aHandle)
{
  FORWARD_TO_INNER(MozRequestAnimationFrame, (aCallback, aHandle),
                   NS_ERROR_NOT_INITIALIZED);

  if (!mDoc) {
    return NS_OK;
  }

  if (!aCallback) {
    mDoc->WarnOnceAbout(nsIDocument::eMozBeforePaint);
    return NS_ERROR_XPC_BAD_CONVERT_JS;
  }

  if (mJSObject)
    js::NotifyAnimationActivity(mJSObject);

  return mDoc->ScheduleFrameRequestCallback(aCallback, aHandle);
}

NS_IMETHODIMP
nsGlobalWindow::MozCancelRequestAnimationFrame(PRInt32 aHandle)
{
  return MozCancelAnimationFrame(aHandle);
}

NS_IMETHODIMP
nsGlobalWindow::MozCancelAnimationFrame(PRInt32 aHandle)
{
  FORWARD_TO_INNER(MozCancelAnimationFrame, (aHandle),
                   NS_ERROR_NOT_INITIALIZED);

  if (!mDoc) {
    return NS_OK;
  }

  mDoc->CancelFrameRequestCallback(aHandle);
  return NS_OK;
}

NS_IMETHODIMP
nsGlobalWindow::GetMozAnimationStartTime(PRInt64 *aTime)
{
  FORWARD_TO_INNER(GetMozAnimationStartTime, (aTime), NS_ERROR_NOT_INITIALIZED);

  if (mDoc) {
    nsIPresShell* presShell = mDoc->GetShell();
    if (presShell) {
      *aTime = presShell->GetPresContext()->RefreshDriver()->
        MostRecentRefreshEpochTime() / PR_USEC_PER_MSEC;
      return NS_OK;
    }
  }

  // If all else fails, just be compatible with Date.now()
  *aTime = JS_Now() / PR_USEC_PER_MSEC;
  return NS_OK;
}

NS_IMETHODIMP
nsGlobalWindow::MatchMedia(const nsAString& aMediaQueryList,
                           nsIDOMMediaQueryList** aResult)
{
  // FIXME: This whole forward-to-outer and then get a pres
  // shell/context off the docshell dance is sort of silly; it'd make
  // more sense to forward to the inner, but it's what everyone else
  // (GetSelection, GetScrollXY, etc.) does around here.
  FORWARD_TO_OUTER(MatchMedia, (aMediaQueryList, aResult),
                   NS_ERROR_NOT_INITIALIZED);

  *aResult = nsnull;

  if (!mDocShell)
    return NS_OK;

  nsRefPtr<nsPresContext> presContext;
  mDocShell->GetPresContext(getter_AddRefs(presContext));

  if (!presContext)
    return NS_OK;

  presContext->MatchMedia(aMediaQueryList, aResult);
  return NS_OK;
}

NS_IMETHODIMP
nsGlobalWindow::SetScreenX(PRInt32 aScreenX)
{
  FORWARD_TO_OUTER(SetScreenX, (aScreenX), NS_ERROR_NOT_INITIALIZED);

  /*
   * If caller is not chrome and the user has not explicitly exempted the site,
   * prevent setting window.screenX by exiting early
   */

  if (!CanMoveResizeWindows() || IsFrame()) {
    return NS_OK;
  }

  nsCOMPtr<nsIBaseWindow> treeOwnerAsWin;
  GetTreeOwner(getter_AddRefs(treeOwnerAsWin));
  NS_ENSURE_TRUE(treeOwnerAsWin, NS_ERROR_FAILURE);

  NS_ENSURE_SUCCESS(CheckSecurityLeftAndTop(&aScreenX, nsnull),
                    NS_ERROR_FAILURE);

  PRInt32 x, y;
  NS_ENSURE_SUCCESS(treeOwnerAsWin->GetPosition(&x, &y),
                    NS_ERROR_FAILURE);

  x = CSSToDevIntPixels(aScreenX);

  NS_ENSURE_SUCCESS(treeOwnerAsWin->SetPosition(x, y),
                    NS_ERROR_FAILURE);

  return NS_OK;
}

NS_IMETHODIMP
nsGlobalWindow::GetScreenY(PRInt32* aScreenY)
{
  FORWARD_TO_OUTER(GetScreenY, (aScreenY), NS_ERROR_NOT_INITIALIZED);

  nsCOMPtr<nsIBaseWindow> treeOwnerAsWin;
  GetTreeOwner(getter_AddRefs(treeOwnerAsWin));
  NS_ENSURE_TRUE(treeOwnerAsWin, NS_ERROR_FAILURE);

  PRInt32 x, y;

  NS_ENSURE_SUCCESS(treeOwnerAsWin->GetPosition(&x, &y),
                    NS_ERROR_FAILURE);

  *aScreenY = DevToCSSIntPixels(y);
  return NS_OK;
}

NS_IMETHODIMP
nsGlobalWindow::SetScreenY(PRInt32 aScreenY)
{
  FORWARD_TO_OUTER(SetScreenY, (aScreenY), NS_ERROR_NOT_INITIALIZED);

  /*
   * If caller is not chrome and the user has not explicitly exempted the site,
   * prevent setting window.screenY by exiting early
   */

  if (!CanMoveResizeWindows() || IsFrame()) {
    return NS_OK;
  }

  nsCOMPtr<nsIBaseWindow> treeOwnerAsWin;
  GetTreeOwner(getter_AddRefs(treeOwnerAsWin));
  NS_ENSURE_TRUE(treeOwnerAsWin, NS_ERROR_FAILURE);

  NS_ENSURE_SUCCESS(CheckSecurityLeftAndTop(nsnull, &aScreenY),
                    NS_ERROR_FAILURE);

  PRInt32 x, y;
  NS_ENSURE_SUCCESS(treeOwnerAsWin->GetPosition(&x, &y),
                    NS_ERROR_FAILURE);

  y = CSSToDevIntPixels(aScreenY);

  NS_ENSURE_SUCCESS(treeOwnerAsWin->SetPosition(x, y),
                    NS_ERROR_FAILURE);

  return NS_OK;
}

// NOTE: Arguments to this function should have values scaled to
// CSS pixels, not device pixels.
nsresult
nsGlobalWindow::CheckSecurityWidthAndHeight(PRInt32* aWidth, PRInt32* aHeight)
{
#ifdef MOZ_XUL
  if (!nsContentUtils::IsCallerTrustedForWrite()) {
    // if attempting to resize the window, hide any open popups
    nsCOMPtr<nsIDocument> doc(do_QueryInterface(mDocument));
    nsContentUtils::HidePopupsInDocument(doc);
  }
#endif

  // This one is easy. Just ensure the variable is greater than 100;
  if ((aWidth && *aWidth < 100) || (aHeight && *aHeight < 100)) {
    // Check security state for use in determing window dimensions

    if (!nsContentUtils::IsCallerTrustedForWrite()) {
      //sec check failed
      if (aWidth && *aWidth < 100) {
        *aWidth = 100;
      }
      if (aHeight && *aHeight < 100) {
        *aHeight = 100;
      }
    }
  }

  return NS_OK;
}

// NOTE: Arguments to this function should have values in device pixels
nsresult
nsGlobalWindow::SetDocShellWidthAndHeight(PRInt32 aInnerWidth, PRInt32 aInnerHeight)
{
  nsCOMPtr<nsIDocShellTreeItem> docShellAsItem(do_QueryInterface(mDocShell));
  NS_ENSURE_TRUE(docShellAsItem, NS_ERROR_FAILURE);

  nsCOMPtr<nsIDocShellTreeOwner> treeOwner;
  docShellAsItem->GetTreeOwner(getter_AddRefs(treeOwner));
  NS_ENSURE_TRUE(treeOwner, NS_ERROR_FAILURE);

  NS_ENSURE_SUCCESS(treeOwner->SizeShellTo(docShellAsItem, aInnerWidth, aInnerHeight),
                    NS_ERROR_FAILURE);

  return NS_OK;
}

// NOTE: Arguments to this function should have values in app units
nsresult
nsGlobalWindow::SetCSSViewportWidthAndHeight(nscoord aInnerWidth, nscoord aInnerHeight)
{
  nsRefPtr<nsPresContext> presContext;
  mDocShell->GetPresContext(getter_AddRefs(presContext));

  nsRect shellArea = presContext->GetVisibleArea();
  shellArea.height = aInnerHeight;
  shellArea.width = aInnerWidth;

  presContext->SetVisibleArea(shellArea);
  return NS_OK;
}

// NOTE: Arguments to this function should have values scaled to
// CSS pixels, not device pixels.
nsresult
nsGlobalWindow::CheckSecurityLeftAndTop(PRInt32* aLeft, PRInt32* aTop)
{
  // This one is harder. We have to get the screen size and window dimensions.

  // Check security state for use in determing window dimensions

  if (!nsContentUtils::IsCallerTrustedForWrite()) {
#ifdef MOZ_XUL
    // if attempting to move the window, hide any open popups
    nsCOMPtr<nsIDocument> doc(do_QueryInterface(mDocument));
    nsContentUtils::HidePopupsInDocument(doc);
#endif

    nsGlobalWindow* rootWindow =
      static_cast<nsGlobalWindow*>(GetPrivateRoot());
    if (rootWindow) {
      rootWindow->FlushPendingNotifications(Flush_Layout);
    }

    nsCOMPtr<nsIBaseWindow> treeOwner;
    GetTreeOwner(getter_AddRefs(treeOwner));

    nsCOMPtr<nsIDOMScreen> screen;
    GetScreen(getter_AddRefs(screen));

    if (treeOwner && screen) {
      PRInt32 screenLeft, screenTop, screenWidth, screenHeight;
      PRInt32 winLeft, winTop, winWidth, winHeight;

      // Get the window size
      treeOwner->GetPositionAndSize(&winLeft, &winTop, &winWidth, &winHeight);

      // convert those values to CSS pixels
      // XXX four separate retrievals of the prescontext
      winLeft   = DevToCSSIntPixels(winLeft);
      winTop    = DevToCSSIntPixels(winTop);
      winWidth  = DevToCSSIntPixels(winWidth);
      winHeight = DevToCSSIntPixels(winHeight);

      // Get the screen dimensions
      // XXX This should use nsIScreenManager once it's fully fleshed out.
      screen->GetAvailLeft(&screenLeft);
      screen->GetAvailWidth(&screenWidth);
      screen->GetAvailHeight(&screenHeight);
#if defined(XP_MACOSX)
      /* The mac's coordinate system is different from the assumed Windows'
         system. It offsets by the height of the menubar so that a window
         placed at (0,0) will be entirely visible. Unfortunately that
         correction is made elsewhere (in Widget) and the meaning of
         the Avail... coordinates is overloaded. Here we allow a window
         to be placed at (0,0) because it does make sense to do so.
      */
      screen->GetTop(&screenTop);
#else
      screen->GetAvailTop(&screenTop);
#endif

      if (aLeft) {
        if (screenLeft+screenWidth < *aLeft+winWidth)
          *aLeft = screenLeft+screenWidth - winWidth;
        if (screenLeft > *aLeft)
          *aLeft = screenLeft;
      }
      if (aTop) {
        if (screenTop+screenHeight < *aTop+winHeight)
          *aTop = screenTop+screenHeight - winHeight;
        if (screenTop > *aTop)
          *aTop = screenTop;
      }
    } else {
      if (aLeft)
        *aLeft = 0;
      if (aTop)
        *aTop = 0;
    }
  }

  return NS_OK;
}

NS_IMETHODIMP
nsGlobalWindow::GetPageXOffset(PRInt32* aPageXOffset)
{
  return GetScrollX(aPageXOffset);
}

NS_IMETHODIMP
nsGlobalWindow::GetPageYOffset(PRInt32* aPageYOffset)
{
  return GetScrollY(aPageYOffset);
}

nsresult
nsGlobalWindow::GetScrollMaxXY(PRInt32* aScrollMaxX, PRInt32* aScrollMaxY)
{
  FORWARD_TO_OUTER(GetScrollMaxXY, (aScrollMaxX, aScrollMaxY),
                   NS_ERROR_NOT_INITIALIZED);

  FlushPendingNotifications(Flush_Layout);
  nsIScrollableFrame *sf = GetScrollFrame();
  if (!sf)
    return NS_OK;

  nsRect scrollRange = sf->GetScrollRange();

  if (aScrollMaxX)
    *aScrollMaxX = NS_MAX(0,
      (PRInt32)floor(nsPresContext::AppUnitsToFloatCSSPixels(scrollRange.XMost())));
  if (aScrollMaxY)
    *aScrollMaxY = NS_MAX(0,
      (PRInt32)floor(nsPresContext::AppUnitsToFloatCSSPixels(scrollRange.YMost())));

  return NS_OK;
}

NS_IMETHODIMP
nsGlobalWindow::GetScrollMaxX(PRInt32* aScrollMaxX)
{
  NS_ENSURE_ARG_POINTER(aScrollMaxX);
  *aScrollMaxX = 0;
  return GetScrollMaxXY(aScrollMaxX, nsnull);
}

NS_IMETHODIMP
nsGlobalWindow::GetScrollMaxY(PRInt32* aScrollMaxY)
{
  NS_ENSURE_ARG_POINTER(aScrollMaxY);
  *aScrollMaxY = 0;
  return GetScrollMaxXY(nsnull, aScrollMaxY);
}

nsresult
nsGlobalWindow::GetScrollXY(PRInt32* aScrollX, PRInt32* aScrollY,
                            bool aDoFlush)
{
  FORWARD_TO_OUTER(GetScrollXY, (aScrollX, aScrollY, aDoFlush),
                   NS_ERROR_NOT_INITIALIZED);

  if (aDoFlush) {
    FlushPendingNotifications(Flush_Layout);
  } else {
    EnsureSizeUpToDate();
  }

  nsIScrollableFrame *sf = GetScrollFrame();
  if (!sf)
    return NS_OK;

  nsPoint scrollPos = sf->GetScrollPosition();
  if (scrollPos != nsPoint(0,0) && !aDoFlush) {
    // Oh, well.  This is the expensive case -- the window is scrolled and we
    // didn't actually flush yet.  Repeat, but with a flush, since the content
    // may get shorter and hence our scroll position may decrease.
    return GetScrollXY(aScrollX, aScrollY, true);
  }

  if (aScrollX)
    *aScrollX = nsPresContext::AppUnitsToIntCSSPixels(scrollPos.x);
  if (aScrollY)
    *aScrollY = nsPresContext::AppUnitsToIntCSSPixels(scrollPos.y);

  return NS_OK;
}

NS_IMETHODIMP
nsGlobalWindow::GetScrollX(PRInt32* aScrollX)
{
  NS_ENSURE_ARG_POINTER(aScrollX);
  *aScrollX = 0;
  return GetScrollXY(aScrollX, nsnull, false);
}

NS_IMETHODIMP
nsGlobalWindow::GetScrollY(PRInt32* aScrollY)
{
  NS_ENSURE_ARG_POINTER(aScrollY);
  *aScrollY = 0;
  return GetScrollXY(nsnull, aScrollY, false);
}

NS_IMETHODIMP
nsGlobalWindow::GetLength(PRUint32* aLength)
{
  nsCOMPtr<nsIDOMWindowCollection> frames;
  if (NS_SUCCEEDED(GetFrames(getter_AddRefs(frames))) && frames) {
    return frames->GetLength(aLength);
  }
  return NS_ERROR_FAILURE;
}

bool
nsGlobalWindow::DispatchCustomEvent(const char *aEventName)
{
  bool defaultActionEnabled = true;
  nsCOMPtr<nsIDocument> doc(do_QueryInterface(mDocument));
  nsContentUtils::DispatchTrustedEvent(doc,
                                       GetOuterWindow(),
                                       NS_ConvertASCIItoUTF16(aEventName),
                                       true, true, &defaultActionEnabled);

  return defaultActionEnabled;
}

static already_AddRefed<nsIDocShellTreeItem>
GetCallerDocShellTreeItem()
{
  JSContext *cx = nsContentUtils::GetCurrentJSContext();
  nsIDocShellTreeItem *callerItem = nsnull;

  if (cx) {
    nsCOMPtr<nsIWebNavigation> callerWebNav =
      do_GetInterface(nsJSUtils::GetDynamicScriptGlobal(cx));

    if (callerWebNav) {
      CallQueryInterface(callerWebNav, &callerItem);
    }
  }

  return callerItem;
}

bool
nsGlobalWindow::WindowExists(const nsAString& aName,
                             bool aLookForCallerOnJSStack)
{
  NS_PRECONDITION(IsOuterWindow(), "Must be outer window");
  NS_PRECONDITION(mDocShell, "Must have docshell");

  nsCOMPtr<nsIDocShellTreeItem> caller;
  if (aLookForCallerOnJSStack) {
    caller = GetCallerDocShellTreeItem();
  }

  nsCOMPtr<nsIDocShellTreeItem> docShell = do_QueryInterface(mDocShell);
  NS_ASSERTION(docShell,
               "Docshell doesn't implement nsIDocShellTreeItem?");

  if (!caller) {
    caller = docShell;
  }

  nsCOMPtr<nsIDocShellTreeItem> namedItem;
  docShell->FindItemWithName(PromiseFlatString(aName).get(), nsnull, caller,
                             getter_AddRefs(namedItem));
  return namedItem != nsnull;
}

already_AddRefed<nsIWidget>
nsGlobalWindow::GetMainWidget()
{
  nsCOMPtr<nsIBaseWindow> treeOwnerAsWin;
  GetTreeOwner(getter_AddRefs(treeOwnerAsWin));

  nsIWidget *widget = nsnull;

  if (treeOwnerAsWin) {
    treeOwnerAsWin->GetMainWidget(&widget);
  }

  return widget;
}

nsIWidget*
nsGlobalWindow::GetNearestWidget()
{
  nsIDocShell* docShell = GetDocShell();
  NS_ENSURE_TRUE(docShell, nsnull);
  nsCOMPtr<nsIPresShell> presShell;
  docShell->GetPresShell(getter_AddRefs(presShell));
  NS_ENSURE_TRUE(presShell, nsnull);
  nsIFrame* rootFrame = presShell->GetRootFrame();
  NS_ENSURE_TRUE(rootFrame, nsnull);
  return rootFrame->GetView()->GetNearestWidget(nsnull);
}

NS_IMETHODIMP
nsGlobalWindow::SetFullScreen(bool aFullScreen)
{
  return SetFullScreenInternal(aFullScreen, true);
}

nsresult
nsGlobalWindow::SetFullScreenInternal(bool aFullScreen, bool aRequireTrust)
{
  FORWARD_TO_OUTER(SetFullScreen, (aFullScreen), NS_ERROR_NOT_INITIALIZED);

  NS_ENSURE_TRUE(mDocShell, NS_ERROR_FAILURE);

  bool rootWinFullScreen;
  GetFullScreen(&rootWinFullScreen);
  // Only chrome can change our fullScreen mode, unless we're running in
  // untrusted mode.
  if (aFullScreen == rootWinFullScreen || 
      (aRequireTrust && !nsContentUtils::IsCallerTrustedForWrite())) {
    return NS_OK;
  }

  // SetFullScreen needs to be called on the root window, so get that
  // via the DocShell tree, and if we are not already the root,
  // call SetFullScreen on that window instead.
  nsCOMPtr<nsIDocShellTreeItem> treeItem = do_QueryInterface(mDocShell);
  nsCOMPtr<nsIDocShellTreeItem> rootItem;
  treeItem->GetRootTreeItem(getter_AddRefs(rootItem));
  nsCOMPtr<nsPIDOMWindow> window = do_GetInterface(rootItem);
  if (!window)
    return NS_ERROR_FAILURE;
  if (rootItem != treeItem)
    return window->SetFullScreenInternal(aFullScreen, aRequireTrust);

  // make sure we don't try to set full screen on a non-chrome window,
  // which might happen in embedding world
  PRInt32 itemType;
  treeItem->GetItemType(&itemType);
  if (itemType != nsIDocShellTreeItem::typeChrome)
    return NS_ERROR_FAILURE;

  // If we are already in full screen mode, just return.
  if (mFullScreen == aFullScreen)
    return NS_OK;

  // dispatch a "fullscreen" DOM event so that XUL apps can
  // respond visually if we are kicked into full screen mode
  if (!DispatchCustomEvent("fullscreen")) {
    return NS_OK;
  }

  // Prevent chrome documents which are still loading from resizing
  // the window after we set fullscreen mode.
  nsCOMPtr<nsIBaseWindow> treeOwnerAsWin;
  GetTreeOwner(getter_AddRefs(treeOwnerAsWin));
  nsCOMPtr<nsIXULWindow> xulWin(do_GetInterface(treeOwnerAsWin));
  if (aFullScreen && xulWin) {
    xulWin->SetIntrinsicallySized(false);
  }

  // Set this before so if widget sends an event indicating its
  // gone full screen, the state trap above works.
  mFullScreen = aFullScreen;

  nsCOMPtr<nsIWidget> widget = GetMainWidget();
  if (widget)
    widget->MakeFullScreen(aFullScreen);

  if (!mFullScreen) {
    // Force exit from DOM full-screen mode. This is so that if we're in
    // DOM full-screen mode and the user exits full-screen mode with
    // the browser full-screen mode toggle keyboard-shortcut, we'll detect
    // that and leave DOM API full-screen mode too.
    nsIDocument::ExitFullScreen(false);
  }

  return NS_OK;
}

NS_IMETHODIMP
nsGlobalWindow::GetFullScreen(bool* aFullScreen)
{
  FORWARD_TO_OUTER(GetFullScreen, (aFullScreen), NS_ERROR_NOT_INITIALIZED);

  // Get the fullscreen value of the root window, to always have the value
  // accurate, even when called from content.
  nsCOMPtr<nsIDocShellTreeItem> treeItem = do_QueryInterface(mDocShell);
  if (treeItem) {
    nsCOMPtr<nsIDocShellTreeItem> rootItem;
    treeItem->GetRootTreeItem(getter_AddRefs(rootItem));
    if (rootItem != treeItem) {
      nsCOMPtr<nsIDOMWindow> window = do_GetInterface(rootItem);
      if (window)
        return window->GetFullScreen(aFullScreen);
    }
  }

  // We are the root window, or something went wrong. Return our internal value.
  *aFullScreen = mFullScreen;
  return NS_OK;
}

bool
nsGlobalWindow::DOMWindowDumpEnabled()
{
#if !(defined(NS_DEBUG) || defined(MOZ_ENABLE_JS_DUMP))
  // In optimized builds we check a pref that controls if we should
  // enable output from dump() or not, in debug builds it's always
  // enabled.
  return gDOMWindowDumpEnabled;
#else
  return true;
#endif
}

NS_IMETHODIMP
nsGlobalWindow::Dump(const nsAString& aStr)
{
  if (!DOMWindowDumpEnabled()) {
    return NS_OK;
  }

  char *cstr = ToNewUTF8String(aStr);

#if defined(XP_MACOSX)
  // have to convert \r to \n so that printing to the console works
  char *c = cstr, *cEnd = cstr + strlen(cstr);
  while (c < cEnd) {
    if (*c == '\r')
      *c = '\n';
    c++;
  }
#endif

  if (cstr) {
#ifdef ANDROID
    __android_log_write(ANDROID_LOG_INFO, "GeckoDump", cstr);
#endif
    FILE *fp = gDumpFile ? gDumpFile : stdout;
    fputs(cstr, fp);
    fflush(fp);
    nsMemory::Free(cstr);
  }

  return NS_OK;
}

void
nsGlobalWindow::EnsureReflowFlushAndPaint()
{
  NS_ASSERTION(IsOuterWindow(), "EnsureReflowFlushAndPaint() must be called on"
               "the outer window");
  NS_ASSERTION(mDocShell, "EnsureReflowFlushAndPaint() called with no "
               "docshell!");

  if (!mDocShell)
    return;

  nsCOMPtr<nsIPresShell> presShell;
  mDocShell->GetPresShell(getter_AddRefs(presShell));

  if (!presShell)
    return;

  // Flush pending reflows.
  if (mDoc) {
    mDoc->FlushPendingNotifications(Flush_Layout);
  }

  // Unsuppress painting.
  presShell->UnsuppressPainting();
}

NS_IMETHODIMP
nsGlobalWindow::GetTextZoom(float *aZoom)
{
  FORWARD_TO_OUTER(GetTextZoom, (aZoom), NS_ERROR_NOT_INITIALIZED);

  if (mDocShell) {
    nsCOMPtr<nsIContentViewer> contentViewer;
    mDocShell->GetContentViewer(getter_AddRefs(contentViewer));
    nsCOMPtr<nsIMarkupDocumentViewer> markupViewer(do_QueryInterface(contentViewer));

    if (markupViewer) {
      return markupViewer->GetTextZoom(aZoom);
    }
  }
  return NS_ERROR_FAILURE;
}

NS_IMETHODIMP
nsGlobalWindow::SetTextZoom(float aZoom)
{
  FORWARD_TO_OUTER(SetTextZoom, (aZoom), NS_ERROR_NOT_INITIALIZED);

  if (mDocShell) {
    nsCOMPtr<nsIContentViewer> contentViewer;
    mDocShell->GetContentViewer(getter_AddRefs(contentViewer));
    nsCOMPtr<nsIMarkupDocumentViewer> markupViewer(do_QueryInterface(contentViewer));

    if (markupViewer)
      return markupViewer->SetTextZoom(aZoom);
  }
  return NS_ERROR_FAILURE;
}

// static
void
nsGlobalWindow::MakeScriptDialogTitle(nsAString &aOutTitle)
{
  aOutTitle.Truncate();

  // Try to get a host from the running principal -- this will do the
  // right thing for javascript: and data: documents.

  nsresult rv = NS_OK;
  NS_ASSERTION(nsContentUtils::GetSecurityManager(),
    "Global Window has no security manager!");
  if (nsContentUtils::GetSecurityManager()) {
    nsCOMPtr<nsIPrincipal> principal;
    rv = nsContentUtils::GetSecurityManager()->
      GetSubjectPrincipal(getter_AddRefs(principal));

    if (NS_SUCCEEDED(rv) && principal) {
      nsCOMPtr<nsIURI> uri;
      rv = principal->GetURI(getter_AddRefs(uri));

      if (NS_SUCCEEDED(rv) && uri) {
        // remove user:pass for privacy and spoof prevention

        nsCOMPtr<nsIURIFixup> fixup(do_GetService(NS_URIFIXUP_CONTRACTID));
        if (fixup) {
          nsCOMPtr<nsIURI> fixedURI;
          rv = fixup->CreateExposableURI(uri, getter_AddRefs(fixedURI));
          if (NS_SUCCEEDED(rv) && fixedURI) {
            nsCAutoString host;
            fixedURI->GetHost(host);

            if (!host.IsEmpty()) {
              // if this URI has a host we'll show it. For other
              // schemes (e.g. file:) we fall back to the localized
              // generic string

              nsCAutoString prepath;
              fixedURI->GetPrePath(prepath);

              NS_ConvertUTF8toUTF16 ucsPrePath(prepath);
              const PRUnichar *formatStrings[] = { ucsPrePath.get() };
              nsXPIDLString tempString;
              nsContentUtils::FormatLocalizedString(nsContentUtils::eCOMMON_DIALOG_PROPERTIES,
                                                    "ScriptDlgHeading",
                                                    formatStrings,
                                                    tempString);
              aOutTitle = tempString;
            }
          }
        }
      }
    }
    else { // failed to get subject principal
      NS_WARNING("No script principal? Who is calling alert/confirm/prompt?!");
    }
  }

  if (aOutTitle.IsEmpty()) {
    // We didn't find a host so use the generic heading
    nsXPIDLString tempString;
    nsContentUtils::GetLocalizedString(nsContentUtils::eCOMMON_DIALOG_PROPERTIES,
                                       "ScriptDlgGenericHeading",
                                       tempString);
    aOutTitle = tempString;
  }

  // Just in case
  if (aOutTitle.IsEmpty()) {
    NS_WARNING("could not get ScriptDlgGenericHeading string from string bundle");
    aOutTitle.AssignLiteral("[Script]");
  }
}

bool
nsGlobalWindow::CanMoveResizeWindows()
{
  // When called from chrome, we can avoid the following checks.
  if (!nsContentUtils::IsCallerTrustedForWrite()) {
    // Don't allow scripts to move or resize windows that were not opened by a
    // script.
    if (!mHadOriginalOpener) {
      return false;
    }

    if (!CanSetProperty("dom.disable_window_move_resize")) {
      return false;
    }

    // Ignore the request if we have more than one tab in the window.
    nsCOMPtr<nsIDocShellTreeOwner> treeOwner;
    GetTreeOwner(getter_AddRefs(treeOwner));
    if (treeOwner) {
      PRUint32 itemCount;
      if (NS_SUCCEEDED(treeOwner->GetTargetableShellCount(&itemCount)) &&
          itemCount > 1) {
        return false;
      }
    }
  }

  if (mDocShell) {
    bool allow;
    nsresult rv = mDocShell->GetAllowWindowControl(&allow);
    if (NS_SUCCEEDED(rv) && !allow)
      return false;
  }

  if (gMouseDown && !gDragServiceDisabled) {
    nsCOMPtr<nsIDragService> ds =
      do_GetService("@mozilla.org/widget/dragservice;1");
    if (ds) {
      gDragServiceDisabled = true;
      ds->Suppress();
    }
  }
  return true;
}

NS_IMETHODIMP
nsGlobalWindow::Alert(const nsAString& aString)
{
  FORWARD_TO_OUTER(Alert, (aString), NS_ERROR_NOT_INITIALIZED);

  if (AreDialogsBlocked())
    return NS_ERROR_NOT_AVAILABLE;

  // We have to capture this now so as not to get confused with the
  // popup state we push next
  bool shouldEnableDisableDialog = DialogOpenAttempted();

  // Reset popup state while opening a modal dialog, and firing events
  // about the dialog, to prevent the current state from being active
  // the whole time a modal dialog is open.
  nsAutoPopupStatePusher popupStatePusher(openAbused, true);

  // Special handling for alert(null) in JS for backwards
  // compatibility.

  NS_NAMED_LITERAL_STRING(null_str, "null");

  const nsAString *str = DOMStringIsNull(aString) ? &null_str : &aString;

  // Before bringing up the window, unsuppress painting and flush
  // pending reflows.
  EnsureReflowFlushAndPaint();

  nsAutoString title;
  MakeScriptDialogTitle(title);

  // Remove non-terminating null characters from the 
  // string. See bug #310037. 
  nsAutoString final;
  nsContentUtils::StripNullChars(*str, final);

  // Check if we're being called at a point where we can't use tab-modal
  // prompts, because something doesn't want reentrancy.
  bool allowTabModal = GetIsTabModalPromptAllowed();

  nsresult rv;
  nsCOMPtr<nsIPromptFactory> promptFac =
    do_GetService("@mozilla.org/prompter;1", &rv);
  NS_ENSURE_SUCCESS(rv, rv);

  nsCOMPtr<nsIPrompt> prompt;
  rv = promptFac->GetPrompt(this, NS_GET_IID(nsIPrompt),
                            reinterpret_cast<void**>(&prompt));
  NS_ENSURE_SUCCESS(rv, rv);

  nsCOMPtr<nsIWritablePropertyBag2> promptBag = do_QueryInterface(prompt);
  if (promptBag)
    promptBag->SetPropertyAsBool(NS_LITERAL_STRING("allowTabModal"), allowTabModal);

  nsAutoSyncOperation sync(GetCurrentInnerWindowInternal() ? 
                             GetCurrentInnerWindowInternal()->mDoc :
                             nsnull);
  if (shouldEnableDisableDialog) {
    bool disallowDialog = false;
    nsXPIDLString label;
    nsContentUtils::GetLocalizedString(nsContentUtils::eCOMMON_DIALOG_PROPERTIES,
                                       "ScriptDialogLabel", label);

    rv = prompt->AlertCheck(title.get(), final.get(), label.get(),
                            &disallowDialog);
    if (disallowDialog)
      PreventFurtherDialogs();
  } else {
    rv = prompt->Alert(title.get(), final.get());
  }

  return rv;
}

NS_IMETHODIMP
nsGlobalWindow::Confirm(const nsAString& aString, bool* aReturn)
{
  FORWARD_TO_OUTER(Confirm, (aString, aReturn), NS_ERROR_NOT_INITIALIZED);

  if (AreDialogsBlocked())
    return NS_ERROR_NOT_AVAILABLE;

  // We have to capture this now so as not to get confused with the popup state
  // we push next
  bool shouldEnableDisableDialog = DialogOpenAttempted();

  // Reset popup state while opening a modal dialog, and firing events
  // about the dialog, to prevent the current state from being active
  // the whole time a modal dialog is open.
  nsAutoPopupStatePusher popupStatePusher(openAbused, true);

  *aReturn = false;

  // Before bringing up the window, unsuppress painting and flush
  // pending reflows.
  EnsureReflowFlushAndPaint();

  nsAutoString title;
  MakeScriptDialogTitle(title);

  // Remove non-terminating null characters from the 
  // string. See bug #310037. 
  nsAutoString final;
  nsContentUtils::StripNullChars(aString, final);

  // Check if we're being called at a point where we can't use tab-modal
  // prompts, because something doesn't want reentrancy.
  bool allowTabModal = GetIsTabModalPromptAllowed();

  nsresult rv;
  nsCOMPtr<nsIPromptFactory> promptFac =
    do_GetService("@mozilla.org/prompter;1", &rv);
  NS_ENSURE_SUCCESS(rv, rv);

  nsCOMPtr<nsIPrompt> prompt;
  rv = promptFac->GetPrompt(this, NS_GET_IID(nsIPrompt),
                            reinterpret_cast<void**>(&prompt));
  NS_ENSURE_SUCCESS(rv, rv);

  nsCOMPtr<nsIWritablePropertyBag2> promptBag = do_QueryInterface(prompt);
  if (promptBag)
    promptBag->SetPropertyAsBool(NS_LITERAL_STRING("allowTabModal"), allowTabModal);

  nsAutoSyncOperation sync(GetCurrentInnerWindowInternal() ? 
                             GetCurrentInnerWindowInternal()->mDoc :
                             nsnull);
  if (shouldEnableDisableDialog) {
    bool disallowDialog = false;
    nsXPIDLString label;
    nsContentUtils::GetLocalizedString(nsContentUtils::eCOMMON_DIALOG_PROPERTIES,
                                       "ScriptDialogLabel", label);

    rv = prompt->ConfirmCheck(title.get(), final.get(), label.get(),
                              &disallowDialog, aReturn);
    if (disallowDialog)
      PreventFurtherDialogs();
  } else {
    rv = prompt->Confirm(title.get(), final.get(), aReturn);
  }

  return rv;
}

NS_IMETHODIMP
nsGlobalWindow::Prompt(const nsAString& aMessage, const nsAString& aInitial,
                       nsAString& aReturn)
{
  FORWARD_TO_OUTER(Prompt, (aMessage, aInitial, aReturn),
                   NS_ERROR_NOT_INITIALIZED);

  SetDOMStringToNull(aReturn);

  if (AreDialogsBlocked())
    return NS_ERROR_NOT_AVAILABLE;

  // We have to capture this now so as not to get confused with the popup state
  // we push next
  bool shouldEnableDisableDialog = DialogOpenAttempted();

  // Reset popup state while opening a modal dialog, and firing events
  // about the dialog, to prevent the current state from being active
  // the whole time a modal dialog is open.
  nsAutoPopupStatePusher popupStatePusher(openAbused, true);

  // Before bringing up the window, unsuppress painting and flush
  // pending reflows.
  EnsureReflowFlushAndPaint();

  nsAutoString title;
  MakeScriptDialogTitle(title);
  
  // Remove non-terminating null characters from the 
  // string. See bug #310037. 
  nsAutoString fixedMessage, fixedInitial;
  nsContentUtils::StripNullChars(aMessage, fixedMessage);
  nsContentUtils::StripNullChars(aInitial, fixedInitial);

  // Check if we're being called at a point where we can't use tab-modal
  // prompts, because something doesn't want reentrancy.
  bool allowTabModal = GetIsTabModalPromptAllowed();

  nsresult rv;
  nsCOMPtr<nsIPromptFactory> promptFac =
    do_GetService("@mozilla.org/prompter;1", &rv);
  NS_ENSURE_SUCCESS(rv, rv);

  nsCOMPtr<nsIPrompt> prompt;
  rv = promptFac->GetPrompt(this, NS_GET_IID(nsIPrompt),
                            reinterpret_cast<void**>(&prompt));
  NS_ENSURE_SUCCESS(rv, rv);

  nsCOMPtr<nsIWritablePropertyBag2> promptBag = do_QueryInterface(prompt);
  if (promptBag)
    promptBag->SetPropertyAsBool(NS_LITERAL_STRING("allowTabModal"), allowTabModal);

  // Pass in the default value, if any.
  PRUnichar *inoutValue = ToNewUnicode(fixedInitial);
  bool disallowDialog = false;

  nsXPIDLString label;
  if (shouldEnableDisableDialog) {
    nsContentUtils::GetLocalizedString(nsContentUtils::eCOMMON_DIALOG_PROPERTIES,
                                       "ScriptDialogLabel", label);
  }

  nsAutoSyncOperation sync(GetCurrentInnerWindowInternal() ? 
                             GetCurrentInnerWindowInternal()->mDoc :
                             nsnull);
  bool ok;
  rv = prompt->Prompt(title.get(), fixedMessage.get(),
                      &inoutValue, label.get(), &disallowDialog, &ok);

  if (disallowDialog) {
    PreventFurtherDialogs();
  }

  NS_ENSURE_SUCCESS(rv, rv);

  nsAdoptingString outValue(inoutValue);

  if (ok && outValue) {
    aReturn.Assign(outValue);
  }

  return rv;
}

NS_IMETHODIMP
nsGlobalWindow::Focus()
{
  FORWARD_TO_OUTER(Focus, (), NS_ERROR_NOT_INITIALIZED);

  nsIFocusManager* fm = nsFocusManager::GetFocusManager();
  if (!fm)
    return NS_OK;

  nsCOMPtr<nsIBaseWindow> baseWin = do_QueryInterface(mDocShell);

  bool isVisible = false;
  if (baseWin) {
    baseWin->GetVisibility(&isVisible);
  }

  if (!isVisible) {
    // A hidden tab is being focused, ignore this call.
    return NS_OK;
  }

  nsIDOMWindow *caller = nsContentUtils::GetWindowFromCaller();
  nsCOMPtr<nsIDOMWindow> opener;
  GetOpener(getter_AddRefs(opener));

  // Enforce dom.disable_window_flip (for non-chrome), but still allow the
  // window which opened us to raise us at times when popups are allowed
  // (bugs 355482 and 369306).
  bool canFocus = CanSetProperty("dom.disable_window_flip") ||
                    (opener == caller &&
                     RevisePopupAbuseLevel(gPopupControlState) < openAbused);

  nsCOMPtr<nsIDOMWindow> activeWindow;
  fm->GetActiveWindow(getter_AddRefs(activeWindow));

  nsCOMPtr<nsIDocShellTreeItem> treeItem = do_QueryInterface(mDocShell);
  NS_ASSERTION(treeItem, "What happened?");
  nsCOMPtr<nsIDocShellTreeItem> rootItem;
  treeItem->GetRootTreeItem(getter_AddRefs(rootItem));
  nsCOMPtr<nsIDOMWindow> rootWin = do_GetInterface(rootItem);
  bool isActive = (rootWin == activeWindow);

  nsCOMPtr<nsIBaseWindow> treeOwnerAsWin;
  GetTreeOwner(getter_AddRefs(treeOwnerAsWin));
  if (treeOwnerAsWin && (canFocus || isActive)) {
    bool isEnabled = true;
    if (NS_SUCCEEDED(treeOwnerAsWin->GetEnabled(&isEnabled)) && !isEnabled) {
      NS_WARNING( "Should not try to set the focus on a disabled window" );
      return NS_OK;
    }

    // XXXndeakin not sure what this is for or if it should go somewhere else
    nsCOMPtr<nsIEmbeddingSiteWindow> embeddingWin(do_GetInterface(treeOwnerAsWin));
    if (embeddingWin)
      embeddingWin->SetFocus();
  }

  if (!mDocShell)
    return NS_OK;

  nsCOMPtr<nsIPresShell> presShell;
  // Don't look for a presshell if we're a root chrome window that's got
  // about:blank loaded.  We don't want to focus our widget in that case.
  // XXXbz should we really be checking for IsInitialDocument() instead?
  bool lookForPresShell = true;
  PRInt32 itemType = nsIDocShellTreeItem::typeContent;
  treeItem->GetItemType(&itemType);
  if (itemType == nsIDocShellTreeItem::typeChrome &&
      GetPrivateRoot() == static_cast<nsIDOMWindow*>(this) &&
      mDocument) {
    nsCOMPtr<nsIDocument> doc(do_QueryInterface(mDocument));
    NS_ASSERTION(doc, "Bogus doc?");
    nsIURI* ourURI = doc->GetDocumentURI();
    if (ourURI) {
      lookForPresShell = !NS_IsAboutBlank(ourURI);
    }
  }

  if (lookForPresShell) {
    mDocShell->GetEldestPresShell(getter_AddRefs(presShell));
  }

  nsCOMPtr<nsIDocShellTreeItem> parentDsti;
  treeItem->GetParent(getter_AddRefs(parentDsti));

  // set the parent's current focus to the frame containing this window.
  nsCOMPtr<nsIDOMWindow> parent(do_GetInterface(parentDsti));
  if (parent) {
    nsCOMPtr<nsIDOMDocument> parentdomdoc;
    parent->GetDocument(getter_AddRefs(parentdomdoc));

    nsCOMPtr<nsIDocument> parentdoc = do_QueryInterface(parentdomdoc);
    if (!parentdoc)
      return NS_OK;

    nsCOMPtr<nsIDocument> doc = do_QueryInterface(mDocument);
    nsIContent* frame = parentdoc->FindContentForSubDocument(doc);
    nsCOMPtr<nsIDOMElement> frameElement = do_QueryInterface(frame);
    if (frameElement) {
      PRUint32 flags = nsIFocusManager::FLAG_NOSCROLL;
      if (canFocus)
        flags |= nsIFocusManager::FLAG_RAISE;
      return fm->SetFocus(frameElement, flags);
    }
  }
  else if (canFocus) {
    // if there is no parent, this must be a toplevel window, so raise the
    // window if canFocus is true
    return fm->SetActiveWindow(this);
  }

  return NS_OK;
}

NS_IMETHODIMP
nsGlobalWindow::Blur()
{
  FORWARD_TO_OUTER(Blur, (), NS_ERROR_NOT_INITIALIZED);

  // If dom.disable_window_flip == true, then content should not be allowed
  // to call this function (this would allow popunders, bug 369306)
  if (!CanSetProperty("dom.disable_window_flip")) {
    return NS_OK;
  }

  // If embedding apps don't implement nsIEmbeddingSiteWindow2, we
  // shouldn't throw exceptions to web content.
  nsresult rv = NS_OK;

  nsCOMPtr<nsIDocShellTreeOwner> treeOwner;
  GetTreeOwner(getter_AddRefs(treeOwner));
  nsCOMPtr<nsIEmbeddingSiteWindow2> siteWindow(do_GetInterface(treeOwner));
  if (siteWindow) {
    // This method call may cause mDocShell to become nsnull.
    rv = siteWindow->Blur();

    // if the root is focused, clear the focus
    nsIFocusManager* fm = nsFocusManager::GetFocusManager();
    nsCOMPtr<nsIDocument> doc = do_QueryInterface(mDocument);
    if (fm && mDocument) {
      nsCOMPtr<nsIDOMElement> element;
      fm->GetFocusedElementForWindow(this, false, nsnull, getter_AddRefs(element));
      nsCOMPtr<nsIContent> content = do_QueryInterface(element);
      if (content == doc->GetRootElement())
        fm->ClearFocus(this);
    }
  }

  return rv;
}

NS_IMETHODIMP
nsGlobalWindow::Back()
{
  FORWARD_TO_OUTER(Back, (), NS_ERROR_NOT_INITIALIZED);

  nsCOMPtr<nsIWebNavigation> webNav(do_QueryInterface(mDocShell));
  NS_ENSURE_TRUE(webNav, NS_ERROR_FAILURE);

  return webNav->GoBack();
}

NS_IMETHODIMP
nsGlobalWindow::Forward()
{
  FORWARD_TO_OUTER(Forward, (), NS_ERROR_NOT_INITIALIZED);

  nsCOMPtr<nsIWebNavigation> webNav(do_QueryInterface(mDocShell));
  NS_ENSURE_TRUE(webNav, NS_ERROR_FAILURE);

  return webNav->GoForward();
}

NS_IMETHODIMP
nsGlobalWindow::Home()
{
  FORWARD_TO_OUTER(Home, (), NS_ERROR_NOT_INITIALIZED);

  if (!mDocShell)
    return NS_OK;

  nsAdoptingString homeURL =
    Preferences::GetLocalizedString(PREF_BROWSER_STARTUP_HOMEPAGE);

  if (homeURL.IsEmpty()) {
    // if all else fails, use this
#ifdef DEBUG_seth
    printf("all else failed.  using %s as the home page\n", DEFAULT_HOME_PAGE);
#endif
    CopyASCIItoUTF16(DEFAULT_HOME_PAGE, homeURL);
  }

#ifdef MOZ_PHOENIX
  {
    // Firefox lets the user specify multiple home pages to open in
    // individual tabs by separating them with '|'. Since we don't
    // have the machinery in place to easily open new tabs from here,
    // simply truncate the homeURL at the first '|' character to
    // prevent any possibilities of leaking the users list of home
    // pages to the first home page.
    //
    // Once bug https://bugzilla.mozilla.org/show_bug.cgi?id=221445 is
    // fixed we can revisit this.
    PRInt32 firstPipe = homeURL.FindChar('|');

    if (firstPipe > 0) {
      homeURL.Truncate(firstPipe);
    }
  }
#endif

  nsresult rv;
  nsCOMPtr<nsIWebNavigation> webNav(do_QueryInterface(mDocShell));
  NS_ENSURE_TRUE(webNav, NS_ERROR_FAILURE);
  rv = webNav->LoadURI(homeURL.get(),
                       nsIWebNavigation::LOAD_FLAGS_NONE,
                       nsnull,
                       nsnull,
                       nsnull);
  NS_ENSURE_SUCCESS(rv, NS_ERROR_FAILURE);
  return NS_OK;
}

NS_IMETHODIMP
nsGlobalWindow::Stop()
{
  FORWARD_TO_OUTER(Stop, (), NS_ERROR_NOT_INITIALIZED);

  nsCOMPtr<nsIWebNavigation> webNav(do_QueryInterface(mDocShell));
  if (!webNav)
    return NS_OK;

  return webNav->Stop(nsIWebNavigation::STOP_ALL);
}

NS_IMETHODIMP
nsGlobalWindow::Print()
{
#ifdef NS_PRINTING
  FORWARD_TO_OUTER(Print, (), NS_ERROR_NOT_INITIALIZED);

  if (Preferences::GetBool("dom.disable_window_print", false))
    return NS_ERROR_NOT_AVAILABLE;

  if (AreDialogsBlocked() || !ConfirmDialogAllowed())
    return NS_ERROR_NOT_AVAILABLE;

  nsCOMPtr<nsIWebBrowserPrint> webBrowserPrint;
  if (NS_SUCCEEDED(GetInterface(NS_GET_IID(nsIWebBrowserPrint),
                                getter_AddRefs(webBrowserPrint)))) {
    nsAutoSyncOperation sync(GetCurrentInnerWindowInternal() ? 
                               GetCurrentInnerWindowInternal()->mDoc :
                               nsnull);

    nsCOMPtr<nsIPrintSettingsService> printSettingsService = 
      do_GetService("@mozilla.org/gfx/printsettings-service;1");

    nsCOMPtr<nsIPrintSettings> printSettings;
    if (printSettingsService) {
      bool printSettingsAreGlobal =
        Preferences::GetBool("print.use_global_printsettings", false);

      if (printSettingsAreGlobal) {
        printSettingsService->GetGlobalPrintSettings(getter_AddRefs(printSettings));

        nsXPIDLString printerName;
        printSettings->GetPrinterName(getter_Copies(printerName));
        if (printerName.IsEmpty()) {
          printSettingsService->GetDefaultPrinterName(getter_Copies(printerName));
          printSettings->SetPrinterName(printerName);
        }
        printSettingsService->InitPrintSettingsFromPrinter(printerName, printSettings);
        printSettingsService->InitPrintSettingsFromPrefs(printSettings, 
                                                         true, 
                                                         nsIPrintSettings::kInitSaveAll);
      } else {
        printSettingsService->GetNewPrintSettings(getter_AddRefs(printSettings));
      }

      nsCOMPtr<nsIDOMWindow> callerWin = EnterModalState();
      webBrowserPrint->Print(printSettings, nsnull);
      LeaveModalState(callerWin);

      bool savePrintSettings =
        Preferences::GetBool("print.save_print_settings", false);
      if (printSettingsAreGlobal && savePrintSettings) {
        printSettingsService->
          SavePrintSettingsToPrefs(printSettings,
                                   true,
                                   nsIPrintSettings::kInitSaveAll);
        printSettingsService->
          SavePrintSettingsToPrefs(printSettings,
                                   false,
                                   nsIPrintSettings::kInitSavePrinterName);
      }
    } else {
      webBrowserPrint->GetGlobalPrintSettings(getter_AddRefs(printSettings));
      webBrowserPrint->Print(printSettings, nsnull);
    }
  }
#endif //NS_PRINTING

  return NS_OK;
}

NS_IMETHODIMP
nsGlobalWindow::MoveTo(PRInt32 aXPos, PRInt32 aYPos)
{
  FORWARD_TO_OUTER(MoveTo, (aXPos, aYPos), NS_ERROR_NOT_INITIALIZED);

  /*
   * If caller is not chrome and the user has not explicitly exempted the site,
   * prevent window.moveTo() by exiting early
   */

  if (!CanMoveResizeWindows() || IsFrame()) {
    return NS_OK;
  }

  nsCOMPtr<nsIBaseWindow> treeOwnerAsWin;
  GetTreeOwner(getter_AddRefs(treeOwnerAsWin));
  NS_ENSURE_TRUE(treeOwnerAsWin, NS_ERROR_FAILURE);

  NS_ENSURE_SUCCESS(CheckSecurityLeftAndTop(&aXPos, &aYPos),
                    NS_ERROR_FAILURE);

  // mild abuse of a "size" object so we don't need more helper functions
  nsIntSize devPos(CSSToDevIntPixels(nsIntSize(aXPos, aYPos)));

  NS_ENSURE_SUCCESS(treeOwnerAsWin->SetPosition(devPos.width, devPos.height),
                    NS_ERROR_FAILURE);

  return NS_OK;
}

NS_IMETHODIMP
nsGlobalWindow::MoveBy(PRInt32 aXDif, PRInt32 aYDif)
{
  FORWARD_TO_OUTER(MoveBy, (aXDif, aYDif), NS_ERROR_NOT_INITIALIZED);

  /*
   * If caller is not chrome and the user has not explicitly exempted the site,
   * prevent window.moveBy() by exiting early
   */

  if (!CanMoveResizeWindows() || IsFrame()) {
    return NS_OK;
  }

  nsCOMPtr<nsIBaseWindow> treeOwnerAsWin;
  GetTreeOwner(getter_AddRefs(treeOwnerAsWin));
  NS_ENSURE_TRUE(treeOwnerAsWin, NS_ERROR_FAILURE);

  // To do this correctly we have to convert what we get from GetPosition
  // into CSS pixels, add the arguments, do the security check, and
  // then convert back to device pixels for the call to SetPosition.

  PRInt32 x, y;
  NS_ENSURE_SUCCESS(treeOwnerAsWin->GetPosition(&x, &y), NS_ERROR_FAILURE);

  // mild abuse of a "size" object so we don't need more helper functions
  nsIntSize cssPos(DevToCSSIntPixels(nsIntSize(x, y)));

  cssPos.width += aXDif;
  cssPos.height += aYDif;
  
  NS_ENSURE_SUCCESS(CheckSecurityLeftAndTop(&cssPos.width,
                                            &cssPos.height),
                    NS_ERROR_FAILURE);

  nsIntSize newDevPos(CSSToDevIntPixels(cssPos));

  NS_ENSURE_SUCCESS(treeOwnerAsWin->SetPosition(newDevPos.width,
                                                newDevPos.height),
                    NS_ERROR_FAILURE);

  return NS_OK;
}

NS_IMETHODIMP
nsGlobalWindow::ResizeTo(PRInt32 aWidth, PRInt32 aHeight)
{
  FORWARD_TO_OUTER(ResizeTo, (aWidth, aHeight), NS_ERROR_NOT_INITIALIZED);

  /*
   * If caller is not chrome and the user has not explicitly exempted the site,
   * prevent window.resizeTo() by exiting early
   */

  if (!CanMoveResizeWindows() || IsFrame()) {
    return NS_OK;
  }

  nsCOMPtr<nsIBaseWindow> treeOwnerAsWin;
  GetTreeOwner(getter_AddRefs(treeOwnerAsWin));
  NS_ENSURE_TRUE(treeOwnerAsWin, NS_ERROR_FAILURE);
  
  NS_ENSURE_SUCCESS(CheckSecurityWidthAndHeight(&aWidth, &aHeight),
                    NS_ERROR_FAILURE);

  nsIntSize devSz(CSSToDevIntPixels(nsIntSize(aWidth, aHeight)));

  NS_ENSURE_SUCCESS(treeOwnerAsWin->SetSize(devSz.width, devSz.height, true),
                    NS_ERROR_FAILURE);

  return NS_OK;
}

NS_IMETHODIMP
nsGlobalWindow::ResizeBy(PRInt32 aWidthDif, PRInt32 aHeightDif)
{
  FORWARD_TO_OUTER(ResizeBy, (aWidthDif, aHeightDif), NS_ERROR_NOT_INITIALIZED);

  /*
   * If caller is not chrome and the user has not explicitly exempted the site,
   * prevent window.resizeBy() by exiting early
   */

  if (!CanMoveResizeWindows() || IsFrame()) {
    return NS_OK;
  }

  nsCOMPtr<nsIBaseWindow> treeOwnerAsWin;
  GetTreeOwner(getter_AddRefs(treeOwnerAsWin));
  NS_ENSURE_TRUE(treeOwnerAsWin, NS_ERROR_FAILURE);

  PRInt32 width, height;
  NS_ENSURE_SUCCESS(treeOwnerAsWin->GetSize(&width, &height), NS_ERROR_FAILURE);

  // To do this correctly we have to convert what we got from GetSize
  // into CSS pixels, add the arguments, do the security check, and
  // then convert back to device pixels for the call to SetSize.

  nsIntSize cssSize(DevToCSSIntPixels(nsIntSize(width, height)));

  cssSize.width += aWidthDif;
  cssSize.height += aHeightDif;

  NS_ENSURE_SUCCESS(CheckSecurityWidthAndHeight(&cssSize.width,
                                                &cssSize.height),
                    NS_ERROR_FAILURE);

  nsIntSize newDevSize(CSSToDevIntPixels(cssSize));

  NS_ENSURE_SUCCESS(treeOwnerAsWin->SetSize(newDevSize.width,
                                            newDevSize.height,
                                            true),
                    NS_ERROR_FAILURE);

  return NS_OK;
}

NS_IMETHODIMP
nsGlobalWindow::SizeToContent()
{
  FORWARD_TO_OUTER(SizeToContent, (), NS_ERROR_NOT_INITIALIZED);

  if (!mDocShell) {
    return NS_OK;
  }

  /*
   * If caller is not chrome and the user has not explicitly exempted the site,
   * prevent window.sizeToContent() by exiting early
   */

  if (!CanMoveResizeWindows() || IsFrame()) {
    return NS_OK;
  }

  // The content viewer does a check to make sure that it's a content
  // viewer for a toplevel docshell.
  
  nsCOMPtr<nsIContentViewer> cv;
  mDocShell->GetContentViewer(getter_AddRefs(cv));
  nsCOMPtr<nsIMarkupDocumentViewer> markupViewer(do_QueryInterface(cv));
  NS_ENSURE_TRUE(markupViewer, NS_ERROR_FAILURE);
  NS_ENSURE_SUCCESS(markupViewer->SizeToContent(), NS_ERROR_FAILURE);

  return NS_OK;
}

NS_IMETHODIMP
nsGlobalWindow::GetWindowRoot(nsIDOMEventTarget **aWindowRoot)
{
  nsCOMPtr<nsPIWindowRoot> root = GetTopWindowRoot();
  return CallQueryInterface(root, aWindowRoot);
}

already_AddRefed<nsPIWindowRoot>
nsGlobalWindow::GetTopWindowRoot()
{
  nsIDOMWindow *rootWindow = GetPrivateRoot();
  nsCOMPtr<nsPIDOMWindow> piWin(do_QueryInterface(rootWindow));
  if (!piWin)
    return nsnull;

  nsCOMPtr<nsPIWindowRoot> window = do_QueryInterface(piWin->GetChromeEventHandler());
  return window.forget();
}

NS_IMETHODIMP
nsGlobalWindow::Scroll(PRInt32 aXScroll, PRInt32 aYScroll)
{
  return ScrollTo(aXScroll, aYScroll);
}

NS_IMETHODIMP
nsGlobalWindow::ScrollTo(PRInt32 aXScroll, PRInt32 aYScroll)
{
  FlushPendingNotifications(Flush_Layout);
  nsIScrollableFrame *sf = GetScrollFrame();

  if (sf) {
    // Here we calculate what the max pixel value is that we can
    // scroll to, we do this by dividing maxint with the pixel to
    // twips conversion factor, and substracting 4, the 4 comes from
    // experimenting with this value, anything less makes the view
    // code not scroll correctly, I have no idea why. -- jst
    const PRInt32 maxpx = nsPresContext::AppUnitsToIntCSSPixels(0x7fffffff) - 4;

    if (aXScroll > maxpx) {
      aXScroll = maxpx;
    }

    if (aYScroll > maxpx) {
      aYScroll = maxpx;
    }
    sf->ScrollToCSSPixels(nsIntPoint(aXScroll, aYScroll));
  }

  return NS_OK;
}

NS_IMETHODIMP
nsGlobalWindow::ScrollBy(PRInt32 aXScrollDif, PRInt32 aYScrollDif)
{
  FlushPendingNotifications(Flush_Layout);
  nsIScrollableFrame *sf = GetScrollFrame();

  if (sf) {
    nsPoint scrollPos = sf->GetScrollPosition();
    // It seems like it would make more sense for ScrollBy to use
    // SMOOTH mode, but tests seem to depend on the synchronous behaviour.
    // Perhaps Web content does too.
    return ScrollTo(nsPresContext::AppUnitsToIntCSSPixels(scrollPos.x) + aXScrollDif,
                    nsPresContext::AppUnitsToIntCSSPixels(scrollPos.y) + aYScrollDif);
  }

  return NS_OK;
}

NS_IMETHODIMP
nsGlobalWindow::ScrollByLines(PRInt32 numLines)
{
  FlushPendingNotifications(Flush_Layout);
  nsIScrollableFrame *sf = GetScrollFrame();
  if (sf) {
    // It seems like it would make more sense for ScrollByLines to use
    // SMOOTH mode, but tests seem to depend on the synchronous behaviour.
    // Perhaps Web content does too.
    sf->ScrollBy(nsIntPoint(0, numLines), nsIScrollableFrame::LINES,
                 nsIScrollableFrame::INSTANT);
  }

  return NS_OK;
}

NS_IMETHODIMP
nsGlobalWindow::ScrollByPages(PRInt32 numPages)
{
  FlushPendingNotifications(Flush_Layout);
  nsIScrollableFrame *sf = GetScrollFrame();
  if (sf) {
    // It seems like it would make more sense for ScrollByPages to use
    // SMOOTH mode, but tests seem to depend on the synchronous behaviour.
    // Perhaps Web content does too.
    sf->ScrollBy(nsIntPoint(0, numPages), nsIScrollableFrame::PAGES,
                 nsIScrollableFrame::INSTANT);
  }

  return NS_OK;
}

NS_IMETHODIMP
nsGlobalWindow::ClearTimeout(PRInt32 aHandle)
{
  if (aHandle <= 0) {
    return NS_OK;
  }

  return ClearTimeoutOrInterval(aHandle);
}

NS_IMETHODIMP
nsGlobalWindow::ClearInterval(PRInt32 aHandle)
{
  if (aHandle <= 0) {
    return NS_OK;
  }

  return ClearTimeoutOrInterval(aHandle);
}

NS_IMETHODIMP
nsGlobalWindow::SetTimeout(PRInt32 *_retval)
{
  return SetTimeoutOrInterval(false, _retval);
}

NS_IMETHODIMP
nsGlobalWindow::SetInterval(PRInt32 *_retval)
{
  return SetTimeoutOrInterval(true, _retval);
}

NS_IMETHODIMP
nsGlobalWindow::SetResizable(bool aResizable)
{
  // nop

  return NS_OK;
}

static void
ReportUseOfDeprecatedMethod(nsGlobalWindow* aWindow, const char* aWarning)
{
  nsCOMPtr<nsIDocument> doc = do_QueryInterface(aWindow->GetExtantDocument());
  nsContentUtils::ReportToConsole(nsIScriptError::warningFlag,
                                  "DOM Events", doc,
                                  nsContentUtils::eDOM_PROPERTIES,
                                  aWarning);
}

NS_IMETHODIMP
nsGlobalWindow::CaptureEvents(PRInt32 aEventFlags)
{
  ReportUseOfDeprecatedMethod(this, "UseOfCaptureEventsWarning");
  return NS_OK;
}

NS_IMETHODIMP
nsGlobalWindow::ReleaseEvents(PRInt32 aEventFlags)
{
  ReportUseOfDeprecatedMethod(this, "UseOfReleaseEventsWarning");
  return NS_OK;
}

NS_IMETHODIMP
nsGlobalWindow::RouteEvent(nsIDOMEvent* aEvt)
{
  ReportUseOfDeprecatedMethod(this, "UseOfRouteEventWarning");
  return NS_OK;
}

NS_IMETHODIMP
nsGlobalWindow::EnableExternalCapture()
{
  return NS_ERROR_FAILURE;
}

NS_IMETHODIMP
nsGlobalWindow::DisableExternalCapture()
{
  return NS_ERROR_FAILURE;
}

static
bool IsPopupBlocked(nsIDOMDocument* aDoc)
{
  nsCOMPtr<nsIPopupWindowManager> pm =
    do_GetService(NS_POPUPWINDOWMANAGER_CONTRACTID);

  if (!pm) {
    return false;
  }

  bool blocked = true;
  nsCOMPtr<nsIDocument> doc(do_QueryInterface(aDoc));

  if (doc) {
    PRUint32 permission = nsIPopupWindowManager::ALLOW_POPUP;
    pm->TestPermission(doc->GetDocumentURI(), &permission);
    blocked = (permission == nsIPopupWindowManager::DENY_POPUP);
  }
  return blocked;
}

/* static */
void 
nsGlobalWindow::FirePopupBlockedEvent(nsIDOMDocument* aDoc,
                                      nsIDOMWindow *aRequestingWindow, nsIURI *aPopupURI,
                                      const nsAString &aPopupWindowName,
                                      const nsAString &aPopupWindowFeatures)
{
  if (aDoc) {
    // Fire a "DOMPopupBlocked" event so that the UI can hear about
    // blocked popups.
    nsCOMPtr<nsIDOMEvent> event;
    aDoc->CreateEvent(NS_LITERAL_STRING("PopupBlockedEvents"),
                      getter_AddRefs(event));
    if (event) {
      nsCOMPtr<nsIDOMPopupBlockedEvent> pbev(do_QueryInterface(event));
      pbev->InitPopupBlockedEvent(NS_LITERAL_STRING("DOMPopupBlocked"),
                                  true, true, aRequestingWindow,
                                  aPopupURI, aPopupWindowName,
                                  aPopupWindowFeatures);
      nsCOMPtr<nsIPrivateDOMEvent> privateEvent(do_QueryInterface(event));
      privateEvent->SetTrusted(true);

      nsCOMPtr<nsIDOMEventTarget> targ(do_QueryInterface(aDoc));
      bool defaultActionEnabled;
      targ->DispatchEvent(event, &defaultActionEnabled);
    }
  }
}

void FirePopupWindowEvent(nsIDOMDocument* aDoc)
{
  // Fire a "PopupWindow" event
  nsCOMPtr<nsIDocument> doc(do_QueryInterface(aDoc));
  nsContentUtils::DispatchTrustedEvent(doc, aDoc,
                                       NS_LITERAL_STRING("PopupWindow"),
                                       true, true);
}

// static
bool
nsGlobalWindow::CanSetProperty(const char *aPrefName)
{
  // Chrome can set any property.
  if (nsContentUtils::IsCallerTrustedForWrite()) {
    return true;
  }

  // If the pref is set to true, we can not set the property
  // and vice versa.
  return !Preferences::GetBool(aPrefName, true);
}

bool
nsGlobalWindow::PopupWhitelisted()
{
  if (!IsPopupBlocked(mDocument))
    return true;

  nsCOMPtr<nsIDOMWindow> parent;

  if (NS_FAILED(GetParent(getter_AddRefs(parent))) ||
      parent == static_cast<nsIDOMWindow*>(this))
  {
    return false;
  }

  return static_cast<nsGlobalWindow*>
                    (static_cast<nsIDOMWindow*>
                                (parent.get()))->PopupWhitelisted();
}

/*
 * Examine the current document state to see if we're in a way that is
 * typically abused by web designers. The window.open code uses this
 * routine to determine whether to allow the new window.
 * Returns a value from the PopupControlState enum.
 */
PopupControlState
nsGlobalWindow::RevisePopupAbuseLevel(PopupControlState aControl)
{
  FORWARD_TO_OUTER(RevisePopupAbuseLevel, (aControl), aControl);

  NS_ASSERTION(mDocShell, "Must have docshell");
  
  nsCOMPtr<nsIDocShellTreeItem> item(do_QueryInterface(mDocShell));

  NS_ASSERTION(item, "Docshell doesn't implement nsIDocShellTreeItem?");

  PRInt32 type = nsIDocShellTreeItem::typeChrome;
  item->GetItemType(&type);
  if (type != nsIDocShellTreeItem::typeContent)
    return openAllowed;

  PopupControlState abuse = aControl;
  switch (abuse) {
  case openControlled:
  case openAbused:
  case openOverridden:
    if (PopupWhitelisted())
      abuse = PopupControlState(abuse - 1);
  case openAllowed: break;
  default:
    NS_WARNING("Strange PopupControlState!");
  }

  // limit the number of simultaneously open popups
  if (abuse == openAbused || abuse == openControlled) {
    PRInt32 popupMax = Preferences::GetInt("dom.popup_maximum", -1);
    if (popupMax >= 0 && gOpenPopupSpamCount >= popupMax)
      abuse = openOverridden;
  }

  return abuse;
}

/* If a window open is blocked, fire the appropriate DOM events.
   aBlocked signifies we just blocked a popup.
   aWindow signifies we just opened what is probably a popup.
*/
void
nsGlobalWindow::FireAbuseEvents(bool aBlocked, bool aWindow,
                                const nsAString &aPopupURL,
                                const nsAString &aPopupWindowName,
                                const nsAString &aPopupWindowFeatures)
{
  // fetch the URI of the window requesting the opened window

  nsCOMPtr<nsIDOMWindow> topWindow;
  GetTop(getter_AddRefs(topWindow));
  if (!topWindow)
    return;

  nsCOMPtr<nsIDOMDocument> topDoc;
  topWindow->GetDocument(getter_AddRefs(topDoc));

  nsCOMPtr<nsIURI> popupURI;

  // build the URI of the would-have-been popup window
  // (see nsWindowWatcher::URIfromURL)

  // first, fetch the opener's base URI

  nsIURI *baseURL = 0;

  JSContext *cx = nsContentUtils::GetCurrentJSContext();
  nsCOMPtr<nsIDOMWindow> contextWindow;

  if (cx) {
    nsIScriptContext *currentCX = nsJSUtils::GetDynamicScriptContext(cx);
    if (currentCX) {
      contextWindow = do_QueryInterface(currentCX->GetGlobalObject());
    }
  }
  if (!contextWindow)
    contextWindow = static_cast<nsIDOMWindow*>(this);

  nsCOMPtr<nsIDOMDocument> domdoc;
  contextWindow->GetDocument(getter_AddRefs(domdoc));
  nsCOMPtr<nsIDocument> doc(do_QueryInterface(domdoc));
  if (doc)
    baseURL = doc->GetDocBaseURI();

  // use the base URI to build what would have been the popup's URI
  nsCOMPtr<nsIIOService> ios(do_GetService(NS_IOSERVICE_CONTRACTID));
  if (ios)
    ios->NewURI(NS_ConvertUTF16toUTF8(aPopupURL), 0, baseURL,
                getter_AddRefs(popupURI));

  // fire an event chock full of informative URIs
  if (aBlocked)
    FirePopupBlockedEvent(topDoc, this, popupURI, aPopupWindowName,
                          aPopupWindowFeatures);
  if (aWindow)
    FirePopupWindowEvent(topDoc);
}

NS_IMETHODIMP
nsGlobalWindow::Open(const nsAString& aUrl, const nsAString& aName,
                     const nsAString& aOptions, nsIDOMWindow **_retval)
{
  return OpenInternal(aUrl, aName, aOptions,
                      false,          // aDialog
                      false,          // aContentModal
                      true,           // aCalledNoScript
                      false,          // aDoJSFixups
                      nsnull, nsnull,    // No args
                      GetPrincipal(),    // aCalleePrincipal
                      nsnull,            // aJSCallerContext
                      _retval);
}

NS_IMETHODIMP
nsGlobalWindow::OpenJS(const nsAString& aUrl, const nsAString& aName,
                       const nsAString& aOptions, nsIDOMWindow **_retval)
{
  return OpenInternal(aUrl, aName, aOptions,
                      false,          // aDialog
                      false,          // aContentModal
                      false,          // aCalledNoScript
                      true,           // aDoJSFixups
                      nsnull, nsnull,    // No args
                      GetPrincipal(),    // aCalleePrincipal
                      nsContentUtils::GetCurrentJSContext(), // aJSCallerContext
                      _retval);
}

// like Open, but attaches to the new window any extra parameters past
// [features] as a JS property named "arguments"
NS_IMETHODIMP
nsGlobalWindow::OpenDialog(const nsAString& aUrl, const nsAString& aName,
                           const nsAString& aOptions,
                           nsISupports* aExtraArgument, nsIDOMWindow** _retval)
{
  return OpenInternal(aUrl, aName, aOptions,
                      true,                    // aDialog
                      false,                   // aContentModal
                      true,                    // aCalledNoScript
                      false,                   // aDoJSFixups
                      nsnull, aExtraArgument,     // Arguments
                      GetPrincipal(),             // aCalleePrincipal
                      nsnull,                     // aJSCallerContext
                      _retval);
}

NS_IMETHODIMP
nsGlobalWindow::OpenDialog(const nsAString& aUrl, const nsAString& aName,
                           const nsAString& aOptions, nsIDOMWindow** _retval)
{
  if (!nsContentUtils::IsCallerTrustedForWrite()) {
    return NS_ERROR_DOM_SECURITY_ERR;
  }

  nsAXPCNativeCallContext *ncc = nsnull;
  nsresult rv = nsContentUtils::XPConnect()->
    GetCurrentNativeCallContext(&ncc);
  NS_ENSURE_SUCCESS(rv, rv);

  if (!ncc)
    return NS_ERROR_NOT_AVAILABLE;

  JSContext *cx = nsnull;

  rv = ncc->GetJSContext(&cx);
  NS_ENSURE_SUCCESS(rv, rv);

  PRUint32 argc;
  jsval *argv = nsnull;

  // XXX - need to get this as nsISupports?
  ncc->GetArgc(&argc);
  ncc->GetArgvPtr(&argv);

  // Strip the url, name and options from the args seen by scripts.
  PRUint32 argOffset = argc < 3 ? argc : 3;
  nsCOMPtr<nsIJSArgArray> argvArray;
  rv = NS_CreateJSArgv(cx, argc - argOffset, argv + argOffset,
                       getter_AddRefs(argvArray));
  NS_ENSURE_SUCCESS(rv, rv);

  return OpenInternal(aUrl, aName, aOptions,
                      true,             // aDialog
                      false,            // aContentModal
                      false,            // aCalledNoScript
                      false,            // aDoJSFixups
                      argvArray, nsnull,   // Arguments
                      GetPrincipal(),      // aCalleePrincipal
                      cx,                  // aJSCallerContext
                      _retval);
}

NS_IMETHODIMP
nsGlobalWindow::GetFrames(nsIDOMWindow** aFrames)
{
  FORWARD_TO_OUTER(GetFrames, (aFrames), NS_ERROR_NOT_INITIALIZED);

  *aFrames = this;
  NS_ADDREF(*aFrames);

  FlushPendingNotifications(Flush_ContentAndNotify);

  return NS_OK;
}

JSObject* nsGlobalWindow::CallerGlobal()
{
  JSContext *cx = nsContentUtils::GetCurrentJSContext();
  if (!cx) {
    NS_ERROR("Please don't call this method from C++!");

    return nsnull;
  }

  return JS_GetScriptedGlobal(cx);
}

nsGlobalWindow*
nsGlobalWindow::CallerInnerWindow()
{
  JSContext *cx = nsContentUtils::GetCurrentJSContext();
  if (!cx) {
    NS_ERROR("Please don't call this method from C++!");

    return nsnull;
  }

  JSObject *scope = CallerGlobal();

  JSAutoEnterCompartment ac;
  if (!ac.enter(cx, scope))
    return nsnull;

  nsCOMPtr<nsIXPConnectWrappedNative> wrapper;
  nsContentUtils::XPConnect()->
    GetWrappedNativeOfJSObject(cx, scope, getter_AddRefs(wrapper));
  if (!wrapper)
    return nsnull;

  // The calling window must be holding a reference, so we can just return a
  // raw pointer here and let the QI's addref be balanced by the nsCOMPtr
  // destructor's release.
  nsCOMPtr<nsPIDOMWindow> win = do_QueryWrappedNative(wrapper);
  if (!win)
    return GetCurrentInnerWindowInternal();
  return static_cast<nsGlobalWindow*>(win.get());
}

/**
 * Class used to represent events generated by calls to Window.postMessage,
 * which asynchronously creates and dispatches events.
 */
class PostMessageEvent : public nsRunnable
{
  public:
    NS_DECL_NSIRUNNABLE

    PostMessageEvent(nsGlobalWindow* aSource,
                     const nsAString& aCallerOrigin,
                     nsGlobalWindow* aTargetWindow,
                     nsIURI* aProvidedOrigin,
                     bool aTrustedCaller)
    : mSource(aSource),
      mCallerOrigin(aCallerOrigin),
      mMessage(nsnull),
      mMessageLen(0),
      mTargetWindow(aTargetWindow),
      mProvidedOrigin(aProvidedOrigin),
      mTrustedCaller(aTrustedCaller)
    {
      MOZ_COUNT_CTOR(PostMessageEvent);
    }
    
    ~PostMessageEvent()
    {
      NS_ASSERTION(!mMessage, "Message should have been deserialized!");
      MOZ_COUNT_DTOR(PostMessageEvent);
    }

    void SetJSData(JSAutoStructuredCloneBuffer& aBuffer)
    {
      NS_ASSERTION(!mMessage && mMessageLen == 0, "Don't call twice!");
      aBuffer.steal(&mMessage, &mMessageLen);
    }

    bool StoreISupports(nsISupports* aSupports)
    {
      mSupportsArray.AppendElement(aSupports);
      return true;
    }

  private:
    nsRefPtr<nsGlobalWindow> mSource;
    nsString mCallerOrigin;
    uint64_t* mMessage;
    size_t mMessageLen;
    nsRefPtr<nsGlobalWindow> mTargetWindow;
    nsCOMPtr<nsIURI> mProvidedOrigin;
    bool mTrustedCaller;
    nsTArray<nsCOMPtr<nsISupports> > mSupportsArray;
};

namespace {

struct StructuredCloneInfo {
  PostMessageEvent* event;
  bool subsumes;
};

static JSObject*
PostMessageReadStructuredClone(JSContext* cx,
                               JSStructuredCloneReader* reader,
                               uint32 tag,
                               uint32 data,
                               void* closure)
{
  NS_ASSERTION(closure, "Must have closure!");

  if (tag == SCTAG_DOM_BLOB || tag == SCTAG_DOM_FILELIST) {
    NS_ASSERTION(!data, "Data should be empty");

    nsISupports* supports;
    if (JS_ReadBytes(reader, &supports, sizeof(supports))) {
      JSObject* global = JS_GetGlobalForScopeChain(cx);
      if (global) {
        jsval val;
        nsCOMPtr<nsIXPConnectJSObjectHolder> wrapper;
        if (NS_SUCCEEDED(nsContentUtils::WrapNative(cx, global, supports,
                                                    &val,
                                                    getter_AddRefs(wrapper)))) {
          return JSVAL_TO_OBJECT(val);
        }
      }
    }
  }

  const JSStructuredCloneCallbacks* runtimeCallbacks =
    js::GetContextStructuredCloneCallbacks(cx);

  if (runtimeCallbacks) {
    return runtimeCallbacks->read(cx, reader, tag, data, nsnull);
  }

  return JS_FALSE;
}

static JSBool
PostMessageWriteStructuredClone(JSContext* cx,
                                JSStructuredCloneWriter* writer,
                                JSObject* obj,
                                void *closure)
{
  StructuredCloneInfo* scInfo = static_cast<StructuredCloneInfo*>(closure);
  NS_ASSERTION(scInfo, "Must have scInfo!");

  nsCOMPtr<nsIXPConnectWrappedNative> wrappedNative;
  nsContentUtils::XPConnect()->
    GetWrappedNativeOfJSObject(cx, obj, getter_AddRefs(wrappedNative));
  if (wrappedNative) {
    PRUint32 scTag = 0;
    nsISupports* supports = wrappedNative->Native();

    nsCOMPtr<nsIDOMBlob> blob = do_QueryInterface(supports);
    if (blob && scInfo->subsumes)
      scTag = SCTAG_DOM_BLOB;

    nsCOMPtr<nsIDOMFileList> list = do_QueryInterface(supports);
    if (list && scInfo->subsumes)
      scTag = SCTAG_DOM_FILELIST;

    if (scTag)
      return JS_WriteUint32Pair(writer, scTag, 0) &&
             JS_WriteBytes(writer, &supports, sizeof(supports)) &&
             scInfo->event->StoreISupports(supports);
  }

  const JSStructuredCloneCallbacks* runtimeCallbacks =
    js::GetContextStructuredCloneCallbacks(cx);

  if (runtimeCallbacks) {
    return runtimeCallbacks->write(cx, writer, obj, nsnull);
  }

  return JS_FALSE;
}

JSStructuredCloneCallbacks kPostMessageCallbacks = {
  PostMessageReadStructuredClone,
  PostMessageWriteStructuredClone,
  nsnull
};

} // anonymous namespace

NS_IMETHODIMP
PostMessageEvent::Run()
{
  NS_ABORT_IF_FALSE(mTargetWindow->IsOuterWindow(),
                    "should have been passed an outer window!");
  NS_ABORT_IF_FALSE(!mSource || mSource->IsOuterWindow(),
                    "should have been passed an outer window!");

  // Get the JSContext for the target window
  JSContext* cx = nsnull;
  nsIScriptContext* scriptContext = mTargetWindow->GetContext();
  if (scriptContext) {
    cx = scriptContext->GetNativeContext();
  }

  if (!cx) {
    // This can happen if mTargetWindow has been closed.  To avoid leaking,
    // we need to find a JSContext.
    nsIThreadJSContextStack* cxStack = nsContentUtils::ThreadJSContextStack();
    if (cxStack) {
      cx = cxStack->GetSafeJSContext();
    }

    if (!cx) {
      NS_WARNING("Cannot find a JSContext!  Leaking PostMessage buffer.");
      return NS_ERROR_FAILURE;
    }
  }

  // If we bailed before this point we're going to leak mMessage, but
  // that's probably better than crashing.

  // Ensure that the buffer is freed even if we fail to post the message
  JSAutoStructuredCloneBuffer buffer;
  buffer.adopt(mMessage, mMessageLen);
  mMessage = nsnull;
  mMessageLen = 0;

  nsRefPtr<nsGlobalWindow> targetWindow;
  if (mTargetWindow->IsClosedOrClosing() ||
      !(targetWindow = mTargetWindow->GetCurrentInnerWindowInternal()) ||
      targetWindow->IsClosedOrClosing())
    return NS_OK;

  NS_ABORT_IF_FALSE(targetWindow->IsInnerWindow(),
                    "we ordered an inner window!");

  // Ensure that any origin which might have been provided is the origin of this
  // window's document.  Note that we do this *now* instead of when postMessage
  // is called because the target window might have been navigated to a
  // different location between then and now.  If this check happened when
  // postMessage was called, it would be fairly easy for a malicious webpage to
  // intercept messages intended for another site by carefully timing navigation
  // of the target window so it changed location after postMessage but before
  // now.
  if (mProvidedOrigin) {
    // Get the target's origin either from its principal or, in the case the
    // principal doesn't carry a URI (e.g. the system principal), the target's
    // document.
    nsIPrincipal* targetPrin = targetWindow->GetPrincipal();
    if (!targetPrin)
      return NS_OK;
    nsCOMPtr<nsIURI> targetURI;
    if (NS_FAILED(targetPrin->GetURI(getter_AddRefs(targetURI))))
      return NS_OK;
    if (!targetURI) {
      targetURI = targetWindow->mDoc->GetDocumentURI();
      if (!targetURI)
        return NS_OK;
    }

    // Note: This is contrary to the spec with respect to file: URLs, which
    //       the spec groups into a single origin, but given we intentionally
    //       don't do that in other places it seems better to hold the line for
    //       now.  Long-term, we want HTML5 to address this so that we can
    //       be compliant while being safer.
    nsIScriptSecurityManager* ssm = nsContentUtils::GetSecurityManager();
    nsresult rv =
      ssm->CheckSameOriginURI(mProvidedOrigin, targetURI, true);
    if (NS_FAILED(rv))
      return NS_OK;
  }

  // Deserialize the structured clone data
  jsval messageData;
  {
    JSAutoRequest ar(cx);
    StructuredCloneInfo scInfo;
    scInfo.event = this;

    if (!buffer.read(cx, &messageData, &kPostMessageCallbacks, &scInfo))
      return NS_ERROR_DOM_DATA_CLONE_ERR;
  }

  // Create the event
  nsCOMPtr<nsIDOMDocument> domDoc = do_QueryInterface(targetWindow->mDocument);
  if (!domDoc)
    return NS_OK;
  nsCOMPtr<nsIDOMEvent> event;
  domDoc->CreateEvent(NS_LITERAL_STRING("MessageEvent"),
                      getter_AddRefs(event));
  if (!event)
    return NS_OK;

  nsCOMPtr<nsIDOMMessageEvent> message = do_QueryInterface(event);
  nsresult rv = message->InitMessageEvent(NS_LITERAL_STRING("message"),
                                          false /* non-bubbling */,
                                          true /* cancelable */,
                                          messageData,
                                          mCallerOrigin,
                                          EmptyString(),
                                          mSource);
  if (NS_FAILED(rv))
    return NS_OK;


  // We can't simply call dispatchEvent on the window because doing so ends
  // up flipping the trusted bit on the event, and we don't want that to
  // happen because then untrusted content can call postMessage on a chrome
  // window if it can get a reference to it.

  nsIPresShell *shell = targetWindow->mDoc->GetShell();
  nsRefPtr<nsPresContext> presContext;
  if (shell)
    presContext = shell->GetPresContext();

  nsCOMPtr<nsIPrivateDOMEvent> privEvent = do_QueryInterface(message);
  privEvent->SetTrusted(mTrustedCaller);
  nsEvent *internalEvent = privEvent->GetInternalNSEvent();

  nsEventStatus status = nsEventStatus_eIgnore;
  nsEventDispatcher::Dispatch(static_cast<nsPIDOMWindow*>(mTargetWindow),
                              presContext,
                              internalEvent,
                              message,
                              &status);
  return NS_OK;
}

NS_IMETHODIMP
nsGlobalWindow::PostMessageMoz(const jsval& aMessage,
                               const nsAString& aOrigin,
                               JSContext* aCx)
{
  FORWARD_TO_OUTER(PostMessageMoz, (aMessage, aOrigin, aCx),
                   NS_ERROR_NOT_INITIALIZED);

  //
  // Window.postMessage is an intentional subversion of the same-origin policy.
  // As such, this code must be particularly careful in the information it
  // exposes to calling code.
  //
  // http://www.whatwg.org/specs/web-apps/current-work/multipage/section-crossDocumentMessages.html
  //

  // First, get the caller's window
  nsRefPtr<nsGlobalWindow> callerInnerWin = CallerInnerWindow();
  nsIPrincipal* callerPrin;
  if (callerInnerWin) {
    NS_ABORT_IF_FALSE(callerInnerWin->IsInnerWindow(),
                      "should have gotten an inner window here");

    // Compute the caller's origin either from its principal or, in the case the
    // principal doesn't carry a URI (e.g. the system principal), the caller's
    // document.  We must get this now instead of when the event is created and
    // dispatched, because ultimately it is the identity of the calling window
    // *now* that determines who sent the message (and not an identity which might
    // have changed due to intervening navigations).
    callerPrin = callerInnerWin->GetPrincipal();
  }
  else {
    // In case the global is not a window, it can be a sandbox, and the sandbox's
    // principal can be used for the security check.
    JSObject *global = CallerGlobal();
    NS_ASSERTION(global, "Why is there no global object?");
    JSCompartment *compartment = js::GetObjectCompartment(global);
    callerPrin = xpc::GetCompartmentPrincipal(compartment);
  }
  if (!callerPrin)
    return NS_OK;

  nsCOMPtr<nsIURI> callerOuterURI;
  if (NS_FAILED(callerPrin->GetURI(getter_AddRefs(callerOuterURI))))
    return NS_OK;

  nsAutoString origin;
  if (callerOuterURI) {
    // if the principal has a URI, use that to generate the origin
    nsContentUtils::GetUTFOrigin(callerPrin, origin);
  }
  else if (callerInnerWin) {
    // otherwise use the URI of the document to generate origin
    nsCOMPtr<nsIDocument> doc = do_QueryInterface(callerInnerWin->GetExtantDocument());
    if (!doc)
      return NS_OK;
    callerOuterURI = doc->GetDocumentURI();
    // if the principal has a URI, use that to generate the origin
    nsContentUtils::GetUTFOrigin(callerOuterURI, origin);
  }
  else {
    // in case of a sandbox with a system principal origin can be empty
    if (!nsContentUtils::IsSystemPrincipal(callerPrin))
      return NS_OK;
  }

  // Convert the provided origin string into a URI for comparison purposes.
  // "*" indicates no specific origin is required.
  nsCOMPtr<nsIURI> providedOrigin;
  if (!aOrigin.EqualsASCII("*")) {
    if (NS_FAILED(NS_NewURI(getter_AddRefs(providedOrigin), aOrigin)))
      return NS_ERROR_DOM_SYNTAX_ERR;
    if (NS_FAILED(providedOrigin->SetUserPass(EmptyCString())) ||
        NS_FAILED(providedOrigin->SetPath(EmptyCString())))
      return NS_OK;
  }

  // Create and asynchronously dispatch a runnable which will handle actual DOM
  // event creation and dispatch.
  nsRefPtr<PostMessageEvent> event =
    new PostMessageEvent(nsContentUtils::IsCallerChrome() || !callerInnerWin
                         ? nsnull
                         : callerInnerWin->GetOuterWindowInternal(),
                         origin,
                         this,
                         providedOrigin,
                         nsContentUtils::IsCallerTrustedForWrite());

  // We *must* clone the data here, or the jsval could be modified
  // by script
  JSAutoStructuredCloneBuffer buffer;
  StructuredCloneInfo scInfo;
  scInfo.event = event;

  nsIPrincipal* principal = GetPrincipal();
  if (NS_FAILED(callerPrin->Subsumes(principal, &scInfo.subsumes)))
    return NS_ERROR_DOM_DATA_CLONE_ERR;

  if (!buffer.write(aCx, aMessage, &kPostMessageCallbacks, &scInfo))
    return NS_ERROR_DOM_DATA_CLONE_ERR;

  event->SetJSData(buffer);

  return NS_DispatchToCurrentThread(event);
}

class nsCloseEvent : public nsRunnable {

  nsRefPtr<nsGlobalWindow> mWindow;

  nsCloseEvent(nsGlobalWindow *aWindow)
    : mWindow(aWindow)
  {}

public:

  static nsresult
  PostCloseEvent(nsGlobalWindow* aWindow) {
    nsCOMPtr<nsIRunnable> ev = new nsCloseEvent(aWindow);
    nsresult rv = NS_DispatchToCurrentThread(ev);
    if (NS_SUCCEEDED(rv))
      aWindow->MaybeForgiveSpamCount();
    return rv;
  }

  NS_IMETHOD Run() {
    if (mWindow)
      mWindow->ReallyCloseWindow();
    return NS_OK;
  }

};

bool
nsGlobalWindow::CanClose()
{
  if (!mDocShell)
    return true;

  // Ask the content viewer whether the toplevel window can close.
  // If the content viewer returns false, it is responsible for calling
  // Close() as soon as it is possible for the window to close.
  // This allows us to not close the window while printing is happening.

  nsCOMPtr<nsIContentViewer> cv;
  mDocShell->GetContentViewer(getter_AddRefs(cv));
  if (cv) {
    bool canClose;
    nsresult rv = cv->PermitUnload(false, &canClose);
    if (NS_SUCCEEDED(rv) && !canClose)
      return false;

    rv = cv->RequestWindowClose(&canClose);
    if (NS_SUCCEEDED(rv) && !canClose)
      return false;
  }

  return true;
}

NS_IMETHODIMP
nsGlobalWindow::Close()
{
  FORWARD_TO_OUTER(Close, (), NS_ERROR_NOT_INITIALIZED);

  if (IsFrame() || !mDocShell || IsInModalState()) {
    // window.close() is called on a frame in a frameset, on a window
    // that's already closed, or on a window for which there's
    // currently a modal dialog open. Ignore such calls.

    return NS_OK;
  }

  if (mHavePendingClose) {
    // We're going to be closed anyway; do nothing since we don't want
    // to double-close
    return NS_OK;
  }

  if (mBlockScriptedClosingFlag)
  {
    // A script's popup has been blocked and we don't want
    // the window to be closed directly after this event,
    // so the user can see that there was a blocked popup.
    return NS_OK;
  }

  // Don't allow scripts from content to close windows
  // that were not opened by script
  if (!mHadOriginalOpener && !nsContentUtils::IsCallerTrustedForWrite()) {
    bool allowClose =
      Preferences::GetBool("dom.allow_scripts_to_close_windows", true);
    if (!allowClose) {
      // We're blocking the close operation
      // report localized error msg in JS console
      nsContentUtils::ReportToConsole(
          nsIScriptError::warningFlag,
          "DOM Window", mDoc,  // Better name for the category?
          nsContentUtils::eDOM_PROPERTIES,
          "WindowCloseBlockedWarning");

      return NS_OK;
    }
  }

  if (!mInClose && !mIsClosed && !CanClose())
    return NS_OK;

  // Fire a DOM event notifying listeners that this window is about to
  // be closed. The tab UI code may choose to cancel the default
  // action for this event, if so, we won't actually close the window
  // (since the tab UI code will close the tab in stead). Sure, this
  // could be abused by content code, but do we care? I don't think
  // so...

  bool wasInClose = mInClose;
  mInClose = true;

  if (!DispatchCustomEvent("DOMWindowClose")) {
    // Someone chose to prevent the default action for this event, if
    // so, let's not close this window after all...

    mInClose = wasInClose;
    return NS_OK;
  }

  return FinalClose();
}

nsresult
nsGlobalWindow::ForceClose()
{
  if (IsFrame() || !mDocShell) {
    // This may be a frame in a frameset, or a window that's already closed.
    // Ignore such calls.

    return NS_OK;
  }

  if (mHavePendingClose) {
    // We're going to be closed anyway; do nothing since we don't want
    // to double-close
    return NS_OK;
  }

  mInClose = true;

  DispatchCustomEvent("DOMWindowClose");

  return FinalClose();
}

nsresult
nsGlobalWindow::FinalClose()
{
  // Flag that we were closed.
  mIsClosed = true;

  nsCOMPtr<nsIJSContextStack> stack =
    do_GetService(sJSStackContractID);

  JSContext *cx = nsnull;

  if (stack) {
    stack->Peek(&cx);
  }

  if (cx) {
    nsIScriptContext *currentCX = nsJSUtils::GetDynamicScriptContext(cx);

    if (currentCX && currentCX == GetContextInternal()) {
      currentCX->SetTerminationFunction(CloseWindow, this);
      mHavePendingClose = true;
      return NS_OK;
    }
  }

  // We may have plugins on the page that have issued this close from their
  // event loop and because we currently destroy the plugin window with
  // frames, we crash. So, if we are called from Javascript, post an event
  // to really close the window.
  if (nsContentUtils::IsCallerChrome() ||
      NS_FAILED(nsCloseEvent::PostCloseEvent(this))) {
    ReallyCloseWindow();
  } else {
    mHavePendingClose = true;
  }

  return NS_OK;
}


void
nsGlobalWindow::ReallyCloseWindow()
{
  FORWARD_TO_OUTER_VOID(ReallyCloseWindow, ());

  // Make sure we never reenter this method.
  mHavePendingClose = true;

  nsCOMPtr<nsIBaseWindow> treeOwnerAsWin;
  GetTreeOwner(getter_AddRefs(treeOwnerAsWin));

  // If there's no treeOwnerAsWin, this window must already be closed.

  if (treeOwnerAsWin) {

    // but if we're a browser window we could be in some nasty
    // self-destroying cascade that we should mostly ignore

    nsCOMPtr<nsIDocShellTreeItem> docItem(do_QueryInterface(mDocShell));
    if (docItem) {
      nsCOMPtr<nsIBrowserDOMWindow> bwin;
      nsCOMPtr<nsIDocShellTreeItem> rootItem;
      docItem->GetRootTreeItem(getter_AddRefs(rootItem));
      nsCOMPtr<nsIDOMWindow> rootWin(do_GetInterface(rootItem));
      nsCOMPtr<nsIDOMChromeWindow> chromeWin(do_QueryInterface(rootWin));
      if (chromeWin)
        chromeWin->GetBrowserDOMWindow(getter_AddRefs(bwin));

      if (rootWin) {
        /* Normally we destroy the entire window, but not if
           this DOM window belongs to a tabbed browser and doesn't
           correspond to a tab. This allows a well-behaved tab
           to destroy the container as it should but is a final measure
           to prevent an errant tab from doing so when it shouldn't.
           This works because we reach this code when we shouldn't only
           in the particular circumstance that we belong to a tab
           that has just been closed (and is therefore already missing
           from the list of browsers) (and has an unload handler
           that closes the window). */
        // XXXbz now that we have mHavePendingClose, is this needed?
        bool isTab = false;
        if (rootWin == this ||
            !bwin || (bwin->IsTabContentWindow(GetOuterWindowInternal(),
                                               &isTab), isTab))
          treeOwnerAsWin->Destroy();
      }
    }

    CleanUp(false);
  }
}

nsIDOMWindow *
nsGlobalWindow::EnterModalState()
{
  nsGlobalWindow* topWin = GetTop();

  if (!topWin) {
    NS_ERROR("Uh, EnterModalState() called w/o a reachable top window?");

    return nsnull;
  }

  // If there is an active ESM in this window, clear it. Otherwise, this can
  // cause a problem if a modal state is entered during a mouseup event.
  nsEventStateManager* activeESM =
    static_cast<nsEventStateManager*>(nsEventStateManager::GetActiveEventStateManager());
  if (activeESM && activeESM->GetPresContext()) {
    nsIPresShell* activeShell = activeESM->GetPresContext()->GetPresShell();
    if (activeShell && (
        nsContentUtils::ContentIsCrossDocDescendantOf(activeShell->GetDocument(), mDoc) ||
        nsContentUtils::ContentIsCrossDocDescendantOf(mDoc, activeShell->GetDocument()))) {
      nsEventStateManager::ClearGlobalActiveContent(activeESM);

      activeShell->SetCapturingContent(nsnull, 0);

      if (activeShell) {
        nsRefPtr<nsFrameSelection> frameSelection = activeShell->FrameSelection();
        frameSelection->SetMouseDownState(false);
      }
    }
  }

  if (topWin->mModalStateDepth == 0) {
    NS_ASSERTION(!mSuspendedDoc, "Shouldn't have mSuspendedDoc here!");

    mSuspendedDoc = do_QueryInterface(topWin->GetExtantDocument());
    if (mSuspendedDoc && mSuspendedDoc->EventHandlingSuppressed()) {
      mSuspendedDoc->SuppressEventHandling();
    } else {
      mSuspendedDoc = nsnull;
    }
  }
  topWin->mModalStateDepth++;

  JSContext *cx = nsContentUtils::GetCurrentJSContext();

  nsCOMPtr<nsIDOMWindow> callerWin;
  nsIScriptContext *scx;
  if (cx && (scx = GetScriptContextFromJSContext(cx))) {
    scx->EnterModalState();
    callerWin = do_QueryInterface(nsJSUtils::GetDynamicScriptGlobal(cx));
  }

  if (mContext) {
    mContext->EnterModalState();
  }

  return callerWin;
}

// static
void
nsGlobalWindow::RunPendingTimeoutsRecursive(nsGlobalWindow *aTopWindow,
                                            nsGlobalWindow *aWindow)
{
  nsGlobalWindow *inner;

  // Return early if we're frozen or have no inner window.
  if (!(inner = aWindow->GetCurrentInnerWindowInternal()) ||
      inner->IsFrozen()) {
    return;
  }

  inner->RunTimeout(nsnull);

  // Check again if we're frozen since running pending timeouts
  // could've frozen us.
  if (inner->IsFrozen()) {
    return;
  }

  nsCOMPtr<nsIDOMWindowCollection> frames;
  aWindow->GetFrames(getter_AddRefs(frames));

  if (!frames) {
    return;
  }

  PRUint32 i, length;
  if (NS_FAILED(frames->GetLength(&length)) || !length) {
    return;
  }

  for (i = 0; i < length && aTopWindow->mModalStateDepth == 0; i++) {
    nsCOMPtr<nsIDOMWindow> child;
    frames->Item(i, getter_AddRefs(child));

    if (!child) {
      return;
    }

    nsGlobalWindow *childWin =
      static_cast<nsGlobalWindow *>
                 (static_cast<nsIDOMWindow *>
                             (child.get()));

    RunPendingTimeoutsRecursive(aTopWindow, childWin);
  }
}

class nsPendingTimeoutRunner : public nsRunnable
{
public:
  nsPendingTimeoutRunner(nsGlobalWindow *aWindow)
    : mWindow(aWindow)
  {
    NS_ASSERTION(mWindow, "mWindow is null.");
  }

  NS_IMETHOD Run()
  {
    nsGlobalWindow::RunPendingTimeoutsRecursive(mWindow, mWindow);

    return NS_OK;
  }

private:
  nsRefPtr<nsGlobalWindow> mWindow;
};

void
nsGlobalWindow::LeaveModalState(nsIDOMWindow *aCallerWin)
{
  nsGlobalWindow *topWin = GetTop();

  if (!topWin) {
    NS_ERROR("Uh, LeaveModalState() called w/o a reachable top window?");
    return;
  }

  topWin->mModalStateDepth--;

  if (topWin->mModalStateDepth == 0) {
    nsCOMPtr<nsIRunnable> runner = new nsPendingTimeoutRunner(topWin);
    if (NS_FAILED(NS_DispatchToCurrentThread(runner)))
      NS_WARNING("failed to dispatch pending timeout runnable");

    if (mSuspendedDoc) {
      nsCOMPtr<nsIDocument> currentDoc =
        do_QueryInterface(topWin->GetExtantDocument());
      mSuspendedDoc->UnsuppressEventHandlingAndFireEvents(currentDoc == mSuspendedDoc);
      mSuspendedDoc = nsnull;
    }
  }

  if (aCallerWin) {
    nsCOMPtr<nsIScriptGlobalObject> sgo(do_QueryInterface(aCallerWin));
    nsIScriptContext *scx = sgo->GetContext();
    if (scx)
      scx->LeaveModalState();
  }

  if (mContext) {
    mContext->LeaveModalState();
  }

  // Remember the time of the last dialog quit.
  nsGlobalWindow *inner = topWin->GetCurrentInnerWindowInternal();
  if (inner)
    inner->mLastDialogQuitTime = TimeStamp::Now();
}

bool
nsGlobalWindow::IsInModalState()
{
  nsGlobalWindow *topWin = GetTop();

  if (!topWin) {
    NS_ERROR("Uh, IsInModalState() called w/o a reachable top window?");

    return false;
  }

  return topWin->mModalStateDepth != 0;
}

// static
void
nsGlobalWindow::NotifyDOMWindowDestroyed(nsGlobalWindow* aWindow) {
  nsCOMPtr<nsIObserverService> observerService =
    services::GetObserverService();
  if (observerService) {
    observerService->
      NotifyObservers(static_cast<nsIScriptGlobalObject*>(aWindow),
                      DOM_WINDOW_DESTROYED_TOPIC, nsnull);
  }
}

class WindowDestroyedEvent : public nsRunnable
{
public:
  WindowDestroyedEvent(nsPIDOMWindow* aWindow, PRUint64 aID,
                       const char* aTopic) :
    mID(aID), mTopic(aTopic)
  {
    mWindow = do_GetWeakReference(aWindow);
  }

  NS_IMETHOD Run()
  {
    nsCOMPtr<nsIObserverService> observerService =
      do_GetService("@mozilla.org/observer-service;1");
    if (observerService) {
      nsCOMPtr<nsISupportsPRUint64> wrapper =
        do_CreateInstance(NS_SUPPORTS_PRUINT64_CONTRACTID);
      if (wrapper) {
        wrapper->SetData(mID);
        observerService->NotifyObservers(wrapper, mTopic.get(), nsnull);
      }
    }

    nsCOMPtr<nsPIDOMWindow> window = do_QueryReferent(mWindow);
    if (window) {
      nsGlobalWindow* currentInner = 
        window->IsInnerWindow() ? static_cast<nsGlobalWindow*>(window.get()) :
                                  static_cast<nsGlobalWindow*>(window->GetCurrentInnerWindow());
      NS_ENSURE_TRUE(currentInner, NS_OK);

      JSObject* obj = currentInner->FastGetGlobalJSObject();
      if (obj) {
        JSContext* cx =
          nsContentUtils::ThreadJSContextStack()->GetSafeJSContext();

        JSAutoRequest ar(cx);

        js::NukeChromeCrossCompartmentWrappersForGlobal(cx, obj,
                                                        window->IsInnerWindow() ? js::DontNukeForGlobalObject :
                                                                                  js::NukeForGlobalObject);
      }
    }

    return NS_OK;
  }

private:
  PRUint64 mID;
  nsCString mTopic;
  nsWeakPtr mWindow;
};

void
nsGlobalWindow::NotifyWindowIDDestroyed(const char* aTopic)
{
  nsRefPtr<nsIRunnable> runnable = new WindowDestroyedEvent(this, mWindowID, aTopic);
  nsresult rv = NS_DispatchToCurrentThread(runnable);
  if (NS_SUCCEEDED(rv)) {
    mNotifiedIDDestroyed = true;
  }
}

// static
void
nsGlobalWindow::NotifyDOMWindowFrozen(nsGlobalWindow* aWindow) {
  if (aWindow && aWindow->IsInnerWindow()) {
    nsCOMPtr<nsIObserverService> observerService =
      services::GetObserverService();
    if (observerService) {
      observerService->
        NotifyObservers(static_cast<nsIScriptGlobalObject*>(aWindow),
                        DOM_WINDOW_FROZEN_TOPIC, nsnull);
    }
  }
}

// static
void
nsGlobalWindow::NotifyDOMWindowThawed(nsGlobalWindow* aWindow) {
  if (aWindow && aWindow->IsInnerWindow()) {
    nsCOMPtr<nsIObserverService> observerService =
      services::GetObserverService();
    if (observerService) {
      observerService->
        NotifyObservers(static_cast<nsIScriptGlobalObject*>(aWindow),
                        DOM_WINDOW_THAWED_TOPIC, nsnull);
    }
  }
}

JSObject*
nsGlobalWindow::GetCachedXBLPrototypeHandler(nsXBLPrototypeHandler* aKey)
{
  JSObject* handler = nsnull;
  if (mCachedXBLPrototypeHandlers.IsInitialized()) {
    mCachedXBLPrototypeHandlers.Get(aKey, &handler);
  }
  return handler;
}

void
nsGlobalWindow::CacheXBLPrototypeHandler(nsXBLPrototypeHandler* aKey,
                                         nsScriptObjectHolder<JSObject>& aHandler)
{
  if (!mCachedXBLPrototypeHandlers.IsInitialized()) {
    mCachedXBLPrototypeHandlers.Init();
  }

  if (!mCachedXBLPrototypeHandlers.Count()) {
    // Can't use macros to get the participant because nsGlobalChromeWindow also
    // runs through this code. Use QueryInterface to get the correct objects.
    nsXPCOMCycleCollectionParticipant* participant;
    CallQueryInterface(this, &participant);
    NS_ASSERTION(participant,
                 "Failed to QI to nsXPCOMCycleCollectionParticipant!");

    nsISupports* thisSupports;
    QueryInterface(NS_GET_IID(nsCycleCollectionISupports),
                   reinterpret_cast<void**>(&thisSupports));
    NS_ASSERTION(thisSupports, "Failed to QI to nsCycleCollectionISupports!");

    nsresult rv = nsContentUtils::HoldJSObjects(thisSupports, participant);
    if (NS_FAILED(rv)) {
      NS_ERROR("nsContentUtils::HoldJSObjects failed!");
      return;
    }
  }

  mCachedXBLPrototypeHandlers.Put(aKey, aHandler.get());
}

/**
 * GetScriptableFrameElement is called when script reads
 * nsIGlobalWindow::frameElement.
 *
 * In contrast to GetRealFrameElement, GetScriptableFrameElement says that the
 * window contained by an <iframe mozbrowser> has no frame element
 * (effectively treating a mozbrowser the same as a content/chrome boundary).
 */
NS_IMETHODIMP
nsGlobalWindow::GetScriptableFrameElement(nsIDOMElement** aFrameElement)
{
  FORWARD_TO_OUTER(GetScriptableFrameElement, (aFrameElement), NS_ERROR_NOT_INITIALIZED);
  *aFrameElement = NULL;

  if (!mDocShell) {
    return NS_OK;
  }

  bool isMozBrowser = false;
  mDocShell->GetIsBrowserFrame(&isMozBrowser);
  if (isMozBrowser) {
    return NS_OK;
  }

  return GetFrameElement(aFrameElement);
}

/**
 * nsIGlobalWindow::GetFrameElement (when called from C++) is just a wrapper
 * around GetRealFrameElement.
 */
NS_IMETHODIMP
nsGlobalWindow::GetRealFrameElement(nsIDOMElement** aFrameElement)
{
  FORWARD_TO_OUTER(GetRealFrameElement, (aFrameElement), NS_ERROR_NOT_INITIALIZED);

  *aFrameElement = NULL;

  nsCOMPtr<nsIDocShellTreeItem> docShellTI(do_QueryInterface(mDocShell));

  if (!docShellTI) {
    return NS_OK;
  }

  nsCOMPtr<nsIDocShellTreeItem> parent;
  docShellTI->GetSameTypeParent(getter_AddRefs(parent));

  if (!parent || parent == docShellTI) {
    // We're at a chrome boundary, don't expose the chrome iframe
    // element to content code.

    return NS_OK;
  }

  *aFrameElement = mFrameElement;
  NS_IF_ADDREF(*aFrameElement);

  return NS_OK;
}

// Helper for converting window.showModalDialog() options (list of ';'
// separated name (:|=) value pairs) to a format that's parsable by
// our normal window opening code.

void
ConvertDialogOptions(const nsAString& aOptions, nsAString& aResult)
{
  nsAString::const_iterator end;
  aOptions.EndReading(end);

  nsAString::const_iterator iter;
  aOptions.BeginReading(iter);

  while (iter != end) {
    // Skip whitespace.
    while (nsCRT::IsAsciiSpace(*iter) && iter != end) {
      ++iter;
    }

    nsAString::const_iterator name_start = iter;

    // Skip characters until we find whitespace, ';', ':', or '='
    while (iter != end && !nsCRT::IsAsciiSpace(*iter) &&
           *iter != ';' &&
           *iter != ':' &&
           *iter != '=') {
      ++iter;
    }

    nsAString::const_iterator name_end = iter;

    // Skip whitespace.
    while (nsCRT::IsAsciiSpace(*iter) && iter != end) {
      ++iter;
    }

    if (*iter == ';') {
      // No value found, skip the ';' and keep going.
      ++iter;

      continue;
    }

    nsAString::const_iterator value_start = iter;
    nsAString::const_iterator value_end = iter;

    if (*iter == ':' || *iter == '=') {
      // We found name followed by ':' or '='. Look for a value.

      iter++; // Skip the ':' or '='

      // Skip whitespace.
      while (nsCRT::IsAsciiSpace(*iter) && iter != end) {
        ++iter;
      }

      value_start = iter;

      // Skip until we find whitespace, or ';'.
      while (iter != end && !nsCRT::IsAsciiSpace(*iter) &&
             *iter != ';') {
        ++iter;
      }

      value_end = iter;

      // Skip whitespace.
      while (nsCRT::IsAsciiSpace(*iter) && iter != end) {
        ++iter;
      }
    }

    const nsDependentSubstring& name = Substring(name_start, name_end);
    const nsDependentSubstring& value = Substring(value_start, value_end);

    if (name.LowerCaseEqualsLiteral("center")) {
      if (value.LowerCaseEqualsLiteral("on")  ||
          value.LowerCaseEqualsLiteral("yes") ||
          value.LowerCaseEqualsLiteral("1")) {
        aResult.AppendLiteral(",centerscreen=1");
      }
    } else if (name.LowerCaseEqualsLiteral("dialogwidth")) {
      if (!value.IsEmpty()) {
        aResult.AppendLiteral(",width=");
        aResult.Append(value);
      }
    } else if (name.LowerCaseEqualsLiteral("dialogheight")) {
      if (!value.IsEmpty()) {
        aResult.AppendLiteral(",height=");
        aResult.Append(value);
      }
    } else if (name.LowerCaseEqualsLiteral("dialogtop")) {
      if (!value.IsEmpty()) {
        aResult.AppendLiteral(",top=");
        aResult.Append(value);
      }
    } else if (name.LowerCaseEqualsLiteral("dialogleft")) {
      if (!value.IsEmpty()) {
        aResult.AppendLiteral(",left=");
        aResult.Append(value);
      }
    } else if (name.LowerCaseEqualsLiteral("resizable")) {
      if (value.LowerCaseEqualsLiteral("on")  ||
          value.LowerCaseEqualsLiteral("yes") ||
          value.LowerCaseEqualsLiteral("1")) {
        aResult.AppendLiteral(",resizable=1");
      }
    } else if (name.LowerCaseEqualsLiteral("scroll")) {
      if (value.LowerCaseEqualsLiteral("off")  ||
          value.LowerCaseEqualsLiteral("no") ||
          value.LowerCaseEqualsLiteral("0")) {
        aResult.AppendLiteral(",scrollbars=0");
      }
    }

    if (iter == end) {
      break;
    }

    iter++;
  }
}

NS_IMETHODIMP
nsGlobalWindow::ShowModalDialog(const nsAString& aURI, nsIVariant *aArgs,
                                const nsAString& aOptions,
                                nsIVariant **aRetVal)
{
  FORWARD_TO_OUTER(ShowModalDialog, (aURI, aArgs, aOptions, aRetVal),
                   NS_ERROR_NOT_INITIALIZED);

  *aRetVal = nsnull;

  if (Preferences::GetBool("dom.disable_window_showModalDialog", false))
    return NS_ERROR_NOT_AVAILABLE;

  // Before bringing up the window/dialog, unsuppress painting and flush
  // pending reflows.
  EnsureReflowFlushAndPaint();

  if (AreDialogsBlocked() || !ConfirmDialogAllowed())
    return NS_ERROR_NOT_AVAILABLE;

  nsCOMPtr<nsIDOMWindow> dlgWin;
  nsAutoString options(NS_LITERAL_STRING("-moz-internal-modal=1,status=1"));

  ConvertDialogOptions(aOptions, options);

  options.AppendLiteral(",scrollbars=1,centerscreen=1,resizable=0");

  nsCOMPtr<nsIDOMWindow> callerWin = EnterModalState();
  PRUint32 oldMicroTaskLevel = nsContentUtils::MicroTaskLevel();
  nsContentUtils::SetMicroTaskLevel(0);
  nsresult rv = OpenInternal(aURI, EmptyString(), options,
                             false,          // aDialog
                             true,           // aContentModal
                             true,           // aCalledNoScript
                             true,           // aDoJSFixups
                             nsnull, aArgs,     // args
                             GetPrincipal(),    // aCalleePrincipal
                             nsnull,            // aJSCallerContext
                             getter_AddRefs(dlgWin));
  nsContentUtils::SetMicroTaskLevel(oldMicroTaskLevel);
  LeaveModalState(callerWin);

  NS_ENSURE_SUCCESS(rv, rv);
  
  if (dlgWin) {
    nsCOMPtr<nsIPrincipal> subjectPrincipal;
    rv = nsContentUtils::GetSecurityManager()->
      GetSubjectPrincipal(getter_AddRefs(subjectPrincipal));
    if (NS_FAILED(rv)) {
      return rv;
    }

    bool canAccess = true;

    if (subjectPrincipal) {
      nsCOMPtr<nsIScriptObjectPrincipal> objPrincipal =
        do_QueryInterface(dlgWin);
      nsCOMPtr<nsIPrincipal> dialogPrincipal;

      if (objPrincipal) {
        dialogPrincipal = objPrincipal->GetPrincipal();

        rv = subjectPrincipal->Subsumes(dialogPrincipal, &canAccess);
        NS_ENSURE_SUCCESS(rv, rv);
      } else {
        // Uh, not sure what kind of dialog this is. Prevent access to
        // be on the safe side...

        canAccess = false;
      }
    }

    nsCOMPtr<nsPIDOMWindow> win(do_QueryInterface(dlgWin));

    if (canAccess) {
      nsPIDOMWindow *inner = win->GetCurrentInnerWindow();

      nsCOMPtr<nsIDOMModalContentWindow> dlgInner(do_QueryInterface(inner));

      if (dlgInner) {
        dlgInner->GetReturnValue(aRetVal);
      }
    }

    nsRefPtr<nsGlobalWindow> winInternal =
      static_cast<nsGlobalWindow*>(win.get());
    if (winInternal->mCallCleanUpAfterModalDialogCloses) {
      winInternal->mCallCleanUpAfterModalDialogCloses = false;
      winInternal->CleanUp(true);
    }
  }
  
  return NS_OK;
}

class CommandDispatcher : public nsRunnable
{
public:
  CommandDispatcher(nsIDOMXULCommandDispatcher* aDispatcher,
                    const nsAString& aAction)
  : mDispatcher(aDispatcher), mAction(aAction) {}

  NS_IMETHOD Run()
  {
    return mDispatcher->UpdateCommands(mAction);
  }

  nsCOMPtr<nsIDOMXULCommandDispatcher> mDispatcher;
  nsString                             mAction;
};

NS_IMETHODIMP
nsGlobalWindow::UpdateCommands(const nsAString& anAction)
{
  nsPIDOMWindow *rootWindow = nsGlobalWindow::GetPrivateRoot();
  if (!rootWindow)
    return NS_OK;

  nsCOMPtr<nsIDOMXULDocument> xulDoc =
    do_QueryInterface(rootWindow->GetExtantDocument());
  // See if we contain a XUL document.
  if (xulDoc) {
    // Retrieve the command dispatcher and call updateCommands on it.
    nsCOMPtr<nsIDOMXULCommandDispatcher> xulCommandDispatcher;
    xulDoc->GetCommandDispatcher(getter_AddRefs(xulCommandDispatcher));
    if (xulCommandDispatcher) {
      nsContentUtils::AddScriptRunner(new CommandDispatcher(xulCommandDispatcher,
                                                            anAction));
    }
  }

  return NS_OK;
}

NS_IMETHODIMP
nsGlobalWindow::GetSelection(nsISelection** aSelection)
{
  FORWARD_TO_OUTER(GetSelection, (aSelection), NS_ERROR_NOT_INITIALIZED);

  NS_ENSURE_ARG_POINTER(aSelection);
  *aSelection = nsnull;

  if (!mDocShell)
    return NS_OK;

  nsCOMPtr<nsIPresShell> presShell;
  mDocShell->GetPresShell(getter_AddRefs(presShell));

  if (!presShell)
    return NS_OK;
    
  *aSelection = presShell->GetCurrentSelection(nsISelectionController::SELECTION_NORMAL);
  
  NS_IF_ADDREF(*aSelection);

  return NS_OK;
}

NS_IMETHODIMP
nsGlobalWindow::Find(const nsAString& aStr, bool aCaseSensitive,
                     bool aBackwards, bool aWrapAround, bool aWholeWord,
                     bool aSearchInFrames, bool aShowDialog,
                     bool *aDidFind)
{
  if (Preferences::GetBool("dom.disable_window_find", false))
    return NS_ERROR_NOT_AVAILABLE;

  FORWARD_TO_OUTER(Find, (aStr, aCaseSensitive, aBackwards, aWrapAround,
                          aWholeWord, aSearchInFrames, aShowDialog, aDidFind),
                   NS_ERROR_NOT_INITIALIZED);

  nsresult rv = NS_OK;
  *aDidFind = false;

  nsCOMPtr<nsIWebBrowserFind> finder(do_GetInterface(mDocShell));
  NS_ENSURE_TRUE(finder, NS_ERROR_FAILURE);

  // Set the options of the search
  rv = finder->SetSearchString(PromiseFlatString(aStr).get());
  NS_ENSURE_SUCCESS(rv, rv);
  finder->SetMatchCase(aCaseSensitive);
  finder->SetFindBackwards(aBackwards);
  finder->SetWrapFind(aWrapAround);
  finder->SetEntireWord(aWholeWord);
  finder->SetSearchFrames(aSearchInFrames);

  // the nsIWebBrowserFind is initialized to use this window
  // as the search root, but uses focus to set the current search
  // frame. If we're being called from JS (as here), this window
  // should be the current search frame.
  nsCOMPtr<nsIWebBrowserFindInFrames> framesFinder(do_QueryInterface(finder));
  if (framesFinder) {
    framesFinder->SetRootSearchFrame(this);   // paranoia
    framesFinder->SetCurrentSearchFrame(this);
  }
  
  // The Find API does not accept empty strings. Launch the Find Dialog.
  if (aStr.IsEmpty() || aShowDialog) {
    // See if the find dialog is already up using nsIWindowMediator
    nsCOMPtr<nsIWindowMediator> windowMediator =
      do_GetService(NS_WINDOWMEDIATOR_CONTRACTID);

    nsCOMPtr<nsIDOMWindow> findDialog;

    if (windowMediator) {
      windowMediator->GetMostRecentWindow(NS_LITERAL_STRING("findInPage").get(),
                                          getter_AddRefs(findDialog));
    }

    if (findDialog) {
      // The Find dialog is already open, bring it to the top.
      rv = findDialog->Focus();
    } else { // Open a Find dialog
      if (finder) {
        nsCOMPtr<nsIDOMWindow> dialog;
        rv = OpenDialog(NS_LITERAL_STRING("chrome://global/content/finddialog.xul"),
                        NS_LITERAL_STRING("_blank"),
                        NS_LITERAL_STRING("chrome, resizable=no, dependent=yes"),
                        finder, getter_AddRefs(dialog));
      }
    }
  } else {
    // Launch the search with the passed in search string
    rv = finder->FindNext(aDidFind);
    NS_ENSURE_SUCCESS(rv, rv);
  }

  return rv;
}

NS_IMETHODIMP
nsGlobalWindow::Atob(const nsAString& aAsciiBase64String,
                     nsAString& aBinaryData)
{
  return nsContentUtils::Atob(aAsciiBase64String, aBinaryData);
}

NS_IMETHODIMP
nsGlobalWindow::Btoa(const nsAString& aBinaryData,
                     nsAString& aAsciiBase64String)
{
  return nsContentUtils::Btoa(aBinaryData, aAsciiBase64String);
}

//*****************************************************************************
// nsGlobalWindow::nsIDOMEventTarget
//*****************************************************************************

NS_IMETHODIMP
nsGlobalWindow::RemoveEventListener(const nsAString& aType,
                                    nsIDOMEventListener* aListener,
                                    bool aUseCapture)
{
  nsRefPtr<nsEventListenerManager> elm = GetListenerManager(false);
  if (elm) {
    elm->RemoveEventListener(aType, aListener, aUseCapture);
  }
  return NS_OK;
}

NS_IMPL_REMOVE_SYSTEM_EVENT_LISTENER(nsGlobalWindow)

NS_IMETHODIMP
nsGlobalWindow::DispatchEvent(nsIDOMEvent* aEvent, bool* aRetVal)
{
  FORWARD_TO_INNER(DispatchEvent, (aEvent, aRetVal), NS_OK);

  if (!mDoc) {
    return NS_ERROR_FAILURE;
  }

  // Obtain a presentation shell
  nsIPresShell *shell = mDoc->GetShell();
  nsRefPtr<nsPresContext> presContext;
  if (shell) {
    // Retrieve the context
    presContext = shell->GetPresContext();
  }

  nsEventStatus status = nsEventStatus_eIgnore;
  nsresult rv =
    nsEventDispatcher::DispatchDOMEvent(GetOuterWindow(), nsnull, aEvent,
                                        presContext, &status);

  *aRetVal = (status != nsEventStatus_eConsumeNoDefault);
  return rv;
}

NS_IMETHODIMP
nsGlobalWindow::AddEventListener(const nsAString& aType,
                                 nsIDOMEventListener *aListener,
                                 bool aUseCapture, bool aWantsUntrusted,
                                 PRUint8 aOptionalArgc)
{
  NS_ASSERTION(!aWantsUntrusted || aOptionalArgc > 1,
               "Won't check if this is chrome, you want to set "
               "aWantsUntrusted to false or make the aWantsUntrusted "
               "explicit by making optional_argc non-zero.");

  if (IsOuterWindow() && mInnerWindow &&
      !nsContentUtils::CanCallerAccess(mInnerWindow)) {
    return NS_ERROR_DOM_SECURITY_ERR;
  }

  if (!aWantsUntrusted &&
      (aOptionalArgc < 2 && !nsContentUtils::IsChromeDoc(mDoc))) {
    aWantsUntrusted = true;
  }

  nsEventListenerManager* manager = GetListenerManager(true);
  NS_ENSURE_STATE(manager);
  manager->AddEventListener(aType, aListener, aUseCapture, aWantsUntrusted);
  return NS_OK;
}

NS_IMETHODIMP
nsGlobalWindow::AddSystemEventListener(const nsAString& aType,
                                       nsIDOMEventListener *aListener,
                                       bool aUseCapture,
                                       bool aWantsUntrusted,
                                       PRUint8 aOptionalArgc)
{
  NS_ASSERTION(!aWantsUntrusted || aOptionalArgc > 1,
               "Won't check if this is chrome, you want to set "
               "aWantsUntrusted to false or make the aWantsUntrusted "
               "explicit by making optional_argc non-zero.");

  if (IsOuterWindow() && mInnerWindow &&
      !nsContentUtils::CanCallerAccess(mInnerWindow)) {
    return NS_ERROR_DOM_SECURITY_ERR;
  }

  if (!aWantsUntrusted &&
      (aOptionalArgc < 2 && !nsContentUtils::IsChromeDoc(mDoc))) {
    aWantsUntrusted = true;
  }

  return NS_AddSystemEventListener(this, aType, aListener, aUseCapture,
                                   aWantsUntrusted);
}

nsEventListenerManager*
nsGlobalWindow::GetListenerManager(bool aCreateIfNotFound)
{
  FORWARD_TO_INNER_CREATE(GetListenerManager, (aCreateIfNotFound), nsnull);

  if (!mListenerManager && aCreateIfNotFound) {
    mListenerManager =
      new nsEventListenerManager(static_cast<nsIDOMEventTarget*>(this));
  }

  return mListenerManager;
}

nsIScriptContext*
nsGlobalWindow::GetContextForEventHandlers(nsresult* aRv)
{
  *aRv = NS_ERROR_UNEXPECTED;
  if (IsInnerWindow()) {
    nsPIDOMWindow* outer = GetOuterWindow();
    NS_ENSURE_TRUE(outer && outer->GetCurrentInnerWindow() == this, nsnull);
  }

  nsIScriptContext* scx;
  if ((scx = GetContext())) {
    *aRv = NS_OK;
    return scx;
  }
  return nsnull;
}

//*****************************************************************************
// nsGlobalWindow::nsPIDOMWindow
//*****************************************************************************

nsPIDOMWindow*
nsGlobalWindow::GetPrivateParent()
{
  FORWARD_TO_OUTER(GetPrivateParent, (), nsnull);

  nsCOMPtr<nsIDOMWindow> parent;
  GetParent(getter_AddRefs(parent));

  if (static_cast<nsIDOMWindow *>(this) == parent.get()) {
    nsCOMPtr<nsIContent> chromeElement(do_QueryInterface(mChromeEventHandler));
    if (!chromeElement)
      return nsnull;             // This is ok, just means a null parent.

    nsIDocument* doc = chromeElement->GetDocument();
    if (!doc)
      return nsnull;             // This is ok, just means a null parent.

    nsIScriptGlobalObject *globalObject = doc->GetScriptGlobalObject();
    if (!globalObject)
      return nsnull;             // This is ok, just means a null parent.

    parent = do_QueryInterface(globalObject);
  }

  if (parent) {
    return static_cast<nsGlobalWindow *>
                      (static_cast<nsIDOMWindow*>(parent.get()));
  }

  return nsnull;
}

nsPIDOMWindow*
nsGlobalWindow::GetPrivateRoot()
{
  FORWARD_TO_OUTER(GetPrivateRoot, (), nsnull);

  nsCOMPtr<nsIDOMWindow> top;
  GetTop(getter_AddRefs(top));

  nsCOMPtr<nsPIDOMWindow> ptop = do_QueryInterface(top);
  NS_ASSERTION(ptop, "cannot get ptop");
  if (!ptop)
    return nsnull;

  nsIDocShell *docShell = ptop->GetDocShell();

  // Get the chrome event handler from the doc shell, since we only
  // want to deal with XUL chrome handlers and not the new kind of
  // window root handler.
  nsCOMPtr<nsIDOMEventTarget> chromeEventHandler;
  docShell->GetChromeEventHandler(getter_AddRefs(chromeEventHandler));

  nsCOMPtr<nsIContent> chromeElement(do_QueryInterface(mChromeEventHandler));
  if (chromeElement) {
    nsIDocument* doc = chromeElement->GetDocument();
    if (doc) {
      nsIDOMWindow *parent = doc->GetWindow();
      if (parent) {
        parent->GetTop(getter_AddRefs(top));
      }
    }
  }

  return static_cast<nsGlobalWindow *>
                    (static_cast<nsIDOMWindow *>(top));
}


NS_IMETHODIMP
nsGlobalWindow::GetLocation(nsIDOMLocation ** aLocation)
{
  FORWARD_TO_INNER(GetLocation, (aLocation), NS_ERROR_NOT_INITIALIZED);

  *aLocation = nsnull;

  nsIDocShell *docShell = GetDocShell();
  if (!mLocation && docShell) {
    mLocation = new nsLocation(docShell);
    if (!mLocation) {
      return NS_ERROR_OUT_OF_MEMORY;
    }
  }

  NS_IF_ADDREF(*aLocation = mLocation);

  return NS_OK;
}

void
nsGlobalWindow::ActivateOrDeactivate(bool aActivate)
{
  // Set / unset mIsActive on the top level window, which is used for the
  // :-moz-window-inactive pseudoclass.
  nsCOMPtr<nsIWidget> mainWidget = GetMainWidget();
  if (!mainWidget)
    return;

  // Get the top level widget (if the main widget is a sheet, this will
  // be the sheet's top (non-sheet) parent).
  nsCOMPtr<nsIWidget> topLevelWidget = mainWidget->GetSheetWindowParent();
  if (!topLevelWidget) {
    topLevelWidget = mainWidget;
  }

  // Get the top level widget's nsGlobalWindow
  nsCOMPtr<nsIDOMWindow> topLevelWindow;
  if (topLevelWidget == mainWidget) {
    topLevelWindow = static_cast<nsIDOMWindow*>(this);
  } else {
    // This is a workaround for the following problem:
    // When a window with an open sheet loses focus, only the sheet window
    // receives the NS_DEACTIVATE event. However, it's not the sheet that
    // should lose the active styling, but the containing top level window.
    void* clientData;
    topLevelWidget->GetClientData(clientData); // clientData is nsXULWindow
    nsISupports* data = static_cast<nsISupports*>(clientData);
    nsCOMPtr<nsIInterfaceRequestor> req(do_QueryInterface(data));
    topLevelWindow = do_GetInterface(req);
  }
  if (topLevelWindow) {
    nsCOMPtr<nsPIDOMWindow> piWin(do_QueryInterface(topLevelWindow));
    piWin->SetActive(aActivate);
  }
}

static bool
NotifyDocumentTree(nsIDocument* aDocument, void* aData)
{
  aDocument->EnumerateSubDocuments(NotifyDocumentTree, nsnull);
  aDocument->DocumentStatesChanged(NS_DOCUMENT_STATE_WINDOW_INACTIVE);
  return true;
}

void
nsGlobalWindow::SetActive(bool aActive)
{
  nsPIDOMWindow::SetActive(aActive);
  NotifyDocumentTree(mDoc, nsnull);
}

void nsGlobalWindow::SetIsBackground(bool aIsBackground)
{
  bool resetTimers = (!aIsBackground && IsBackground());
  nsPIDOMWindow::SetIsBackground(aIsBackground);
  if (resetTimers) {
    ResetTimersForNonBackgroundWindow();
  }
}

void nsGlobalWindow::MaybeUpdateTouchState()
{
  FORWARD_TO_INNER_VOID(MaybeUpdateTouchState, ());

  nsIFocusManager* fm = nsFocusManager::GetFocusManager();

  nsCOMPtr<nsIDOMWindow> focusedWindow;
  fm->GetFocusedWindow(getter_AddRefs(focusedWindow));

  if(this == focusedWindow) {
    UpdateTouchState();
  }

  if (mMayHaveTouchEventListener) {
    nsCOMPtr<nsIObserverService> observerService =
      do_GetService(NS_OBSERVERSERVICE_CONTRACTID);

    if (observerService) {
      observerService->NotifyObservers(static_cast<nsIDOMWindow*>(this),
                                       DOM_TOUCH_LISTENER_ADDED,
                                       nsnull);
    }
  }
}

void nsGlobalWindow::UpdateTouchState()
{
  FORWARD_TO_INNER_VOID(UpdateTouchState, ());

  nsCOMPtr<nsIWidget> mainWidget = GetMainWidget();
  if (!mainWidget) {
    return;
  }

  if (mMayHaveTouchEventListener) {
    mainWidget->RegisterTouchWindow();
  } else {
    mainWidget->UnregisterTouchWindow();
  }
}

void
nsGlobalWindow::SetChromeEventHandler(nsIDOMEventTarget* aChromeEventHandler)
{
  SetChromeEventHandlerInternal(aChromeEventHandler);
  if (IsOuterWindow()) {
    // update the chrome event handler on all our inner windows
    for (nsGlobalWindow *inner = (nsGlobalWindow *)PR_LIST_HEAD(this);
         inner != this;
         inner = (nsGlobalWindow*)PR_NEXT_LINK(inner)) {
      NS_ASSERTION(!inner->mOuterWindow || inner->mOuterWindow == this,
                   "bad outer window pointer");
      inner->SetChromeEventHandlerInternal(aChromeEventHandler);
    }
  } else if (mOuterWindow) {
    // Need the cast to be able to call the protected method on a
    // superclass. We could make the method public instead, but it's really
    // better this way.
    static_cast<nsGlobalWindow*>(mOuterWindow.get())->
      SetChromeEventHandlerInternal(aChromeEventHandler);
  }
}

static bool IsLink(nsIContent* aContent)
{
  nsCOMPtr<nsIDOMHTMLAnchorElement> anchor = do_QueryInterface(aContent);
  return (anchor || (aContent &&
                     aContent->AttrValueIs(kNameSpaceID_XLink, nsGkAtoms::type,
                                           nsGkAtoms::simple, eCaseMatters)));
}

void
nsGlobalWindow::SetFocusedNode(nsIContent* aNode,
                               PRUint32 aFocusMethod,
                               bool aNeedsFocus)
{
  FORWARD_TO_INNER_VOID(SetFocusedNode, (aNode, aFocusMethod, aNeedsFocus));

  if (aNode && aNode->GetCurrentDoc() != mDoc) {
    NS_WARNING("Trying to set focus to a node from a wrong document");
    return;
  }

  if (mCleanedUp) {
    NS_ASSERTION(!aNode, "Trying to focus cleaned up window!");
    aNode = nsnull;
    aNeedsFocus = false;
  }
  if (mFocusedNode != aNode) {
    UpdateCanvasFocus(false, aNode);
    mFocusedNode = aNode;
    mFocusMethod = aFocusMethod & FOCUSMETHOD_MASK;
    mShowFocusRingForContent = false;
  }

  if (mFocusedNode) {
    // if a node was focused by a keypress, turn on focus rings for the
    // window.
    if (mFocusMethod & nsIFocusManager::FLAG_BYKEY) {
      mFocusByKeyOccurred = true;
    } else if (
      // otherwise, we set mShowFocusRingForContent, as we don't want this to
      // be permanent for the window. On Windows, focus rings are only shown
      // when the FLAG_SHOWRING flag is used. On other platforms, focus rings
      // are only hidden for clicks on links.
#ifndef XP_WIN
      !(mFocusMethod & nsIFocusManager::FLAG_BYMOUSE) || !IsLink(aNode) ||
#endif
      aFocusMethod & nsIFocusManager::FLAG_SHOWRING) {
        mShowFocusRingForContent = true;
    }
  }

  if (aNeedsFocus)
    mNeedsFocus = aNeedsFocus;
}

PRUint32
nsGlobalWindow::GetFocusMethod()
{
  FORWARD_TO_INNER(GetFocusMethod, (), 0);

  return mFocusMethod;
}

bool
nsGlobalWindow::ShouldShowFocusRing()
{
  FORWARD_TO_INNER(ShouldShowFocusRing, (), false);

  return mShowFocusRings || mShowFocusRingForContent || mFocusByKeyOccurred;
}

void
nsGlobalWindow::SetKeyboardIndicators(UIStateChangeType aShowAccelerators,
                                      UIStateChangeType aShowFocusRings)
{
  FORWARD_TO_INNER_VOID(SetKeyboardIndicators, (aShowAccelerators, aShowFocusRings));

  bool oldShouldShowFocusRing = ShouldShowFocusRing();

  // only change the flags that have been modified
  if (aShowAccelerators != UIStateChangeType_NoChange)
    mShowAccelerators = aShowAccelerators == UIStateChangeType_Set;
  if (aShowFocusRings != UIStateChangeType_NoChange)
    mShowFocusRings = aShowFocusRings == UIStateChangeType_Set;

  // propagate the indicators to child windows
  nsCOMPtr<nsIDocShellTreeNode> node = do_QueryInterface(GetDocShell());
  if (node) {
    PRInt32 childCount = 0;
    node->GetChildCount(&childCount);

    for (PRInt32 i = 0; i < childCount; ++i) {
      nsCOMPtr<nsIDocShellTreeItem> childShell;
      node->GetChildAt(i, getter_AddRefs(childShell));
      nsCOMPtr<nsPIDOMWindow> childWindow = do_GetInterface(childShell);
      if (childWindow) {
        childWindow->SetKeyboardIndicators(aShowAccelerators, aShowFocusRings);
      }
    }
  }

  bool newShouldShowFocusRing = ShouldShowFocusRing();
  if (mHasFocus && mFocusedNode &&
      oldShouldShowFocusRing != newShouldShowFocusRing &&
      mFocusedNode->IsElement()) {
    // Update mFocusedNode's state.
    if (newShouldShowFocusRing) {
      mFocusedNode->AsElement()->AddStates(NS_EVENT_STATE_FOCUSRING);
    } else {
      mFocusedNode->AsElement()->RemoveStates(NS_EVENT_STATE_FOCUSRING);
    }
  }
}

void
nsGlobalWindow::GetKeyboardIndicators(bool* aShowAccelerators,
                                      bool* aShowFocusRings)
{
  FORWARD_TO_INNER_VOID(GetKeyboardIndicators, (aShowAccelerators, aShowFocusRings));

  *aShowAccelerators = mShowAccelerators;
  *aShowFocusRings = mShowFocusRings;
}

bool
nsGlobalWindow::TakeFocus(bool aFocus, PRUint32 aFocusMethod)
{
  FORWARD_TO_INNER(TakeFocus, (aFocus, aFocusMethod), false);

  if (mCleanedUp) {
    return false;
  }
  
  if (aFocus)
    mFocusMethod = aFocusMethod & FOCUSMETHOD_MASK;

  if (mHasFocus != aFocus) {
    mHasFocus = aFocus;
    UpdateCanvasFocus(true, mFocusedNode);
  }

  // if mNeedsFocus is true, then the document has not yet received a
  // document-level focus event. If there is a root content node, then return
  // true to tell the calling focus manager that a focus event is expected. If
  // there is no root content node, the document hasn't loaded enough yet, or
  // there isn't one and there is no point in firing a focus event.
  if (aFocus && mNeedsFocus && mDoc && mDoc->GetRootElement() != nsnull) {
    mNeedsFocus = false;
    return true;
  }

  mNeedsFocus = false;
  return false;
}

void
nsGlobalWindow::SetReadyForFocus()
{
  FORWARD_TO_INNER_VOID(SetReadyForFocus, ());

  bool oldNeedsFocus = mNeedsFocus;
  mNeedsFocus = false;

  // update whether focus rings need to be shown using the state from the
  // root window
  nsPIDOMWindow* root = GetPrivateRoot();
  if (root) {
    bool showAccelerators, showFocusRings;
    root->GetKeyboardIndicators(&showAccelerators, &showFocusRings);
    mShowFocusRings = showFocusRings;
  }

  nsIFocusManager* fm = nsFocusManager::GetFocusManager();
  if (fm)
    fm->WindowShown(this, oldNeedsFocus);
}

void
nsGlobalWindow::PageHidden()
{
  FORWARD_TO_INNER_VOID(PageHidden, ());

  // the window is being hidden, so tell the focus manager that the frame is
  // no longer valid. Use the persisted field to determine if the document
  // is being destroyed.

  nsIFocusManager* fm = nsFocusManager::GetFocusManager();
  if (fm)
    fm->WindowHidden(this);

  mNeedsFocus = true;
}

class HashchangeCallback : public nsRunnable
{
public:
  HashchangeCallback(const nsAString &aOldURL,
                     const nsAString &aNewURL,
                     nsGlobalWindow* aWindow)
    : mWindow(aWindow)
  {
    mOldURL.Assign(aOldURL);
    mNewURL.Assign(aNewURL);
  }

  NS_IMETHOD Run()
  {
    NS_PRECONDITION(NS_IsMainThread(), "Should be called on the main thread.");
    return mWindow->FireHashchange(mOldURL, mNewURL);
  }

private:
  nsString mOldURL;
  nsString mNewURL;
  nsRefPtr<nsGlobalWindow> mWindow;
};

nsresult
nsGlobalWindow::DispatchAsyncHashchange(nsIURI *aOldURI, nsIURI *aNewURI)
{
  FORWARD_TO_INNER(DispatchAsyncHashchange, (aOldURI, aNewURI), NS_OK);

  // Make sure that aOldURI and aNewURI are identical up to the '#', and that
  // their hashes are different.
  nsCAutoString oldBeforeHash, oldHash, newBeforeHash, newHash;
  nsContentUtils::SplitURIAtHash(aOldURI, oldBeforeHash, oldHash);
  nsContentUtils::SplitURIAtHash(aNewURI, newBeforeHash, newHash);

  NS_ENSURE_STATE(oldBeforeHash.Equals(newBeforeHash));
  NS_ENSURE_STATE(!oldHash.Equals(newHash));

  nsCAutoString oldSpec, newSpec;
  aOldURI->GetSpec(oldSpec);
  aNewURI->GetSpec(newSpec);

  NS_ConvertUTF8toUTF16 oldWideSpec(oldSpec);
  NS_ConvertUTF8toUTF16 newWideSpec(newSpec);

  nsCOMPtr<nsIRunnable> callback =
    new HashchangeCallback(oldWideSpec, newWideSpec, this);
  return NS_DispatchToMainThread(callback);
}

nsresult
nsGlobalWindow::FireHashchange(const nsAString &aOldURL,
                               const nsAString &aNewURL)
{
  NS_ENSURE_TRUE(IsInnerWindow(), NS_ERROR_FAILURE);

  // Don't do anything if the window is frozen.
  if (IsFrozen())
    return NS_OK;

  // Get a presentation shell for use in creating the hashchange event.
  NS_ENSURE_STATE(mDoc);

  nsIPresShell *shell = mDoc->GetShell();
  nsRefPtr<nsPresContext> presContext;
  if (shell) {
    presContext = shell->GetPresContext();
  }

  // Create a new hashchange event.
  nsCOMPtr<nsIDOMEvent> domEvent;
  nsresult rv =
    nsEventDispatcher::CreateEvent(presContext, nsnull,
                                   NS_LITERAL_STRING("hashchangeevent"),
                                   getter_AddRefs(domEvent));
  NS_ENSURE_SUCCESS(rv, rv);

  nsCOMPtr<nsIPrivateDOMEvent> privateEvent = do_QueryInterface(domEvent);
  NS_ENSURE_TRUE(privateEvent, NS_ERROR_UNEXPECTED);

  nsCOMPtr<nsIDOMHashChangeEvent> hashchangeEvent = do_QueryInterface(domEvent);
  NS_ENSURE_TRUE(hashchangeEvent, NS_ERROR_UNEXPECTED);

  // The hashchange event bubbles and isn't cancellable.
  rv = hashchangeEvent->InitHashChangeEvent(NS_LITERAL_STRING("hashchange"),
                                            true, false,
                                            aOldURL, aNewURL);
  NS_ENSURE_SUCCESS(rv, rv);

  rv = privateEvent->SetTrusted(true);
  NS_ENSURE_SUCCESS(rv, rv);

  bool dummy;
  return DispatchEvent(hashchangeEvent, &dummy);
}

nsresult
nsGlobalWindow::DispatchSyncPopState()
{
  FORWARD_TO_INNER(DispatchSyncPopState, (), NS_OK);

  NS_ASSERTION(nsContentUtils::IsSafeToRunScript(),
               "Must be safe to run script here.");

  // Check that PopState hasn't been pref'ed off.
  if (!Preferences::GetBool(sPopStatePrefStr, false)) {
    return NS_OK;
  }

  nsresult rv = NS_OK;

  // Bail if the window is frozen.
  if (IsFrozen()) {
    return NS_OK;
  }

  // Get the document's pending state object -- it contains the data we're
  // going to send along with the popstate event.  The object is serialized
  // using structured clone.
  nsCOMPtr<nsIVariant> stateObj;
  rv = mDoc->GetStateObject(getter_AddRefs(stateObj));
  NS_ENSURE_SUCCESS(rv, rv);

  // Obtain a presentation shell for use in creating a popstate event.
  nsIPresShell *shell = mDoc->GetShell();
  nsRefPtr<nsPresContext> presContext;
  if (shell) {
    presContext = shell->GetPresContext();
  }

  // Create a new popstate event
  nsCOMPtr<nsIDOMEvent> domEvent;
  rv = nsEventDispatcher::CreateEvent(presContext, nsnull,
                                      NS_LITERAL_STRING("popstateevent"),
                                      getter_AddRefs(domEvent));
  NS_ENSURE_SUCCESS(rv, rv);

  nsCOMPtr<nsIPrivateDOMEvent> privateEvent = do_QueryInterface(domEvent);
  NS_ENSURE_TRUE(privateEvent, NS_ERROR_FAILURE);

  // Initialize the popstate event, which does bubble but isn't cancellable.
  nsCOMPtr<nsIDOMPopStateEvent> popstateEvent = do_QueryInterface(domEvent);
  rv = popstateEvent->InitPopStateEvent(NS_LITERAL_STRING("popstate"),
                                        true, false,
                                        stateObj);
  NS_ENSURE_SUCCESS(rv, rv);

  rv = privateEvent->SetTrusted(true);
  NS_ENSURE_SUCCESS(rv, rv);

  nsCOMPtr<nsIDOMEventTarget> outerWindow =
    do_QueryInterface(GetOuterWindow());
  NS_ENSURE_TRUE(outerWindow, NS_ERROR_UNEXPECTED);

  rv = privateEvent->SetTarget(outerWindow);
  NS_ENSURE_SUCCESS(rv, rv);

  bool dummy; // default action
  return DispatchEvent(popstateEvent, &dummy);
}

// Find an nsICanvasFrame under aFrame.  Only search the principal
// child lists.  aFrame must be non-null.
static nsCanvasFrame* FindCanvasFrame(nsIFrame* aFrame)
{
    nsCanvasFrame* canvasFrame = do_QueryFrame(aFrame);
    if (canvasFrame) {
        return canvasFrame;
    }

    nsIFrame* kid = aFrame->GetFirstPrincipalChild();
    while (kid) {
        canvasFrame = FindCanvasFrame(kid);
        if (canvasFrame) {
            return canvasFrame;
        }
        kid = kid->GetNextSibling();
    }

    return nsnull;
}

//-------------------------------------------------------
// Tells the HTMLFrame/CanvasFrame that is now has focus
void
nsGlobalWindow::UpdateCanvasFocus(bool aFocusChanged, nsIContent* aNewContent)
{
  // this is called from the inner window so use GetDocShell
  nsIDocShell* docShell = GetDocShell();
  if (!docShell)
    return;

  nsCOMPtr<nsIEditorDocShell> editorDocShell = do_QueryInterface(docShell);
  if (editorDocShell) {
    bool editable;
    editorDocShell->GetEditable(&editable);
    if (editable)
      return;
  }

  nsCOMPtr<nsIPresShell> presShell;
  docShell->GetPresShell(getter_AddRefs(presShell));
  if (!presShell || !mDocument)
    return;

  nsCOMPtr<nsIDocument> doc(do_QueryInterface(mDocument));
  Element *rootElement = doc->GetRootElement();
  if (rootElement) {
      if ((mHasFocus || aFocusChanged) &&
          (mFocusedNode == rootElement || aNewContent == rootElement)) {
          nsIFrame* frame = rootElement->GetPrimaryFrame();
          if (frame) {
              frame = frame->GetParent();
              nsCanvasFrame* canvasFrame = do_QueryFrame(frame);
              if (canvasFrame) {
                  canvasFrame->SetHasFocus(mHasFocus && rootElement == aNewContent);
              }
          }
      }
  } else {
      // Look for the frame the hard way
      nsIFrame* frame = presShell->GetRootFrame();
      if (frame) {
          nsCanvasFrame* canvasFrame = FindCanvasFrame(frame);
          if (canvasFrame) {
              canvasFrame->SetHasFocus(false);
          }
      }      
  }
}

NS_IMETHODIMP
nsGlobalWindow::GetComputedStyle(nsIDOMElement* aElt,
                                 const nsAString& aPseudoElt,
                                 nsIDOMCSSStyleDeclaration** aReturn)
{
  FORWARD_TO_OUTER(GetComputedStyle, (aElt, aPseudoElt, aReturn),
                   NS_ERROR_NOT_INITIALIZED);

  NS_ENSURE_ARG_POINTER(aReturn);
  *aReturn = nsnull;

  if (!aElt) {
    return NS_ERROR_DOM_NOT_SUPPORTED_ERR;
  }

  if (!mDocShell) {
    return NS_OK;
  }

  nsCOMPtr<nsIPresShell> presShell;
  mDocShell->GetPresShell(getter_AddRefs(presShell));

  if (!presShell) {
    return NS_OK;
  }

  nsRefPtr<nsComputedDOMStyle> compStyle;
  nsresult rv = NS_NewComputedDOMStyle(aElt, aPseudoElt, presShell,
                                       getter_AddRefs(compStyle));
  NS_ENSURE_SUCCESS(rv, rv);

  *aReturn = compStyle.forget().get();

  return NS_OK;
}

NS_IMETHODIMP
nsGlobalWindow::GetSessionStorage(nsIDOMStorage ** aSessionStorage)
{
  FORWARD_TO_INNER(GetSessionStorage, (aSessionStorage), NS_ERROR_UNEXPECTED);

  nsIPrincipal *principal = GetPrincipal();
  nsIDocShell* docShell = GetDocShell();

  if (!principal || !docShell) {
    *aSessionStorage = nsnull;
    return NS_OK;
  }

  if (!Preferences::GetBool(kStorageEnabled)) {
    *aSessionStorage = nsnull;
    return NS_OK;
  }

  if (mSessionStorage) {
#ifdef PR_LOGGING
    if (PR_LOG_TEST(gDOMLeakPRLog, PR_LOG_DEBUG)) {
      PR_LogPrint("nsGlobalWindow %p has %p sessionStorage", this, mSessionStorage.get());
    }
#endif
    nsCOMPtr<nsPIDOMStorage> piStorage = do_QueryInterface(mSessionStorage);
    if (piStorage) {
      bool canAccess = piStorage->CanAccess(principal);
      NS_ASSERTION(canAccess,
                   "window %x owned sessionStorage "
                   "that could not be accessed!");
      if (!canAccess) {
          mSessionStorage = nsnull;
      }
    }
  }

  if (!mSessionStorage) {
    *aSessionStorage = nsnull;

    nsString documentURI;
    if (mDocument) {
      mDocument->GetDocumentURI(documentURI);
    }

    nsresult rv = docShell->GetSessionStorageForPrincipal(principal,
                                                          documentURI,
                                                          true,
                                                          getter_AddRefs(mSessionStorage));
    NS_ENSURE_SUCCESS(rv, rv);

#ifdef PR_LOGGING
    if (PR_LOG_TEST(gDOMLeakPRLog, PR_LOG_DEBUG)) {
      PR_LogPrint("nsGlobalWindow %p tried to get a new sessionStorage %p", this, mSessionStorage.get());
    }
#endif

    if (!mSessionStorage) {
      return NS_ERROR_DOM_NOT_SUPPORTED_ERR;
    }

    nsCOMPtr<nsIPrivacyTransitionObserver> obs = do_GetInterface(mSessionStorage);
    if (obs) {
      docShell->AddWeakPrivacyTransitionObserver(obs);
    }
  }

#ifdef PR_LOGGING
    if (PR_LOG_TEST(gDOMLeakPRLog, PR_LOG_DEBUG)) {
      PR_LogPrint("nsGlobalWindow %p returns %p sessionStorage", this, mSessionStorage.get());
    }
#endif

  NS_ADDREF(*aSessionStorage = mSessionStorage);
  return NS_OK;
}

NS_IMETHODIMP
nsGlobalWindow::GetLocalStorage(nsIDOMStorage ** aLocalStorage)
{
  FORWARD_TO_INNER(GetLocalStorage, (aLocalStorage), NS_ERROR_UNEXPECTED);

  NS_ENSURE_ARG(aLocalStorage);

  if (!Preferences::GetBool(kStorageEnabled)) {
    *aLocalStorage = nsnull;
    return NS_OK;
  }

  if (!mLocalStorage) {
    *aLocalStorage = nsnull;

    nsresult rv;

    if (!nsDOMStorage::CanUseStorage())
      return NS_ERROR_DOM_SECURITY_ERR;

    nsIPrincipal *principal = GetPrincipal();
    if (!principal)
      return NS_OK;

    nsCOMPtr<nsIDOMStorageManager> storageManager =
      do_GetService("@mozilla.org/dom/storagemanager;1", &rv);
    NS_ENSURE_SUCCESS(rv, rv);

    nsString documentURI;
    if (mDocument) {
      mDocument->GetDocumentURI(documentURI);
    }

    nsIDocShell* docShell = GetDocShell();
    nsCOMPtr<nsILoadContext> loadContext = do_QueryInterface(docShell);

    rv = storageManager->GetLocalStorageForPrincipal(principal,
                                                     documentURI,
                                                     loadContext && loadContext->UsePrivateBrowsing(),
                                                     getter_AddRefs(mLocalStorage));
    NS_ENSURE_SUCCESS(rv, rv);

    nsCOMPtr<nsIPrivacyTransitionObserver> obs = do_GetInterface(mLocalStorage);
    if (obs && docShell) {
      docShell->AddWeakPrivacyTransitionObserver(obs);
    }
  }

  NS_ADDREF(*aLocalStorage = mLocalStorage);
  return NS_OK;
}

//*****************************************************************************
// nsGlobalWindow::nsIDOMStorageIndexedDB
//*****************************************************************************

NS_IMETHODIMP
nsGlobalWindow::GetMozIndexedDB(nsIIDBFactory** _retval)
{
  if (!mIndexedDB) {
    if (!IsChromeWindow()) {
      nsCOMPtr<mozIThirdPartyUtil> thirdPartyUtil =
        do_GetService(THIRDPARTYUTIL_CONTRACTID);
      NS_ENSURE_TRUE(thirdPartyUtil, NS_ERROR_DOM_INDEXEDDB_UNKNOWN_ERR);

      bool isThirdParty;
      nsresult rv = thirdPartyUtil->IsThirdPartyWindow(this, nsnull,
                                                       &isThirdParty);
      NS_ENSURE_SUCCESS(rv, NS_ERROR_DOM_INDEXEDDB_UNKNOWN_ERR);

      if (isThirdParty) {
        NS_WARNING("IndexedDB is not permitted in a third-party window.");
        *_retval = nsnull;
        return NS_OK;
      }
    }

    mIndexedDB = indexedDB::IDBFactory::Create(this);
    NS_ENSURE_TRUE(mIndexedDB, NS_ERROR_DOM_INDEXEDDB_UNKNOWN_ERR);
  }

  nsCOMPtr<nsIIDBFactory> request(mIndexedDB);
  request.forget(_retval);
  return NS_OK;
}

//*****************************************************************************
// nsGlobalWindow::nsIInterfaceRequestor
//*****************************************************************************

NS_IMETHODIMP
nsGlobalWindow::GetInterface(const nsIID & aIID, void **aSink)
{
  NS_ENSURE_ARG_POINTER(aSink);
  *aSink = nsnull;

  if (aIID.Equals(NS_GET_IID(nsIDocCharset))) {
    FORWARD_TO_OUTER(GetInterface, (aIID, aSink), NS_ERROR_NOT_INITIALIZED);

    if (mDocShell) {
      nsCOMPtr<nsIDocCharset> docCharset(do_QueryInterface(mDocShell));
      if (docCharset) {
        NS_WARNING("Using deprecated nsIDocCharset: use nsIDocShell.GetCharset() instead ");
        *aSink = docCharset;
        NS_ADDREF(((nsISupports *) *aSink));
      }
    }
  }
  else if (aIID.Equals(NS_GET_IID(nsIWebNavigation))) {
    FORWARD_TO_OUTER(GetInterface, (aIID, aSink), NS_ERROR_NOT_INITIALIZED);

    if (mDocShell) {
      nsCOMPtr<nsIWebNavigation> webNav(do_QueryInterface(mDocShell));
      if (webNav) {
        *aSink = webNav;
        NS_ADDREF(((nsISupports *) *aSink));
      }
    }
  }
#ifdef NS_PRINTING
  else if (aIID.Equals(NS_GET_IID(nsIWebBrowserPrint))) {
    FORWARD_TO_OUTER(GetInterface, (aIID, aSink), NS_ERROR_NOT_INITIALIZED);

    if (mDocShell) {
      nsCOMPtr<nsIContentViewer> viewer;
      mDocShell->GetContentViewer(getter_AddRefs(viewer));
      if (viewer) {
        nsCOMPtr<nsIWebBrowserPrint> webBrowserPrint(do_QueryInterface(viewer));
        if (webBrowserPrint) {
          *aSink = webBrowserPrint;
          NS_ADDREF(((nsISupports *) *aSink));
        }
      }
    }
  }
#endif
  else if (aIID.Equals(NS_GET_IID(nsIDOMWindowUtils))) {
    FORWARD_TO_OUTER(GetInterface, (aIID, aSink), NS_ERROR_NOT_INITIALIZED);

    if (!mWindowUtils) {
      mWindowUtils = new nsDOMWindowUtils(this);
    }

    *aSink = mWindowUtils;
    NS_ADDREF(((nsISupports *) *aSink));
  }
  else {
    return QueryInterface(aIID, aSink);
  }

  return *aSink ? NS_OK : NS_ERROR_NO_INTERFACE;
}

void
nsGlobalWindow::FireOfflineStatusEvent()
{
  if (!mDoc)
    return;
  nsAutoString name;
  if (NS_IsOffline()) {
    name.AssignLiteral("offline");
  } else {
    name.AssignLiteral("online");
  }
  // The event is fired at the body element, or if there is no body element,
  // at the document.
  nsCOMPtr<nsISupports> eventTarget = mDoc.get();
  nsCOMPtr<nsIDOMHTMLDocument> htmlDoc = do_QueryInterface(mDoc);
  if (htmlDoc) {
    nsCOMPtr<nsIDOMHTMLElement> body;
    htmlDoc->GetBody(getter_AddRefs(body));
    if (body) {
      eventTarget = body;
    }
  }
  else {
    nsCOMPtr<nsIDOMElement> documentElement;
    mDocument->GetDocumentElement(getter_AddRefs(documentElement));
    if(documentElement) {        
      eventTarget = documentElement;
    }
  }
  nsContentUtils::DispatchTrustedEvent(mDoc, eventTarget, name, true, false);
}

nsresult
nsGlobalWindow::Observe(nsISupports* aSubject, const char* aTopic,
                        const PRUnichar* aData)
{
  if (!nsCRT::strcmp(aTopic, NS_IOSERVICE_OFFLINE_STATUS_TOPIC)) {
    if (IsFrozen()) {
      // if an even number of notifications arrive while we're frozen,
      // we don't need to fire.
      mFireOfflineStatusChangeEventOnThaw = !mFireOfflineStatusChangeEventOnThaw;
    } else {
      FireOfflineStatusEvent();
    }
    return NS_OK;
  }

  if (IsInnerWindow() && !nsCRT::strcmp(aTopic, "dom-storage2-changed")) {
    nsIPrincipal *principal;
    nsresult rv;

    nsCOMPtr<nsIDOMStorageEvent> event = do_QueryInterface(aSubject, &rv);
    NS_ENSURE_SUCCESS(rv, rv);

    nsCOMPtr<nsIDOMStorage> changingStorage;
    rv = event->GetStorageArea(getter_AddRefs(changingStorage));
    NS_ENSURE_SUCCESS(rv, rv);

    nsCOMPtr<nsPIDOMStorage> pistorage = do_QueryInterface(changingStorage);
    nsPIDOMStorage::nsDOMStorageType storageType = pistorage->StorageType();

    bool fireMozStorageChanged = false;
    principal = GetPrincipal();
    switch (storageType)
    {
    case nsPIDOMStorage::SessionStorage:
    {
      nsCOMPtr<nsIDOMStorage> storage = mSessionStorage;
      if (!storage) {
        nsIDocShell* docShell = GetDocShell();
        if (principal && docShell) {
          // No need to pass documentURI here, it's only needed when we want
          // to create a new storage, the third paramater would be true
          docShell->GetSessionStorageForPrincipal(principal,
                                                  EmptyString(),
                                                  false,
                                                  getter_AddRefs(storage));
        }
      }

      if (!pistorage->IsForkOf(storage)) {
        // This storage event is coming from a different doc shell,
        // i.e. it is a clone, ignore this event.
        return NS_OK;
      }

#ifdef PR_LOGGING
      if (PR_LOG_TEST(gDOMLeakPRLog, PR_LOG_DEBUG)) {
        PR_LogPrint("nsGlobalWindow %p with sessionStorage %p passing event from %p", this, mSessionStorage.get(), pistorage.get());
      }
#endif

      fireMozStorageChanged = SameCOMIdentity(mSessionStorage, changingStorage);
      break;
    }
    case nsPIDOMStorage::LocalStorage:
    {
      // Allow event fire only for the same principal storages
      // XXX We have to use EqualsIgnoreDomain after bug 495337 lands
      nsIPrincipal *storagePrincipal = pistorage->Principal();
      bool equals;

      rv = storagePrincipal->Equals(principal, &equals);
      NS_ENSURE_SUCCESS(rv, rv);

      if (!equals)
        return NS_OK;

      fireMozStorageChanged = SameCOMIdentity(mLocalStorage, changingStorage);
      break;
    }
    default:
      return NS_OK;
    }

    // Clone the storage event included in the observer notification. We want
    // to dispatch clones rather than the original event.
    rv = CloneStorageEvent(fireMozStorageChanged ?
                           NS_LITERAL_STRING("MozStorageChanged") :
                           NS_LITERAL_STRING("storage"),
                           event);
    NS_ENSURE_SUCCESS(rv, rv);

    nsCOMPtr<nsIPrivateDOMEvent> privateEvent = do_QueryInterface(event, &rv);
    NS_ENSURE_SUCCESS(rv, rv);

    privateEvent->SetTrusted(true);

    if (fireMozStorageChanged) {
      nsEvent *internalEvent = privateEvent->GetInternalNSEvent();
      internalEvent->flags |= NS_EVENT_FLAG_ONLY_CHROME_DISPATCH;
    }

    if (IsFrozen()) {
      // This window is frozen, rather than firing the events here,
      // store the domain in which the change happened and fire the
      // events if we're ever thawed.

      mPendingStorageEvents.AppendObject(event);
      return NS_OK;
    }

    bool defaultActionEnabled;
    DispatchEvent((nsIDOMStorageEvent *)event, &defaultActionEnabled);

    return NS_OK;
  }

  if (!nsCRT::strcmp(aTopic, "offline-cache-update-added")) {
    if (mApplicationCache)
      return NS_OK;

    // Instantiate the application object now. It observes update belonging to
    // this window's document and correctly updates the applicationCache object
    // state.
    nsCOMPtr<nsIDOMOfflineResourceList> applicationCache;
    GetApplicationCache(getter_AddRefs(applicationCache));
    nsCOMPtr<nsIObserver> observer = do_QueryInterface(applicationCache);
    if (observer)
      observer->Observe(aSubject, aTopic, aData);

    return NS_OK;
  }

  NS_WARNING("unrecognized topic in nsGlobalWindow::Observe");
  return NS_ERROR_FAILURE;
}

nsresult
nsGlobalWindow::CloneStorageEvent(const nsAString& aType,
                                  nsCOMPtr<nsIDOMStorageEvent>& aEvent)
{
  nsresult rv;

  bool canBubble;
  bool cancelable;
  nsAutoString key;
  nsAutoString oldValue;
  nsAutoString newValue;
  nsAutoString url;
  nsCOMPtr<nsIDOMStorage> storageArea;

  nsCOMPtr<nsIDOMEvent> domEvent = do_QueryInterface(aEvent, &rv);
  NS_ENSURE_SUCCESS(rv, rv);

  domEvent->GetBubbles(&canBubble);
  domEvent->GetCancelable(&cancelable);

  aEvent->GetKey(key);
  aEvent->GetOldValue(oldValue);
  aEvent->GetNewValue(newValue);
  aEvent->GetUrl(url);
  aEvent->GetStorageArea(getter_AddRefs(storageArea));

  aEvent = new nsDOMStorageEvent();
  return aEvent->InitStorageEvent(aType, canBubble, cancelable,
                                  key, oldValue, newValue,
                                  url, storageArea);
}

nsresult
nsGlobalWindow::FireDelayedDOMEvents()
{
  FORWARD_TO_INNER(FireDelayedDOMEvents, (), NS_ERROR_UNEXPECTED);

  for (PRInt32 i = 0; i < mPendingStorageEvents.Count(); ++i) {
    Observe(mPendingStorageEvents[i], "dom-storage2-changed", nsnull);
  }

  if (mApplicationCache) {
    static_cast<nsDOMOfflineResourceList*>(mApplicationCache.get())->FirePendingEvents();
  }

  if (mFireOfflineStatusChangeEventOnThaw) {
    mFireOfflineStatusChangeEventOnThaw = false;
    FireOfflineStatusEvent();
  }

  nsCOMPtr<nsIDocShellTreeNode> node =
    do_QueryInterface(GetDocShell());
  if (node) {
    PRInt32 childCount = 0;
    node->GetChildCount(&childCount);

    for (PRInt32 i = 0; i < childCount; ++i) {
      nsCOMPtr<nsIDocShellTreeItem> childShell;
      node->GetChildAt(i, getter_AddRefs(childShell));
      NS_ASSERTION(childShell, "null child shell");

      nsCOMPtr<nsPIDOMWindow> pWin = do_GetInterface(childShell);
      if (pWin) {
        nsGlobalWindow *win =
          static_cast<nsGlobalWindow*>
                     (static_cast<nsPIDOMWindow*>(pWin));
        win->FireDelayedDOMEvents();
      }
    }
  }

  return NS_OK;
}

//*****************************************************************************
// nsGlobalWindow: Window Control Functions
//*****************************************************************************

nsIDOMWindow *
nsGlobalWindow::GetParentInternal()
{
  FORWARD_TO_OUTER(GetParentInternal, (), nsnull);

  nsCOMPtr<nsIDOMWindow> parent;
  GetParent(getter_AddRefs(parent));

  if (parent && parent != static_cast<nsIDOMWindow *>(this)) {
    return parent;
  }

  return NULL;
}

// static
void
nsGlobalWindow::CloseBlockScriptTerminationFunc(nsISupports *aRef)
{
  nsGlobalWindow* pwin = static_cast<nsGlobalWindow*>
                                    (static_cast<nsPIDOMWindow*>(aRef));
  pwin->mBlockScriptedClosingFlag = false;
}

nsresult
nsGlobalWindow::OpenInternal(const nsAString& aUrl, const nsAString& aName,
                             const nsAString& aOptions, bool aDialog,
                             bool aContentModal, bool aCalledNoScript,
                             bool aDoJSFixups, nsIArray *argv,
                             nsISupports *aExtraArgument,
                             nsIPrincipal *aCalleePrincipal,
                             JSContext *aJSCallerContext,
                             nsIDOMWindow **aReturn)
{
  FORWARD_TO_OUTER(OpenInternal, (aUrl, aName, aOptions, aDialog,
                                  aContentModal, aCalledNoScript, aDoJSFixups,
                                  argv, aExtraArgument, aCalleePrincipal,
                                  aJSCallerContext, aReturn),
                   NS_ERROR_NOT_INITIALIZED);

#ifdef NS_DEBUG
  PRUint32 argc = 0;
  if (argv)
      argv->GetLength(&argc);
#endif
  NS_PRECONDITION(!aExtraArgument || (!argv && argc == 0),
                  "Can't pass in arguments both ways");
  NS_PRECONDITION(!aCalledNoScript || (!argv && argc == 0),
                  "Can't pass JS args when called via the noscript methods");
  NS_PRECONDITION(!aJSCallerContext || !aCalledNoScript,
                  "Shouldn't have caller context when called noscript");

  *aReturn = nsnull;

  nsCOMPtr<nsIWebBrowserChrome> chrome;
  GetWebBrowserChrome(getter_AddRefs(chrome));
  if (!chrome) {
    // No chrome means we don't want to go through with this open call
    // -- see nsIWindowWatcher.idl
    return NS_ERROR_NOT_AVAILABLE;
  }

  NS_ASSERTION(mDocShell, "Must have docshell here");

  const bool checkForPopup = !nsContentUtils::IsCallerChrome() &&
    !aDialog && !WindowExists(aName, !aCalledNoScript);

  // Note: it's very important that this be an nsXPIDLCString, since we want
  // .get() on it to return nsnull until we write stuff to it.  The window
  // watcher expects a null URL string if there is no URL to load.
  nsXPIDLCString url;
  nsresult rv = NS_OK;

  // It's important to do this security check before determining whether this
  // window opening should be blocked, to ensure that we don't FireAbuseEvents
  // for a window opening that wouldn't have succeeded in the first place.
  if (!aUrl.IsEmpty()) {
    AppendUTF16toUTF8(aUrl, url);

    /* Check whether the URI is allowed, but not for dialogs --
       see bug 56851. The security of this function depends on
       window.openDialog being inaccessible from web scripts */
    if (url.get() && !aDialog)
      rv = SecurityCheckURL(url.get());
  }

  if (NS_FAILED(rv))
    return rv;

  PopupControlState abuseLevel = gPopupControlState;
  if (checkForPopup) {
    abuseLevel = RevisePopupAbuseLevel(abuseLevel);
    if (abuseLevel >= openAbused) {
      if (aJSCallerContext) {
        // If script in some other window is doing a window.open on us and
        // it's being blocked, then it's OK to close us afterwards, probably.
        // But if we're doing a window.open on ourselves and block the popup,
        // prevent this window from closing until after this script terminates
        // so that whatever popup blocker UI the app has will be visible.
        if (mContext == GetScriptContextFromJSContext(aJSCallerContext)) {
          mBlockScriptedClosingFlag = true;
          mContext->SetTerminationFunction(CloseBlockScriptTerminationFunc,
                                           this);
        }
      }

      FireAbuseEvents(true, false, aUrl, aName, aOptions);
      return aDoJSFixups ? NS_OK : NS_ERROR_FAILURE;
    }
  }    

  nsCOMPtr<nsIDOMWindow> domReturn;

  nsCOMPtr<nsIWindowWatcher> wwatch =
    do_GetService(NS_WINDOWWATCHER_CONTRACTID, &rv);
  NS_ENSURE_TRUE(wwatch, rv);

  NS_ConvertUTF16toUTF8 options(aOptions);
  NS_ConvertUTF16toUTF8 name(aName);

  const char *options_ptr = aOptions.IsEmpty() ? nsnull : options.get();
  const char *name_ptr = aName.IsEmpty() ? nsnull : name.get();

  {
    // Reset popup state while opening a window to prevent the
    // current state from being active the whole time a modal
    // dialog is open.
    nsAutoPopupStatePusher popupStatePusher(openAbused, true);

    if (!aCalledNoScript) {
      nsCOMPtr<nsPIWindowWatcher> pwwatch(do_QueryInterface(wwatch));
      NS_ASSERTION(pwwatch,
                   "Unable to open windows from JS because window watcher "
                   "is broken");
      NS_ENSURE_TRUE(pwwatch, NS_ERROR_UNEXPECTED);
        
      rv = pwwatch->OpenWindowJS(this, url.get(), name_ptr, options_ptr,
                                 aDialog, argv,
                                 getter_AddRefs(domReturn));
    } else {
      // Push a null JSContext here so that the window watcher won't screw us
      // up.  We do NOT want this case looking at the JS context on the stack
      // when searching.  Compare comments on
      // nsIDOMWindow::OpenWindow and nsIWindowWatcher::OpenWindow.
      nsCOMPtr<nsIJSContextStack> stack;

      if (!aContentModal) {
        stack = do_GetService(sJSStackContractID);
      }

      if (stack) {
        rv = stack->Push(nsnull);
        NS_ENSURE_SUCCESS(rv, rv);
      }
        
      rv = wwatch->OpenWindow(this, url.get(), name_ptr, options_ptr,
                              aExtraArgument, getter_AddRefs(domReturn));

      if (stack) {
        JSContext* cx;
        stack->Pop(&cx);
        NS_ASSERTION(!cx, "Unexpected JSContext popped!");
      }
    }
  }

  NS_ENSURE_SUCCESS(rv, rv);

  // success!

  NS_ENSURE_TRUE(domReturn, NS_OK);
  domReturn.swap(*aReturn);

  if (aDoJSFixups) {      
    nsCOMPtr<nsIDOMChromeWindow> chrome_win(do_QueryInterface(*aReturn));
    if (!chrome_win) {
      // A new non-chrome window was created from a call to
      // window.open() from JavaScript, make sure there's a document in
      // the new window. We do this by simply asking the new window for
      // its document, this will synchronously create an empty document
      // if there is no document in the window.
      // XXXbz should this just use EnsureInnerWindow()?
#ifdef DEBUG_jst
      {
        nsCOMPtr<nsPIDOMWindow> pidomwin(do_QueryInterface(*aReturn));

        nsIDOMDocument *temp = pidomwin->GetExtantDocument();

        NS_ASSERTION(temp, "No document in new window!!!");
      }
#endif

      nsCOMPtr<nsIDOMDocument> doc;
      (*aReturn)->GetDocument(getter_AddRefs(doc));
    }
  }
    
  if (checkForPopup) {
    if (abuseLevel >= openControlled) {
      nsGlobalWindow *opened = static_cast<nsGlobalWindow *>(*aReturn);
      if (!opened->IsPopupSpamWindow()) {
        opened->SetPopupSpamWindow(true);
        ++gOpenPopupSpamCount;
      }
    }
    if (abuseLevel >= openAbused)
      FireAbuseEvents(false, true, aUrl, aName, aOptions);
  }

  return rv;
}

// static
void
nsGlobalWindow::CloseWindow(nsISupports *aWindow)
{
  nsCOMPtr<nsPIDOMWindow> win(do_QueryInterface(aWindow));

  nsGlobalWindow* globalWin =
    static_cast<nsGlobalWindow *>
               (static_cast<nsPIDOMWindow*>(win));

  // Need to post an event for closing, otherwise window and 
  // presshell etc. may get destroyed while creating frames, bug 338897.
  nsCloseEvent::PostCloseEvent(globalWin);
  // else if OOM, better not to close. That might cause a crash.
}

//*****************************************************************************
// nsGlobalWindow: Timeout Functions
//*****************************************************************************

PRUint32 sNestingLevel;

nsresult
nsGlobalWindow::SetTimeoutOrInterval(nsIScriptTimeoutHandler *aHandler,
                                     PRInt32 interval,
                                     bool aIsInterval, PRInt32 *aReturn)
{
  FORWARD_TO_INNER(SetTimeoutOrInterval, (aHandler, interval, aIsInterval, aReturn),
                   NS_ERROR_NOT_INITIALIZED);

  // If we don't have a document (we could have been unloaded since
  // the call to setTimeout was made), do nothing.
  if (!mDocument) {
    return NS_OK;
  }

  // Disallow negative intervals.  If aIsInterval also disallow 0,
  // because we use that as a "don't repeat" flag.
  interval = NS_MAX(aIsInterval ? 1 : 0, interval);

  // Make sure we don't proceed with an interval larger than our timer
  // code can handle. (Note: we already forced |interval| to be non-negative,
  // so the PRUint32 cast (to avoid compiler warnings) is ok.)
  PRUint32 maxTimeoutMs = PR_IntervalToMilliseconds(DOM_MAX_TIMEOUT_VALUE);
  if (static_cast<PRUint32>(interval) > maxTimeoutMs) {
    interval = maxTimeoutMs;
  }

  nsRefPtr<nsTimeout> timeout = new nsTimeout();
  timeout->mIsInterval = aIsInterval;
  timeout->mInterval = interval;
  timeout->mScriptHandler = aHandler;

  // Now clamp the actual interval we will use for the timer based on
  PRUint32 nestingLevel = sNestingLevel + 1;
  PRInt32 realInterval = interval;
  if (aIsInterval || nestingLevel >= DOM_CLAMP_TIMEOUT_NESTING_LEVEL) {
    // Don't allow timeouts less than DOMMinTimeoutValue() from
    // now...
    realInterval = NS_MAX(realInterval, DOMMinTimeoutValue());
  }

  // Get principal of currently executing code, save for execution of timeout.
  // If our principals subsume the subject principal then use the subject
  // principal. Otherwise, use our principal to avoid running script in
  // elevated principals.

  nsCOMPtr<nsIPrincipal> subjectPrincipal;
  nsresult rv;
  rv = nsContentUtils::GetSecurityManager()->
    GetSubjectPrincipal(getter_AddRefs(subjectPrincipal));
  if (NS_FAILED(rv)) {
    return NS_ERROR_FAILURE;
  }

  bool subsumes = false;
  nsCOMPtr<nsIPrincipal> ourPrincipal = GetPrincipal();

  // Note the direction of this test: We don't allow setTimeouts running with
  // chrome privileges on content windows, but we do allow setTimeouts running
  // with content privileges on chrome windows (where they can't do very much,
  // of course).
  rv = ourPrincipal->Subsumes(subjectPrincipal, &subsumes);
  if (NS_FAILED(rv)) {
    return NS_ERROR_FAILURE;
  }

  if (subsumes) {
    timeout->mPrincipal = subjectPrincipal;
  } else {
    timeout->mPrincipal = ourPrincipal;
  }

  ++gTimeoutsRecentlySet;
  TimeDuration delta = TimeDuration::FromMilliseconds(realInterval);

  if (!IsFrozen() && !mTimeoutsSuspendDepth) {
    // If we're not currently frozen, then we set timeout->mWhen to be the
    // actual firing time of the timer (i.e., now + delta). We also actually
    // create a timer and fire it off.

    timeout->mWhen = TimeStamp::Now() + delta;

    timeout->mTimer = do_CreateInstance("@mozilla.org/timer;1", &rv);
    if (NS_FAILED(rv)) {
      return rv;
    }

    nsRefPtr<nsTimeout> copy = timeout;

    rv = timeout->mTimer->InitWithFuncCallback(TimerCallback, timeout,
                                               realInterval,
                                               nsITimer::TYPE_ONE_SHOT);
    if (NS_FAILED(rv)) {
      return rv;
    }

    // The timeout is now also held in the timer's closure.
    copy.forget();
  } else {
    // If we are frozen, however, then we instead simply set
    // timeout->mTimeRemaining to be the "time remaining" in the timeout (i.e.,
    // the interval itself). We don't create a timer for it, since that will
    // happen when we are thawed and the timeout will then get a timer and run
    // to completion.

    timeout->mTimeRemaining = delta;
  }

  timeout->mWindow = this;

  if (!aIsInterval) {
    timeout->mNestingLevel = nestingLevel;
  }

  // No popups from timeouts by default
  timeout->mPopupState = openAbused;

  if (gRunningTimeoutDepth == 0 && gPopupControlState < openAbused) {
    // This timeout is *not* set from another timeout and it's set
    // while popups are enabled. Propagate the state to the timeout if
    // its delay (interval) is equal to or less than what
    // "dom.disable_open_click_delay" is set to (in ms).

    PRInt32 delay =
      Preferences::GetInt("dom.disable_open_click_delay");

    // This is checking |interval|, not realInterval, on purpose,
    // because our lower bound for |realInterval| could be pretty high
    // in some cases.
    if (interval <= delay) {
      timeout->mPopupState = gPopupControlState;
    }
  }

  InsertTimeoutIntoList(timeout);

  timeout->mPublicId = ++mTimeoutPublicIdCounter;
  *aReturn = timeout->mPublicId;

  return NS_OK;

}

nsresult
nsGlobalWindow::SetTimeoutOrInterval(bool aIsInterval, PRInt32 *aReturn)
{
  // This needs to forward to the inner window, but since the current
  // inner may not be the inner in the calling scope, we need to treat
  // this specially here as we don't want timeouts registered in a
  // dying inner window to get registered and run on the current inner
  // window. To get this right, we need to forward this call to the
  // inner window that's calling window.setTimeout().

  if (IsOuterWindow()) {
    nsGlobalWindow* callerInner = CallerInnerWindow();
    NS_ENSURE_TRUE(callerInner, NS_ERROR_NOT_AVAILABLE);

    // If the caller and the callee share the same outer window,
    // forward to the callee inner. Else, we forward to the current
    // inner (e.g. someone is calling setTimeout() on a reference to
    // some other window).

    if (callerInner->GetOuterWindow() == this &&
        callerInner->IsInnerWindow()) {
      return callerInner->SetTimeoutOrInterval(aIsInterval, aReturn);
    }

    FORWARD_TO_INNER(SetTimeoutOrInterval, (aIsInterval, aReturn),
                     NS_ERROR_NOT_INITIALIZED);
  }

  PRInt32 interval = 0;
  bool isInterval = aIsInterval;
  nsCOMPtr<nsIScriptTimeoutHandler> handler;
  nsresult rv = NS_CreateJSTimeoutHandler(this,
                                          &isInterval,
                                          &interval,
                                          getter_AddRefs(handler));
  if (NS_FAILED(rv))
    return (rv == NS_ERROR_DOM_TYPE_ERR) ? NS_OK : rv;

  return SetTimeoutOrInterval(handler, interval, isInterval, aReturn);
}

// static
void
nsGlobalWindow::RunTimeout(nsTimeout *aTimeout)
{
  // If a modal dialog is open for this window, return early. Pending
  // timeouts will run when the modal dialog is dismissed.
  if (IsInModalState() || mTimeoutsSuspendDepth) {
    return;
  }

  NS_TIME_FUNCTION;

  NS_ASSERTION(IsInnerWindow(), "Timeout running on outer window!");
  NS_ASSERTION(!IsFrozen(), "Timeout running on a window in the bfcache!");

  nsTimeout *nextTimeout, *timeout;
  nsTimeout *last_expired_timeout, *last_insertion_point;
  nsTimeout dummy_timeout;
  PRUint32 firingDepth = mTimeoutFiringDepth + 1;

  // Make sure that the window and the script context don't go away as
  // a result of running timeouts
  nsCOMPtr<nsIScriptGlobalObject> windowKungFuDeathGrip(this);

  // A native timer has gone off. See which of our timeouts need
  // servicing
  TimeStamp now = TimeStamp::Now();
  TimeStamp deadline;

  if (aTimeout && aTimeout->mWhen > now) {
    // The OS timer fired early (yikes!), and possibly out of order
    // too. Set |deadline| to be the time when the OS timer *should*
    // have fired so that any timers that *should* have fired before
    // aTimeout *will* be fired now. This happens most of the time on
    // Win2k.

    deadline = aTimeout->mWhen;
  } else {
    deadline = now;
  }

  // The timeout list is kept in deadline order. Discover the latest
  // timeout whose deadline has expired. On some platforms, native
  // timeout events fire "early", so we need to test the timer as well
  // as the deadline.
  last_expired_timeout = nsnull;
  for (timeout = FirstTimeout(); IsTimeout(timeout); timeout = timeout->Next()) {
    if (((timeout == aTimeout) || (timeout->mWhen <= deadline)) &&
        (timeout->mFiringDepth == 0)) {
      // Mark any timeouts that are on the list to be fired with the
      // firing depth so that we can reentrantly run timeouts
      timeout->mFiringDepth = firingDepth;
      last_expired_timeout = timeout;
    }
  }

  // Maybe the timeout that the event was fired for has been deleted
  // and there are no others timeouts with deadlines that make them
  // eligible for execution yet. Go away.
  if (!last_expired_timeout) {
    return;
  }

  // Record telemetry information about timers set recently.
  TimeDuration recordingInterval = TimeDuration::FromMilliseconds(STATISTICS_INTERVAL);
  if (gLastRecordedRecentTimeouts.IsNull() ||
      now - gLastRecordedRecentTimeouts > recordingInterval) {
    PRUint32 count = gTimeoutsRecentlySet;
    gTimeoutsRecentlySet = 0;
    Telemetry::Accumulate(Telemetry::DOM_TIMERS_RECENTLY_SET, count);
    gLastRecordedRecentTimeouts = now;
  }

  // Insert a dummy timeout into the list of timeouts between the
  // portion of the list that we are about to process now and those
  // timeouts that will be processed in a future call to
  // win_run_timeout(). This dummy timeout serves as the head of the
  // list for any timeouts inserted as a result of running a timeout.
  dummy_timeout.mFiringDepth = firingDepth;
  dummy_timeout.mWhen = now;
  PR_INSERT_AFTER(&dummy_timeout, last_expired_timeout);

  // Don't let ClearWindowTimeouts throw away our stack-allocated
  // dummy timeout.
  dummy_timeout.AddRef();
  dummy_timeout.AddRef();

  last_insertion_point = mTimeoutInsertionPoint;
  // If we ever start setting mTimeoutInsertionPoint to a non-dummy timeout,
  // the logic in ResetTimersForNonBackgroundWindow will need to change.
  mTimeoutInsertionPoint = &dummy_timeout;

  Telemetry::AutoCounter<Telemetry::DOM_TIMERS_FIRED_PER_NATIVE_TIMEOUT> timeoutsRan;

  for (timeout = FirstTimeout();
       timeout != &dummy_timeout && !IsFrozen();
       timeout = nextTimeout) {
    nextTimeout = timeout->Next();

    if (timeout->mFiringDepth != firingDepth) {
      // We skip the timeout since it's on the list to run at another
      // depth.

      continue;
    }

    if (mTimeoutsSuspendDepth) {
      // Some timer did suspend us. Make sure the
      // rest of the timers get executed later.
      timeout->mFiringDepth = 0;
      continue;
    }

    // The timeout is on the list to run at this depth, go ahead and
    // process it.

    // Get the script context (a strong ref to prevent it going away)
    // for this timeout and ensure the script language is enabled.
    nsCOMPtr<nsIScriptContext> scx = GetContextInternal();

    if (!scx) {
      // No context means this window was closed or never properly
      // initialized for this language.
      continue;
    }

    // The "scripts disabled" concept is still a little vague wrt
    // multiple languages.  Prepare for the day when languages can be
    // disabled independently of the other languages...
    if (!scx->GetScriptsEnabled()) {
      // Scripts were enabled once in this window (unless aTimeout ==
      // nsnull) but now scripts are disabled (we might be in
      // print-preview, for instance), this means we shouldn't run any
      // timeouts at this point.
      //
      // If scripts are enabled for this language in this window again
      // we'll fire the timeouts that are due at that point.
      continue;
    }

    // This timeout is good to run
    nsTimeout *last_running_timeout = mRunningTimeout;
    mRunningTimeout = timeout;
    timeout->mRunning = true;
    ++timeoutsRan;

    // Push this timeout's popup control state, which should only be
    // eabled the first time a timeout fires that was created while
    // popups were enabled and with a delay less than
    // "dom.disable_open_click_delay".
    nsAutoPopupStatePusher popupStatePusher(timeout->mPopupState);

    // Clear the timeout's popup state, if any, to prevent interval
    // timeouts from repeatedly opening poups.
    timeout->mPopupState = openAbused;

    // Hold on to the timeout in case mExpr or mFunObj releases its
    // doc.
    timeout->AddRef();

    ++gRunningTimeoutDepth;
    ++mTimeoutFiringDepth;

    bool trackNestingLevel = !timeout->mIsInterval;
    PRUint32 nestingLevel;
    if (trackNestingLevel) {
      nestingLevel = sNestingLevel;
      sNestingLevel = timeout->mNestingLevel;
    }

    nsCOMPtr<nsIScriptTimeoutHandler> handler(timeout->mScriptHandler);
    JSObject* scriptObject = handler->GetScriptObject();
    if (!scriptObject) {
      // Evaluate the timeout expression.
      const PRUnichar *script = handler->GetHandlerText();
      NS_ASSERTION(script, "timeout has no script nor handler text!");

      const char *filename = nsnull;
      PRUint32 lineNo = 0;
      handler->GetLocation(&filename, &lineNo);

      NS_TIME_FUNCTION_MARK("(file: %s, line: %d)", filename, lineNo);

      bool is_undefined;
      scx->EvaluateString(nsDependentString(script), FastGetGlobalJSObject(),
                          timeout->mPrincipal, timeout->mPrincipal,
                          filename, lineNo, JSVERSION_DEFAULT, nsnull,
                          &is_undefined);
    } else {
      nsCOMPtr<nsIVariant> dummy;
      nsCOMPtr<nsISupports> me(static_cast<nsIDOMWindow *>(this));
      scx->CallEventHandler(me, FastGetGlobalJSObject(),
                            scriptObject, handler->GetArgv(),
                            // XXXmarkh - consider allowing CallEventHandler to
                            // accept nsnull?
                            getter_AddRefs(dummy));

    }
    handler = nsnull; // drop reference before dropping timeout refs.

    if (trackNestingLevel) {
      sNestingLevel = nestingLevel;
    }

    --mTimeoutFiringDepth;
    --gRunningTimeoutDepth;

    mRunningTimeout = last_running_timeout;
    timeout->mRunning = false;

    // We ignore any failures from calling EvaluateString() or
    // CallEventHandler() on the context here since we're in a loop
    // where we're likely to be running timeouts whose OS timers
    // didn't fire in time and we don't want to not fire those timers
    // now just because execution of one timer failed. We can't
    // propagate the error to anyone who cares about it from this
    // point anyway, and the script context should have already reported
    // the script error in the usual way - so we just drop it.

    // If all timeouts were cleared and |timeout != aTimeout| then
    // |timeout| may be the last reference to the timeout so check if
    // it was cleared before releasing it.
    bool timeout_was_cleared = timeout->mCleared;

    timeout->Release();

    if (timeout_was_cleared) {
      // The running timeout's window was cleared, this means that
      // ClearAllTimeouts() was called from a *nested* call, possibly
      // through a timeout that fired while a modal (to this window)
      // dialog was open or through other non-obvious paths.

      mTimeoutInsertionPoint = last_insertion_point;

      return;
    }

    bool isInterval = false;

    // If we have a regular interval timer, we re-schedule the
    // timeout, accounting for clock drift.
    if (timeout->mIsInterval) {
      // Compute time to next timeout for interval timer.
      // Make sure nextInterval is at least DOMMinTimeoutValue().
      TimeDuration nextInterval =
        TimeDuration::FromMilliseconds(NS_MAX(timeout->mInterval,
                                              PRUint32(DOMMinTimeoutValue())));

      // If we're running pending timeouts because they've been temporarily
      // disabled (!aTimeout), set the next interval to be relative to "now",
      // and not to when the timeout that was pending should have fired.
      TimeStamp firingTime;
      if (!aTimeout)
        firingTime = now + nextInterval;
      else
        firingTime = timeout->mWhen + nextInterval;

      TimeStamp currentNow = TimeStamp::Now();
      TimeDuration delay = firingTime - currentNow;

      // And make sure delay is nonnegative; that might happen if the timer
      // thread is firing our timers somewhat early or if they're taking a long
      // time to run the callback.
      if (delay < TimeDuration(0)) {
        delay = TimeDuration(0);
      }

      if (timeout->mTimer) {
        timeout->mWhen = currentNow + delay; // firingTime unless delay got
                                             // clamped, in which case it's
                                             // currentNow.

        // Reschedule the OS timer. Don't bother returning any error
        // codes if this fails since the callers of this method
        // doesn't care about them nobody who cares about them
        // anyways.

        // Make sure to cast the unsigned PR_USEC_PER_MSEC to signed
        // PRTime to make the division do the right thing on 64-bit
        // platforms whether delay is positive or negative (which we
        // know is always positive here, but cast anyways for
        // consistency).
        nsresult rv = timeout->mTimer->
          InitWithFuncCallback(TimerCallback, timeout,
                               delay.ToMilliseconds(),
                               nsITimer::TYPE_ONE_SHOT);

        if (NS_FAILED(rv)) {
          NS_ERROR("Error initializing timer for DOM timeout!");

          // We failed to initialize the new OS timer, this timer does
          // us no good here so we just cancel it (just in case) and
          // null out the pointer to the OS timer, this will release the
          // OS timer. As we continue executing the code below we'll end
          // up deleting the timeout since it's not an interval timeout
          // any more (since timeout->mTimer == nsnull).
          timeout->mTimer->Cancel();
          timeout->mTimer = nsnull;

          // Now that the OS timer no longer has a reference to the
          // timeout we need to drop that reference.
          timeout->Release();
        }
      } else {
        NS_ASSERTION(IsFrozen() || mTimeoutsSuspendDepth,
                     "How'd our timer end up null if we're not frozen or "
                     "suspended?");

        timeout->mTimeRemaining = delay;
        isInterval = true;
      }
    }

    if (timeout->mTimer) {
      if (timeout->mIsInterval) {
        isInterval = true;
      } else {
        // The timeout still has an OS timer, and it's not an
        // interval, that means that the OS timer could still fire (if
        // it didn't already, i.e. aTimeout == timeout), cancel the OS
        // timer and release its reference to the timeout.
        timeout->mTimer->Cancel();
        timeout->mTimer = nsnull;

        timeout->Release();
      }
    }

    // Running a timeout can cause another timeout to be deleted, so
    // we need to reset the pointer to the following timeout.
    nextTimeout = timeout->Next();

    PR_REMOVE_LINK(timeout);

    if (isInterval) {
      // Reschedule an interval timeout. Insert interval timeout
      // onto list sorted in deadline order.
      // AddRefs timeout.
      InsertTimeoutIntoList(timeout);
    }

    // Release the timeout struct since it's possibly out of the list
    timeout->Release();
  }

  // Take the dummy timeout off the head of the list
  PR_REMOVE_LINK(&dummy_timeout);

  mTimeoutInsertionPoint = last_insertion_point;
}

nsrefcnt
nsTimeout::Release()
{
  if (--mRefCnt > 0)
    return mRefCnt;

  // language specific cleanup done as mScriptHandler destructs...

  // Kill the timer if it is still alive.
  if (mTimer) {
    mTimer->Cancel();
    mTimer = nsnull;
  }

  delete this;
  return 0;
}

nsrefcnt
nsTimeout::AddRef()
{
  return ++mRefCnt;
}


nsresult
nsGlobalWindow::ClearTimeoutOrInterval(PRInt32 aTimerID)
{
  FORWARD_TO_INNER(ClearTimeoutOrInterval, (aTimerID), NS_ERROR_NOT_INITIALIZED);

  PRUint32 public_id = (PRUint32)aTimerID;
  nsTimeout *timeout;

  for (timeout = FirstTimeout();
       IsTimeout(timeout);
       timeout = timeout->Next()) {
    if (timeout->mPublicId == public_id) {
      if (timeout->mRunning) {
        /* We're running from inside the timeout. Mark this
           timeout for deferred deletion by the code in
           RunTimeout() */
        timeout->mIsInterval = false;
      }
      else {
        /* Delete the timeout from the pending timeout list */
        PR_REMOVE_LINK(timeout);

        if (timeout->mTimer) {
          timeout->mTimer->Cancel();
          timeout->mTimer = nsnull;
          timeout->Release();
        }
        timeout->Release();
      }
      break;
    }
  }

  return NS_OK;
}

nsresult nsGlobalWindow::ResetTimersForNonBackgroundWindow()
{
  FORWARD_TO_INNER(ResetTimersForNonBackgroundWindow, (),
                   NS_ERROR_NOT_INITIALIZED);

  if (IsFrozen() || mTimeoutsSuspendDepth) {
    return NS_OK;
  }

  TimeStamp now = TimeStamp::Now();

  // If mTimeoutInsertionPoint is non-null, we're in the middle of firing
  // timers and the timers we're planning to fire all come before
  // mTimeoutInsertionPoint; mTimeoutInsertionPoint itself is a dummy timeout
  // with an mWhen that may be semi-bogus.  In that case, we don't need to do
  // anything with mTimeoutInsertionPoint or anything before it, so should
  // start at the timer after mTimeoutInsertionPoint, if there is one.
  // Otherwise, start at the beginning of the list.
  for (nsTimeout *timeout = mTimeoutInsertionPoint ?
         mTimeoutInsertionPoint->Next() : FirstTimeout();
       IsTimeout(timeout); ) {
    // It's important that this check be <= so that we guarantee that
    // taking NS_MAX with |now| won't make a quantity equal to
    // timeout->mWhen below.
    if (timeout->mWhen <= now) {
      timeout = timeout->Next();
      continue;
    }

    if (timeout->mWhen - now >
        TimeDuration::FromMilliseconds(gMinBackgroundTimeoutValue)) {
      // No need to loop further.  Timeouts are sorted in mWhen order
      // and the ones after this point were all set up for at least
      // gMinBackgroundTimeoutValue ms and hence were not clamped.
      break;
    }

    /* We switched from background. Re-init the timer appropriately */
    // Compute the interval the timer should have had if it had not been set in a
    // background window
    TimeDuration interval =
      TimeDuration::FromMilliseconds(NS_MAX(timeout->mInterval,
                                            PRUint32(DOMMinTimeoutValue())));
    PRUint32 oldIntervalMillisecs = 0;
    timeout->mTimer->GetDelay(&oldIntervalMillisecs);
    TimeDuration oldInterval = TimeDuration::FromMilliseconds(oldIntervalMillisecs);
    if (oldInterval > interval) {
      // unclamp
      TimeStamp firingTime =
        NS_MAX(timeout->mWhen - oldInterval + interval, now);

      NS_ASSERTION(firingTime < timeout->mWhen,
                   "Our firing time should strictly decrease!");

      TimeDuration delay = firingTime - now;
      timeout->mWhen = firingTime;

      // Since we reset mWhen we need to move |timeout| to the right
      // place in the list so that it remains sorted by mWhen.
      
      // Get the pointer to the next timeout now, before we move the
      // current timeout in the list.
      nsTimeout* nextTimeout = timeout->Next();

      // It is safe to remove and re-insert because mWhen is now
      // strictly smaller than it used to be, so we know we'll insert
      // |timeout| before nextTimeout.
      NS_ASSERTION(!IsTimeout(nextTimeout) ||
                   timeout->mWhen < nextTimeout->mWhen, "How did that happen?");
      PR_REMOVE_LINK(timeout);
      // InsertTimeoutIntoList will addref |timeout| and reset
      // mFiringDepth.  Make sure to undo that after calling it.
      PRUint32 firingDepth = timeout->mFiringDepth;
      InsertTimeoutIntoList(timeout);
      timeout->mFiringDepth = firingDepth;
      timeout->Release();

      nsresult rv =
        timeout->mTimer->InitWithFuncCallback(TimerCallback,
                                              timeout,
                                              delay.ToMilliseconds(),
                                              nsITimer::TYPE_ONE_SHOT);

      if (NS_FAILED(rv)) {
        NS_WARNING("Error resetting non background timer for DOM timeout!");
        return rv;
      }

      timeout = nextTimeout;
    } else {
      timeout = timeout->Next();
    }
  }

  return NS_OK;
}

void
nsGlobalWindow::ClearAllTimeouts()
{
  nsTimeout *timeout, *nextTimeout;

  for (timeout = FirstTimeout(); IsTimeout(timeout); timeout = nextTimeout) {
    /* If RunTimeout() is higher up on the stack for this
       window, e.g. as a result of document.write from a timeout,
       then we need to reset the list insertion point for
       newly-created timeouts in case the user adds a timeout,
       before we pop the stack back to RunTimeout. */
    if (mRunningTimeout == timeout)
      mTimeoutInsertionPoint = nsnull;

    nextTimeout = timeout->Next();

    if (timeout->mTimer) {
      timeout->mTimer->Cancel();
      timeout->mTimer = nsnull;

      // Drop the count since the timer isn't going to hold on
      // anymore.
      timeout->Release();
    }

    // Set timeout->mCleared to true to indicate that the timeout was
    // cleared and taken out of the list of timeouts
    timeout->mCleared = true;

    // Drop the count since we're removing it from the list.
    timeout->Release();
  }

  // Clear out our list
  PR_INIT_CLIST(&mTimeouts);
}

void
nsGlobalWindow::InsertTimeoutIntoList(nsTimeout *aTimeout)
{
  NS_ASSERTION(IsInnerWindow(),
               "InsertTimeoutIntoList() called on outer window!");

  // Start at mLastTimeout and go backwards.  Don't go further than
  // mTimeoutInsertionPoint, though.  This optimizes for the common case of
  // insertion at the end.
  nsTimeout* prevSibling;
  for (prevSibling = LastTimeout();
       IsTimeout(prevSibling) && prevSibling != mTimeoutInsertionPoint &&
         // This condition needs to match the one in SetTimeoutOrInterval that
         // determines whether to set mWhen or mTimeRemaining.
         ((IsFrozen() || mTimeoutsSuspendDepth) ?
          prevSibling->mTimeRemaining > aTimeout->mTimeRemaining :
          prevSibling->mWhen > aTimeout->mWhen);
       prevSibling = prevSibling->Prev()) {
    /* Do nothing; just searching */
  }

  // Now link in aTimeout after prevSibling.
  PR_INSERT_AFTER(aTimeout, prevSibling);

  aTimeout->mFiringDepth = 0;

  // Increment the timeout's reference count since it's now held on to
  // by the list
  aTimeout->AddRef();
}

// static
void
nsGlobalWindow::TimerCallback(nsITimer *aTimer, void *aClosure)
{
  nsRefPtr<nsTimeout> timeout = (nsTimeout *)aClosure;

  timeout->mWindow->RunTimeout(timeout);
}

//*****************************************************************************
// nsGlobalWindow: Helper Functions
//*****************************************************************************

nsresult
nsGlobalWindow::GetTreeOwner(nsIDocShellTreeOwner **aTreeOwner)
{
  FORWARD_TO_OUTER(GetTreeOwner, (aTreeOwner), NS_ERROR_NOT_INITIALIZED);

  nsCOMPtr<nsIDocShellTreeItem> docShellAsItem(do_QueryInterface(mDocShell));

  // If there's no docShellAsItem, this window must have been closed,
  // in that case there is no tree owner.

  if (!docShellAsItem) {
    *aTreeOwner = nsnull;

    return NS_OK;
  }

  return docShellAsItem->GetTreeOwner(aTreeOwner);
}

nsresult
nsGlobalWindow::GetTreeOwner(nsIBaseWindow **aTreeOwner)
{
  FORWARD_TO_OUTER(GetTreeOwner, (aTreeOwner), NS_ERROR_NOT_INITIALIZED);

  nsCOMPtr<nsIDocShellTreeItem> docShellAsItem(do_QueryInterface(mDocShell));
  nsCOMPtr<nsIDocShellTreeOwner> treeOwner;

  // If there's no docShellAsItem, this window must have been closed,
  // in that case there is no tree owner.

  if (docShellAsItem) {
    docShellAsItem->GetTreeOwner(getter_AddRefs(treeOwner));
  }

  if (!treeOwner) {
    *aTreeOwner = nsnull;
    return NS_OK;
  }

  return CallQueryInterface(treeOwner, aTreeOwner);
}

nsresult
nsGlobalWindow::GetWebBrowserChrome(nsIWebBrowserChrome **aBrowserChrome)
{
  nsCOMPtr<nsIDocShellTreeOwner> treeOwner;
  GetTreeOwner(getter_AddRefs(treeOwner));

  nsCOMPtr<nsIWebBrowserChrome> browserChrome(do_GetInterface(treeOwner));
  NS_IF_ADDREF(*aBrowserChrome = browserChrome);

  return NS_OK;
}

nsIScrollableFrame *
nsGlobalWindow::GetScrollFrame()
{
  FORWARD_TO_OUTER(GetScrollFrame, (), nsnull);

  if (!mDocShell) {
    return nsnull;
  }

  nsCOMPtr<nsIPresShell> presShell;
  mDocShell->GetPresShell(getter_AddRefs(presShell));
  if (presShell) {
    return presShell->GetRootScrollFrameAsScrollable();
  }
  return nsnull;
}

nsresult
nsGlobalWindow::BuildURIfromBase(const char *aURL, nsIURI **aBuiltURI,
                                 bool *aFreeSecurityPass,
                                 JSContext **aCXused)
{
  nsIScriptContext *scx = GetContextInternal();
  JSContext *cx = nsnull;

  *aBuiltURI = nsnull;
  *aFreeSecurityPass = false;
  if (aCXused)
    *aCXused = nsnull;

  // get JSContext
  NS_ASSERTION(scx, "opening window missing its context");
  NS_ASSERTION(mDocument, "opening window missing its document");
  if (!scx || !mDocument)
    return NS_ERROR_FAILURE;

  nsCOMPtr<nsIDOMChromeWindow> chrome_win = do_QueryObject(this);

  if (nsContentUtils::IsCallerChrome() && !chrome_win) {
    // If open() is called from chrome on a non-chrome window, we'll
    // use the context from the window on which open() is being called
    // to prevent giving chrome priveleges to new windows opened in
    // such a way. This also makes us get the appropriate base URI for
    // the below URI resolution code.

    cx = scx->GetNativeContext();
  } else {
    // get the JSContext from the call stack
    nsCOMPtr<nsIThreadJSContextStack> stack(do_GetService(sJSStackContractID));
    if (stack)
      stack->Peek(&cx);
  }

  /* resolve the URI, which could be relative to the calling window
     (note the algorithm to get the base URI should match the one
     used to actually kick off the load in nsWindowWatcher.cpp). */
  nsCAutoString charset(NS_LITERAL_CSTRING("UTF-8")); // default to utf-8
  nsIURI* baseURI = nsnull;
  nsCOMPtr<nsIURI> uriToLoad;
  nsCOMPtr<nsIDOMWindow> sourceWindow;

  if (cx) {
    nsIScriptContext *scriptcx = nsJSUtils::GetDynamicScriptContext(cx);
    if (scriptcx)
      sourceWindow = do_QueryInterface(scriptcx->GetGlobalObject());
  }

  if (!sourceWindow) {
    sourceWindow = do_QueryInterface(NS_ISUPPORTS_CAST(nsIDOMWindow *, this));
    *aFreeSecurityPass = true;
  }

  if (sourceWindow) {
    nsCOMPtr<nsIDOMDocument> domDoc;
    sourceWindow->GetDocument(getter_AddRefs(domDoc));
    nsCOMPtr<nsIDocument> doc(do_QueryInterface(domDoc));
    if (doc) {
      baseURI = doc->GetDocBaseURI();
      charset = doc->GetDocumentCharacterSet();
    }
  }

  if (aCXused)
    *aCXused = cx;
  return NS_NewURI(aBuiltURI, nsDependentCString(aURL), charset.get(), baseURI);
}

nsresult
nsGlobalWindow::SecurityCheckURL(const char *aURL)
{
  JSContext       *cx;
  bool             freePass;
  nsCOMPtr<nsIURI> uri;

  if (NS_FAILED(BuildURIfromBase(aURL, getter_AddRefs(uri), &freePass, &cx)))
    return NS_ERROR_FAILURE;

  if (!freePass && NS_FAILED(nsContentUtils::GetSecurityManager()->
        CheckLoadURIFromScript(cx, uri)))
    return NS_ERROR_FAILURE;

  return NS_OK;
}

void
nsGlobalWindow::FlushPendingNotifications(mozFlushType aType)
{
  if (mDoc) {
    mDoc->FlushPendingNotifications(aType);
  }
}

void
nsGlobalWindow::EnsureSizeUpToDate()
{
  // If we're a subframe, make sure our size is up to date.  It's OK that this
  // crosses the content/chrome boundary, since chrome can have pending reflows
  // too.
  nsGlobalWindow *parent =
    static_cast<nsGlobalWindow *>(GetPrivateParent());
  if (parent) {
    parent->FlushPendingNotifications(Flush_Layout);
  }
}

nsresult
nsGlobalWindow::SaveWindowState(nsISupports **aState)
{
  NS_PRECONDITION(IsOuterWindow(), "Can't save the inner window's state");

  *aState = nsnull;

  if (!mContext || !mJSObject) {
    // The window may be getting torn down; don't bother saving state.
    return NS_OK;
  }

  nsGlobalWindow *inner = GetCurrentInnerWindowInternal();
  NS_ASSERTION(inner, "No inner window to save");

  // Don't do anything else to this inner window! After this point, all
  // calls to SetTimeoutOrInterval will create entries in the timeout
  // list that will only run after this window has come out of the bfcache.
  // Also, while we're frozen, we won't dispatch online/offline events
  // to the page.
  inner->Freeze();

  // Remember the outer window's prototype.
  JSContext *cx = mContext->GetNativeContext();
  JSAutoRequest req(cx);

  nsIXPConnect *xpc = nsContentUtils::XPConnect();

  nsCOMPtr<nsIClassInfo> ci =
    do_QueryInterface((nsIScriptGlobalObject *)this);
  nsCOMPtr<nsIXPConnectJSObjectHolder> proto;
  nsresult rv = xpc->GetWrappedNativePrototype(cx, mJSObject, ci,
                                               getter_AddRefs(proto));
  NS_ENSURE_SUCCESS(rv, rv);

  JSObject *realProto = JS_GetPrototype(mJSObject);
  nsCOMPtr<nsIXPConnectJSObjectHolder> realProtoHolder;
  if (realProto) {
    rv = xpc->HoldObject(cx, realProto, getter_AddRefs(realProtoHolder));
    NS_ENSURE_SUCCESS(rv, rv);
  }

  nsCOMPtr<nsISupports> state = new WindowStateHolder(inner,
                                                      mInnerWindowHolder,
                                                      proto,
                                                      realProtoHolder);
  NS_ENSURE_TRUE(state, NS_ERROR_OUT_OF_MEMORY);

  JSObject *wnProto;
  proto->GetJSObject(&wnProto);
  if (!JS_SetPrototype(cx, mJSObject, wnProto)) {
    return NS_ERROR_FAILURE;
  }

#ifdef DEBUG_PAGE_CACHE
  printf("saving window state, state = %p\n", (void*)state);
#endif

  state.swap(*aState);
  return NS_OK;
}

nsresult
nsGlobalWindow::RestoreWindowState(nsISupports *aState)
{
  NS_ASSERTION(IsOuterWindow(), "Cannot restore an inner window");

  if (!mContext || !mJSObject) {
    // The window may be getting torn down; don't bother restoring state.
    return NS_OK;
  }

  nsCOMPtr<WindowStateHolder> holder = do_QueryInterface(aState);
  NS_ENSURE_TRUE(holder, NS_ERROR_FAILURE);

#ifdef DEBUG_PAGE_CACHE
  printf("restoring window state, state = %p\n", (void*)holder);
#endif

  // And we're ready to go!
  nsGlobalWindow *inner = GetCurrentInnerWindowInternal();

  // if a link is focused, refocus with the FLAG_SHOWRING flag set. This makes
  // it easy to tell which link was last clicked when going back a page.
  nsIContent* focusedNode = inner->GetFocusedNode();
  if (IsLink(focusedNode)) {
    nsIFocusManager* fm = nsFocusManager::GetFocusManager();
    if (fm) {
      nsCOMPtr<nsIDOMElement> focusedElement(do_QueryInterface(focusedNode));
      fm->SetFocus(focusedElement, nsIFocusManager::FLAG_NOSCROLL |
                                   nsIFocusManager::FLAG_SHOWRING);
    }
  }

  inner->Thaw();

  holder->DidRestoreWindow();

  return NS_OK;
}

void
nsGlobalWindow::SuspendTimeouts(PRUint32 aIncrease,
                                bool aFreezeChildren)
{
  FORWARD_TO_INNER_VOID(SuspendTimeouts, (aIncrease, aFreezeChildren));

  bool suspended = (mTimeoutsSuspendDepth != 0);
  mTimeoutsSuspendDepth += aIncrease;

  if (!suspended) {
    nsCOMPtr<nsIDeviceSensors> ac = do_GetService(NS_DEVICE_SENSORS_CONTRACTID);
    if (ac) {
      for (PRUint32 i = 0; i < mEnabledSensors.Length(); i++)
        ac->RemoveWindowListener(mEnabledSensors[i], this);
    }

    // Suspend all of the workers for this window.
    nsIScriptContext *scx = GetContextInternal();
    JSContext *cx = scx ? scx->GetNativeContext() : nsnull;
    mozilla::dom::workers::SuspendWorkersForWindow(cx, this);

    TimeStamp now = TimeStamp::Now();
    for (nsTimeout *t = FirstTimeout(); IsTimeout(t); t = t->Next()) {
      // Set mTimeRemaining to be the time remaining for this timer.
      if (t->mWhen > now)
        t->mTimeRemaining = t->mWhen - now;
      else
        t->mTimeRemaining = TimeDuration(0);
  
      // Drop the XPCOM timer; we'll reschedule when restoring the state.
      if (t->mTimer) {
        t->mTimer->Cancel();
        t->mTimer = nsnull;
  
        // Drop the reference that the timer's closure had on this timeout, we'll
        // add it back in ResumeTimeouts. Note that it shouldn't matter that we're
        // passing null for the context, since this shouldn't actually release this
        // timeout.
        t->Release();
      }
    }
  }

  // Suspend our children as well.
  nsCOMPtr<nsIDocShellTreeNode> node(do_QueryInterface(GetDocShell()));
  if (node) {
    PRInt32 childCount = 0;
    node->GetChildCount(&childCount);

    for (PRInt32 i = 0; i < childCount; ++i) {
      nsCOMPtr<nsIDocShellTreeItem> childShell;
      node->GetChildAt(i, getter_AddRefs(childShell));
      NS_ASSERTION(childShell, "null child shell");

      nsCOMPtr<nsPIDOMWindow> pWin = do_GetInterface(childShell);
      if (pWin) {
        nsGlobalWindow *win =
          static_cast<nsGlobalWindow*>
                     (static_cast<nsPIDOMWindow*>(pWin));
        NS_ASSERTION(win->IsOuterWindow(), "Expected outer window");
        nsGlobalWindow* inner = win->GetCurrentInnerWindowInternal();

        // This is a bit hackish. Only freeze/suspend windows which are truly our
        // subwindows.
        nsCOMPtr<nsIContent> frame = do_QueryInterface(pWin->GetFrameElementInternal());
        if (!mDoc || !frame || mDoc != frame->OwnerDoc() || !inner) {
          continue;
        }

        win->SuspendTimeouts(aIncrease, aFreezeChildren);

        if (inner && aFreezeChildren) {
          inner->Freeze();
        }
      }
    }
  }
}

nsresult
nsGlobalWindow::ResumeTimeouts(bool aThawChildren)
{
  FORWARD_TO_INNER(ResumeTimeouts, (), NS_ERROR_NOT_INITIALIZED);

  NS_ASSERTION(mTimeoutsSuspendDepth, "Mismatched calls to ResumeTimeouts!");
  --mTimeoutsSuspendDepth;
  bool shouldResume = (mTimeoutsSuspendDepth == 0);
  nsresult rv;

  if (shouldResume) {
    nsCOMPtr<nsIDeviceSensors> ac = do_GetService(NS_DEVICE_SENSORS_CONTRACTID);
    if (ac) {
      for (PRUint32 i = 0; i < mEnabledSensors.Length(); i++)
        ac->AddWindowListener(mEnabledSensors[i], this);
    }

    // Resume all of the workers for this window.
    nsIScriptContext *scx = GetContextInternal();
    JSContext *cx = scx ? scx->GetNativeContext() : nsnull;
    mozilla::dom::workers::ResumeWorkersForWindow(cx, this);

    // Restore all of the timeouts, using the stored time remaining
    // (stored in timeout->mTimeRemaining).

    TimeStamp now = TimeStamp::Now();

#ifdef DEBUG
    bool _seenDummyTimeout = false;
#endif

    for (nsTimeout *t = FirstTimeout(); IsTimeout(t); t = t->Next()) {
      // There's a chance we're being called with RunTimeout on the stack in which
      // case we have a dummy timeout in the list that *must not* be resumed. It
      // can be identified by a null mWindow.
      if (!t->mWindow) {
#ifdef DEBUG
        NS_ASSERTION(!_seenDummyTimeout, "More than one dummy timeout?!");
        _seenDummyTimeout = true;
#endif
        continue;
      }

      // XXXbz the combination of the way |delay| and |t->mWhen| are set here
      // makes no sense.  Are we trying to impose that min timeout value or
      // not???
      PRUint32 delay =
        NS_MAX(PRInt32(t->mTimeRemaining.ToMilliseconds()),
               DOMMinTimeoutValue());

      // Set mWhen back to the time when the timer is supposed to
      // fire.
      t->mWhen = now + t->mTimeRemaining;

      t->mTimer = do_CreateInstance("@mozilla.org/timer;1");
      NS_ENSURE_TRUE(t->mTimer, NS_ERROR_OUT_OF_MEMORY);

      rv = t->mTimer->InitWithFuncCallback(TimerCallback, t, delay,
                                           nsITimer::TYPE_ONE_SHOT);
      if (NS_FAILED(rv)) {
        t->mTimer = nsnull;
        return rv;
      }

      // Add a reference for the new timer's closure.
      t->AddRef();
    }
  }

  // Resume our children as well.
  nsCOMPtr<nsIDocShellTreeNode> node =
    do_QueryInterface(GetDocShell());
  if (node) {
    PRInt32 childCount = 0;
    node->GetChildCount(&childCount);

    for (PRInt32 i = 0; i < childCount; ++i) {
      nsCOMPtr<nsIDocShellTreeItem> childShell;
      node->GetChildAt(i, getter_AddRefs(childShell));
      NS_ASSERTION(childShell, "null child shell");

      nsCOMPtr<nsPIDOMWindow> pWin = do_GetInterface(childShell);
      if (pWin) {
        nsGlobalWindow *win =
          static_cast<nsGlobalWindow*>
                     (static_cast<nsPIDOMWindow*>(pWin));

        NS_ASSERTION(win->IsOuterWindow(), "Expected outer window");
        nsGlobalWindow* inner = win->GetCurrentInnerWindowInternal();

        // This is a bit hackish. Only thaw/resume windows which are truly our
        // subwindows.
        nsCOMPtr<nsIContent> frame = do_QueryInterface(pWin->GetFrameElementInternal());
        if (!mDoc || !frame || mDoc != frame->OwnerDoc() || !inner) {
          continue;
        }

        if (inner && aThawChildren) {
          inner->Thaw();
        }

        rv = win->ResumeTimeouts(aThawChildren);
        NS_ENSURE_SUCCESS(rv, rv);
      }
    }
  }

  return NS_OK;
}

PRUint32
nsGlobalWindow::TimeoutSuspendCount()
{
  FORWARD_TO_INNER(TimeoutSuspendCount, (), 0);
  return mTimeoutsSuspendDepth;
}

void
nsGlobalWindow::EnableDeviceSensor(PRUint32 aType)
{
  bool alreadyEnabled = false;
  for (PRUint32 i = 0; i < mEnabledSensors.Length(); i++) {
    if (mEnabledSensors[i] == aType) {
      alreadyEnabled = true;
      break;
    }
  }

  if (alreadyEnabled)
    return;

  mEnabledSensors.AppendElement(aType);

  nsCOMPtr<nsIDeviceSensors> ac = do_GetService(NS_DEVICE_SENSORS_CONTRACTID);
  if (ac)
    ac->AddWindowListener(aType, this);
}

void
nsGlobalWindow::DisableDeviceSensor(PRUint32 aType)
{
  PRInt32 doomedElement = -1;
  for (PRUint32 i = 0; i < mEnabledSensors.Length(); i++) {
    if (mEnabledSensors[i] == aType) {
      doomedElement = i;
      break;
    }
  }

  if (doomedElement == -1)
    return;

  mEnabledSensors.RemoveElementAt(doomedElement);

  nsCOMPtr<nsIDeviceSensors> ac = do_GetService(NS_DEVICE_SENSORS_CONTRACTID);
  if (ac)
    ac->RemoveWindowListener(aType, this);
}

NS_IMETHODIMP
nsGlobalWindow::GetURL(nsIDOMMozURLProperty** aURL)
{
  FORWARD_TO_INNER(GetURL, (aURL), NS_ERROR_UNEXPECTED);

  if (!mURLProperty) {
    mURLProperty = new nsDOMMozURLProperty(this);
  }

  NS_ADDREF(*aURL = mURLProperty);

  return NS_OK;
}

// static
bool
nsGlobalWindow::HasIndexedDBSupport()
{
  return Preferences::GetBool("indexedDB.feature.enabled", true);
}

// static
bool
nsGlobalWindow::HasPerformanceSupport() 
{
  return Preferences::GetBool("dom.enable_performance", false);
}

void
nsGlobalWindow::SizeOfIncludingThis(nsWindowSizes* aWindowSizes) const
{
  aWindowSizes->mDOM += aWindowSizes->mMallocSizeOf(this);

  if (IsInnerWindow()) {
    nsEventListenerManager* elm =
      const_cast<nsGlobalWindow*>(this)->GetListenerManager(false);
    if (elm) {
      aWindowSizes->mDOM +=
        elm->SizeOfIncludingThis(aWindowSizes->mMallocSizeOf);
    }
    if (mDoc) {
      mDoc->DocSizeOfIncludingThis(aWindowSizes);
    }
  }

  aWindowSizes->mDOM +=
    mNavigator ?
      mNavigator->SizeOfIncludingThis(aWindowSizes->mMallocSizeOf) : 0;
}

void
nsGlobalWindow::SetIsApp(bool aValue)
{
  FORWARD_TO_OUTER_VOID(SetIsApp, (aValue));

  // You shouldn't call SetIsApp() more than once.
  MOZ_ASSERT(mIsApp == TriState_Unknown);

  mIsApp = aValue ? TriState_True : TriState_False;
}

bool
nsGlobalWindow::IsPartOfApp()
{
  FORWARD_TO_OUTER(IsPartOfApp, (), TriState_False);

  // We go trough all window parents until we find one with |mIsApp| set to
  // something. If none is found, we are not part of an application.
  for (nsGlobalWindow* w = this; w;
       w = static_cast<nsGlobalWindow*>(w->GetParentInternal())) {
    if (w->mIsApp == TriState_True) {
      // The window should be part of an application.
      MOZ_ASSERT(w->mApp);
      return true;
    } else if (w->mIsApp == TriState_False) {
      return false;
    }
  }

  return false;
}

nsresult
nsGlobalWindow::SetApp(const nsAString& aManifestURL)
{
  // SetIsApp(true) should be called before calling SetApp().
  if (mIsApp != TriState_True) {
    MOZ_ASSERT(false);
    return NS_ERROR_FAILURE;
  }

  nsCOMPtr<nsIAppsService> appsService = do_GetService(APPS_SERVICE_CONTRACTID);
  if (!appsService) {
    NS_ERROR("Apps Service is not available!");
    return NS_ERROR_FAILURE;
  }

  nsCOMPtr<mozIDOMApplication> app;
  appsService->GetAppByManifestURL(aManifestURL, getter_AddRefs(app));
  if (!app) {
    NS_WARNING("No application found with the specified manifest URL");
    return NS_ERROR_FAILURE;
  }

  mApp = app.forget();

  return NS_OK;
}

// nsGlobalChromeWindow implementation

NS_IMPL_CYCLE_COLLECTION_CLASS(nsGlobalChromeWindow)
NS_IMPL_CYCLE_COLLECTION_TRAVERSE_BEGIN_INHERITED(nsGlobalChromeWindow,
                                                  nsGlobalWindow)
  NS_IMPL_CYCLE_COLLECTION_TRAVERSE_NSCOMPTR(mBrowserDOMWindow)
  NS_IMPL_CYCLE_COLLECTION_TRAVERSE_NSCOMPTR(mMessageManager)
NS_IMPL_CYCLE_COLLECTION_TRAVERSE_END


NS_IMPL_CYCLE_COLLECTION_UNLINK_BEGIN_INHERITED(nsGlobalChromeWindow,
                                                nsGlobalWindow)
  NS_IMPL_CYCLE_COLLECTION_UNLINK_NSCOMPTR(mBrowserDOMWindow)
  if (tmp->mMessageManager) {
    static_cast<nsFrameMessageManager*>(
      tmp->mMessageManager.get())->Disconnect();
    NS_IMPL_CYCLE_COLLECTION_UNLINK_NSCOMPTR(mMessageManager)
  }
NS_IMPL_CYCLE_COLLECTION_UNLINK_END

DOMCI_DATA(ChromeWindow, nsGlobalChromeWindow)

// QueryInterface implementation for nsGlobalChromeWindow
NS_INTERFACE_MAP_BEGIN_CYCLE_COLLECTION_INHERITED(nsGlobalChromeWindow)
  NS_INTERFACE_MAP_ENTRY(nsIDOMChromeWindow)
  NS_DOM_INTERFACE_MAP_ENTRY_CLASSINFO(ChromeWindow)
NS_INTERFACE_MAP_END_INHERITING(nsGlobalWindow)

NS_IMPL_ADDREF_INHERITED(nsGlobalChromeWindow, nsGlobalWindow)
NS_IMPL_RELEASE_INHERITED(nsGlobalChromeWindow, nsGlobalWindow)

NS_IMETHODIMP
nsGlobalChromeWindow::GetWindowState(PRUint16* aWindowState)
{
  *aWindowState = nsIDOMChromeWindow::STATE_NORMAL;

  nsCOMPtr<nsIWidget> widget = GetMainWidget();

  PRInt32 aMode = 0;

  if (widget) {
    nsresult rv = widget->GetSizeMode(&aMode);
    NS_ENSURE_SUCCESS(rv, rv);
  }

  switch (aMode) {
    case nsSizeMode_Minimized:
      *aWindowState = nsIDOMChromeWindow::STATE_MINIMIZED;
      break;
    case nsSizeMode_Maximized:
      *aWindowState = nsIDOMChromeWindow::STATE_MAXIMIZED;
      break;
    case nsSizeMode_Fullscreen:
      *aWindowState = nsIDOMChromeWindow::STATE_FULLSCREEN;
      break;
    case nsSizeMode_Normal:
      *aWindowState = nsIDOMChromeWindow::STATE_NORMAL;
      break;
    default:
      NS_WARNING("Illegal window state for this chrome window");
      break;
  }

  return NS_OK;
}

NS_IMETHODIMP
nsGlobalChromeWindow::Maximize()
{
  nsCOMPtr<nsIWidget> widget = GetMainWidget();
  nsresult rv = NS_OK;

  if (widget) {
    rv = widget->SetSizeMode(nsSizeMode_Maximized);
  }

  return rv;
}

NS_IMETHODIMP
nsGlobalChromeWindow::Minimize()
{
  nsCOMPtr<nsIWidget> widget = GetMainWidget();
  nsresult rv = NS_OK;

  if (widget)
    rv = widget->SetSizeMode(nsSizeMode_Minimized);

  return rv;
}

NS_IMETHODIMP
nsGlobalChromeWindow::Restore()
{
  nsCOMPtr<nsIWidget> widget = GetMainWidget();
  nsresult rv = NS_OK;

  if (widget) {
    rv = widget->SetSizeMode(nsSizeMode_Normal);
  }

  return rv;
}

NS_IMETHODIMP
nsGlobalChromeWindow::GetAttention()
{
  return GetAttentionWithCycleCount(-1);
}

NS_IMETHODIMP
nsGlobalChromeWindow::GetAttentionWithCycleCount(PRInt32 aCycleCount)
{
  nsCOMPtr<nsIWidget> widget = GetMainWidget();
  nsresult rv = NS_OK;

  if (widget) {
    rv = widget->GetAttention(aCycleCount);
  }

  return rv;
}

NS_IMETHODIMP
nsGlobalChromeWindow::BeginWindowMove(nsIDOMEvent *aMouseDownEvent, nsIDOMElement* aPanel)
{
  nsCOMPtr<nsIWidget> widget;

  // if a panel was supplied, use its widget instead.
#ifdef MOZ_XUL
  if (aPanel) {
    nsCOMPtr<nsIContent> panel = do_QueryInterface(aPanel);
    NS_ENSURE_TRUE(panel, NS_ERROR_FAILURE);

    nsIFrame* frame = panel->GetPrimaryFrame();
    NS_ENSURE_TRUE(frame && frame->GetType() == nsGkAtoms::menuPopupFrame, NS_OK);

    widget = (static_cast<nsMenuPopupFrame*>(frame))->GetWidget();
  }
  else {
#endif
    widget = GetMainWidget();
#ifdef MOZ_XUL
  }
#endif

  if (!widget) {
    return NS_OK;
  }

  nsCOMPtr<nsIPrivateDOMEvent> privEvent = do_QueryInterface(aMouseDownEvent);
  NS_ENSURE_TRUE(privEvent, NS_ERROR_FAILURE);
  nsEvent *internalEvent = privEvent->GetInternalNSEvent();
  NS_ENSURE_TRUE(internalEvent &&
                 internalEvent->eventStructType == NS_MOUSE_EVENT,
                 NS_ERROR_FAILURE);
  nsMouseEvent *mouseEvent = static_cast<nsMouseEvent*>(internalEvent);

  return widget->BeginMoveDrag(mouseEvent);
}

//Note: This call will lock the cursor, it will not change as it moves.
//To unlock, the cursor must be set back to CURSOR_AUTO.
NS_IMETHODIMP
nsGlobalChromeWindow::SetCursor(const nsAString& aCursor)
{
  FORWARD_TO_OUTER_CHROME(SetCursor, (aCursor), NS_ERROR_NOT_INITIALIZED);

  nsresult rv = NS_OK;
  PRInt32 cursor;

  // use C strings to keep the code/data size down
  NS_ConvertUTF16toUTF8 cursorString(aCursor);

  if (cursorString.Equals("auto"))
    cursor = NS_STYLE_CURSOR_AUTO;
  else {
    nsCSSKeyword keyword = nsCSSKeywords::LookupKeyword(aCursor);
    if (eCSSKeyword_UNKNOWN == keyword ||
        !nsCSSProps::FindKeyword(keyword, nsCSSProps::kCursorKTable, cursor)) {
      // XXX remove the following three values (leave return NS_OK) after 1.8
      // XXX since they should have been -moz- prefixed (covered by FindKeyword).
      // XXX (also remove |cursorString| at that point?).
      if (cursorString.Equals("grab"))
        cursor = NS_STYLE_CURSOR_GRAB;
      else if (cursorString.Equals("grabbing"))
        cursor = NS_STYLE_CURSOR_GRABBING;
      else if (cursorString.Equals("spinning"))
        cursor = NS_STYLE_CURSOR_SPINNING;
      else
        return NS_OK;
    }
  }

  nsRefPtr<nsPresContext> presContext;
  if (mDocShell) {
    mDocShell->GetPresContext(getter_AddRefs(presContext));
  }

  if (presContext) {
    // Need root widget.
    nsCOMPtr<nsIPresShell> presShell;
    mDocShell->GetPresShell(getter_AddRefs(presShell));
    NS_ENSURE_TRUE(presShell, NS_ERROR_FAILURE);

    nsIViewManager* vm = presShell->GetViewManager();
    NS_ENSURE_TRUE(vm, NS_ERROR_FAILURE);

    nsIView* rootView = vm->GetRootView();
    NS_ENSURE_TRUE(rootView, NS_ERROR_FAILURE);

    nsIWidget* widget = rootView->GetNearestWidget(nsnull);
    NS_ENSURE_TRUE(widget, NS_ERROR_FAILURE);

    // Call esm and set cursor.
    rv = presContext->EventStateManager()->SetCursor(cursor, nsnull,
                                                     false, 0.0f, 0.0f,
                                                     widget, true);
  }

  return rv;
}

NS_IMETHODIMP
nsGlobalChromeWindow::GetBrowserDOMWindow(nsIBrowserDOMWindow **aBrowserWindow)
{
  FORWARD_TO_OUTER_CHROME(GetBrowserDOMWindow, (aBrowserWindow),
                          NS_ERROR_NOT_INITIALIZED);

  NS_ENSURE_ARG_POINTER(aBrowserWindow);

  *aBrowserWindow = mBrowserDOMWindow;
  NS_IF_ADDREF(*aBrowserWindow);
  return NS_OK;
}

NS_IMETHODIMP
nsGlobalChromeWindow::SetBrowserDOMWindow(nsIBrowserDOMWindow *aBrowserWindow)
{
  FORWARD_TO_OUTER_CHROME(SetBrowserDOMWindow, (aBrowserWindow),
                          NS_ERROR_NOT_INITIALIZED);

  mBrowserDOMWindow = aBrowserWindow;
  return NS_OK;
}

NS_IMETHODIMP
nsGlobalChromeWindow::NotifyDefaultButtonLoaded(nsIDOMElement* aDefaultButton)
{
#ifdef MOZ_XUL
  NS_ENSURE_ARG(aDefaultButton);

  // Don't snap to a disabled button.
  nsCOMPtr<nsIDOMXULControlElement> xulControl =
                                      do_QueryInterface(aDefaultButton);
  NS_ENSURE_TRUE(xulControl, NS_ERROR_FAILURE);
  bool disabled;
  nsresult rv = xulControl->GetDisabled(&disabled);
  NS_ENSURE_SUCCESS(rv, rv);
  if (disabled)
    return NS_OK;

  // Get the button rect in screen coordinates.
  nsCOMPtr<nsIContent> content(do_QueryInterface(aDefaultButton));
  NS_ENSURE_TRUE(content, NS_ERROR_FAILURE);
  nsIFrame *frame = content->GetPrimaryFrame();
  NS_ENSURE_TRUE(frame, NS_ERROR_FAILURE);
  nsIntRect buttonRect = frame->GetScreenRect();

  // Get the widget rect in screen coordinates.
  nsIWidget *widget = GetNearestWidget();
  NS_ENSURE_TRUE(widget, NS_ERROR_FAILURE);
  nsIntRect widgetRect;
  rv = widget->GetScreenBounds(widgetRect);
  NS_ENSURE_SUCCESS(rv, rv);

  // Convert the buttonRect coordinates from screen to the widget.
  buttonRect -= widgetRect.TopLeft();
  rv = widget->OnDefaultButtonLoaded(buttonRect);
  if (rv == NS_ERROR_NOT_IMPLEMENTED)
    return NS_OK;
  return rv;
#else
  return NS_ERROR_NOT_IMPLEMENTED;
#endif
}

NS_IMETHODIMP
nsGlobalChromeWindow::GetMessageManager(nsIChromeFrameMessageManager** aManager)
{
  FORWARD_TO_INNER_CHROME(GetMessageManager, (aManager), NS_ERROR_FAILURE);
  if (!mMessageManager) {
    nsIScriptContext* scx = GetContextInternal();
    NS_ENSURE_STATE(scx);
    JSContext* cx = scx->GetNativeContext();
    NS_ENSURE_STATE(cx);
    nsCOMPtr<nsIChromeFrameMessageManager> globalMM =
      do_GetService("@mozilla.org/globalmessagemanager;1");
    mMessageManager =
      new nsFrameMessageManager(true,
                                nsnull,
                                nsnull,
                                nsnull,
                                nsnull,
                                static_cast<nsFrameMessageManager*>(globalMM.get()),
                                cx);
    NS_ENSURE_TRUE(mMessageManager, NS_ERROR_OUT_OF_MEMORY);
  }
  CallQueryInterface(mMessageManager, aManager);
  return NS_OK;
}

// nsGlobalModalWindow implementation

// QueryInterface implementation for nsGlobalModalWindow
NS_IMPL_CYCLE_COLLECTION_CLASS(nsGlobalModalWindow)
NS_IMPL_CYCLE_COLLECTION_TRAVERSE_BEGIN_INHERITED(nsGlobalModalWindow,
                                                  nsGlobalWindow)
  NS_IMPL_CYCLE_COLLECTION_TRAVERSE_NSCOMPTR(mReturnValue)
NS_IMPL_CYCLE_COLLECTION_TRAVERSE_END

DOMCI_DATA(ModalContentWindow, nsGlobalModalWindow)

NS_INTERFACE_MAP_BEGIN_CYCLE_COLLECTION_INHERITED(nsGlobalModalWindow)
  NS_INTERFACE_MAP_ENTRY(nsIDOMModalContentWindow)
  NS_DOM_INTERFACE_MAP_ENTRY_CLASSINFO(ModalContentWindow)
NS_INTERFACE_MAP_END_INHERITING(nsGlobalWindow)

NS_IMPL_ADDREF_INHERITED(nsGlobalModalWindow, nsGlobalWindow)
NS_IMPL_RELEASE_INHERITED(nsGlobalModalWindow, nsGlobalWindow)


NS_IMPL_CYCLE_COLLECTION_UNLINK_BEGIN_INHERITED(nsGlobalModalWindow,
                                                nsGlobalWindow)
  NS_IMPL_CYCLE_COLLECTION_UNLINK_NSCOMPTR(mReturnValue)
NS_IMPL_CYCLE_COLLECTION_UNLINK_END


NS_IMETHODIMP
nsGlobalModalWindow::GetDialogArguments(nsIArray **aArguments)
{
  FORWARD_TO_INNER_MODAL_CONTENT_WINDOW(GetDialogArguments, (aArguments),
                                        NS_ERROR_NOT_INITIALIZED);

  bool subsumes = false;
  nsIPrincipal *self = GetPrincipal();
  if (self && NS_SUCCEEDED(self->Subsumes(mArgumentsOrigin, &subsumes)) &&
      subsumes) {
    NS_IF_ADDREF(*aArguments = mArguments);
  } else {
    *aArguments = nsnull;
  }

  return NS_OK;
}

NS_IMETHODIMP
nsGlobalModalWindow::GetReturnValue(nsIVariant **aRetVal)
{
  FORWARD_TO_OUTER_MODAL_CONTENT_WINDOW(GetReturnValue, (aRetVal), NS_OK);

  NS_IF_ADDREF(*aRetVal = mReturnValue);

  return NS_OK;
}

NS_IMETHODIMP
nsGlobalModalWindow::SetReturnValue(nsIVariant *aRetVal)
{
  FORWARD_TO_OUTER_MODAL_CONTENT_WINDOW(SetReturnValue, (aRetVal), NS_OK);

  mReturnValue = aRetVal;

  return NS_OK;
}

nsresult
nsGlobalModalWindow::SetNewDocument(nsIDocument *aDocument,
                                    nsISupports *aState,
                                    bool aForceReuseInnerWindow)
{
  // If we're loading a new document into a modal dialog, clear the
  // return value that was set, if any, by the current document.
  if (aDocument) {
    mReturnValue = nsnull;
  }

  return nsGlobalWindow::SetNewDocument(aDocument, aState,
                                        aForceReuseInnerWindow);
}

void
nsGlobalWindow::SetHasAudioAvailableEventListeners()
{
  if (mDoc) {
    mDoc->NotifyAudioAvailableListener();
  }
}

#define EVENT(name_, id_, type_, struct_)                                    \
  NS_IMETHODIMP nsGlobalWindow::GetOn##name_(JSContext *cx,                  \
                                             jsval *vp) {                    \
    nsEventListenerManager *elm = GetListenerManager(false);              \
    if (elm) {                                                               \
      elm->GetJSEventListener(nsGkAtoms::on##name_, vp);                     \
    } else {                                                                 \
      *vp = JSVAL_NULL;                                                      \
    }                                                                        \
    return NS_OK;                                                            \
  }                                                                          \
  NS_IMETHODIMP nsGlobalWindow::SetOn##name_(JSContext *cx,                  \
                                             const jsval &v) {               \
    nsEventListenerManager *elm = GetListenerManager(true);               \
    if (!elm) {                                                              \
      return NS_ERROR_OUT_OF_MEMORY;                                         \
    }                                                                        \
                                                                             \
    JSObject *obj = mJSObject;                                               \
    if (!obj) {                                                              \
      return NS_ERROR_UNEXPECTED;                                            \
    }                                                                        \
    return elm->SetJSEventListenerToJsval(nsGkAtoms::on##name_, cx, obj, v); \
  }
#define WINDOW_ONLY_EVENT EVENT
#define TOUCH_EVENT EVENT
#include "nsEventNameList.h"
#undef TOUCH_EVENT
#undef WINDOW_ONLY_EVENT
#undef EVENT
<|MERGE_RESOLUTION|>--- conflicted
+++ resolved
@@ -2264,13 +2264,12 @@
 
   NS_ASSERTION(!mNavigator, "Non-null mNavigator in outer window!");
 
-<<<<<<< HEAD
   if (mFrames) {
     mFrames->SetDocShell(nsnull);
-=======
-    bool docShellActive;
-    mDocShell->GetIsActive(&docShellActive);
-    mIsBackground = !docShellActive;
+  }
+
+  MaybeForgiveSpamCount();
+  CleanUp(false);
 
     if (mLocalStorage) {
       nsCOMPtr<nsIPrivacyTransitionObserver> obs = do_GetInterface(mLocalStorage);
@@ -2284,11 +2283,6 @@
         mDocShell->AddWeakPrivacyTransitionObserver(obs);
       }
     }
->>>>>>> fddcae66
-  }
-
-  MaybeForgiveSpamCount();
-  CleanUp(false);
 }
 
 void
