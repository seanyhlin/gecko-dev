--- conflicted
+++ resolved
@@ -1345,228 +1345,6 @@
         JS_DHashTableOperate(table, key, JS_DHASH_REMOVE);
 }
 
-<<<<<<< HEAD
-JSBool
-js_EnterLocalRootScope(JSContext *cx)
-{
-    JSThreadData *td = JS_THREAD_DATA(cx);
-    JSLocalRootStack *lrs = td->localRootStack;
-    if (!lrs) {
-        lrs = (JSLocalRootStack *) js_malloc(sizeof *lrs);
-        if (!lrs) {
-            js_ReportOutOfMemory(cx);
-            return false;
-        }
-        lrs->scopeMark = JSLRS_NULL_MARK;
-        lrs->rootCount = 0;
-        lrs->topChunk = &lrs->firstChunk;
-        lrs->firstChunk.down = NULL;
-        td->gcFreeLists.moveTo(&lrs->gcFreeLists);
-        td->localRootStack = lrs;
-    }
-
-    /* Push lrs->scopeMark to save it for restore when leaving. */
-    int mark = js_PushLocalRoot(cx, lrs, (void *)lrs->scopeMark);
-    if (mark < 0)
-        return JS_FALSE;
-    lrs->scopeMark = (uint32) mark;
-    return true;
-}
-
-void
-js_LeaveLocalRootScopeWithResult(JSContext *cx, void *thing)
-{
-    JSLocalRootStack *lrs;
-    uint32 mark, m, n;
-    JSLocalRootChunk *lrc;
-
-    /* Defend against buggy native callers. */
-    lrs = JS_THREAD_DATA(cx)->localRootStack;
-    JS_ASSERT(lrs && lrs->rootCount != 0);
-    if (!lrs || lrs->rootCount == 0)
-        return;
-
-    mark = lrs->scopeMark;
-    JS_ASSERT(mark != JSLRS_NULL_MARK);
-    if (mark == JSLRS_NULL_MARK)
-        return;
-
-    /* Free any chunks being popped by this leave operation. */
-    m = mark >> JSLRS_CHUNK_SHIFT;
-    n = (lrs->rootCount - 1) >> JSLRS_CHUNK_SHIFT;
-    while (n > m) {
-        lrc = lrs->topChunk;
-        JS_ASSERT(lrc != &lrs->firstChunk);
-        lrs->topChunk = lrc->down;
-        js_free(lrc);
-        --n;
-    }
-
-    /*
-     * Pop the scope, restoring lrs->scopeMark. We don't need to allocate a new lrc
-     * because we can overwrite the old mark's slot with thing.
-     */
-    lrc = lrs->topChunk;
-    m = mark & JSLRS_CHUNK_MASK;
-    lrs->scopeMark = (uint32)(size_t)lrc->roots[m];
-    if (thing) {
-        if (mark == 0) {
-            cx->weakRoots.lastInternalResult = thing;
-        } else {
-            /*
-             * Increment m to avoid the "else if (m == 0)" case below.  If
-             * 'thing' is non-null, that case would take care of freeing
-             * any chunk that contained only the old mark.  Since 'thing' *is*
-             * non-null here, we want to reuse that old mark's slot.
-             */
-            lrc->roots[m++] = thing;
-            ++mark;
-        }
-    }
-    lrs->rootCount = (uint32) mark;
-
-    /*
-     * Free the stack eagerly, risking malloc churn.  The alternative would
-     * require an lrs->entryCount member, maintained by Enter and Leave, and
-     * tested by the GC in addition to the cx->localRootStack non-null test.
-     *
-     * That approach would risk hoarding 264 bytes (net) per context.  Right
-     * now it seems better to give fresh (dirty in CPU write-back cache, and
-     * the data is no longer needed) memory back to the malloc heap.
-     */
-    if (mark == 0) {
-        JSThreadData *td = JS_THREAD_DATA(cx);
-        JS_ASSERT(td->gcFreeLists.isEmpty());
-        lrs->gcFreeLists.moveTo(&td->gcFreeLists);
-        td->localRootStack = NULL;
-        js_free(lrs);
-    } else if (m == 0) {
-        lrs->topChunk = lrc->down;
-        js_free(lrc);
-    }
-}
-
-void
-js_ForgetLocalRoot(JSContext *cx, void *thing)
-{
-    JSLocalRootStack *lrs = JS_THREAD_DATA(cx)->localRootStack;
-    JS_ASSERT(lrs && lrs->rootCount);
-    if (!lrs || lrs->rootCount == 0)
-        return;
-
-    /* Prepare to pop the top-most value from the stack. */
-    uint32 n = lrs->rootCount - 1;
-    uint32 m = n & JSLRS_CHUNK_MASK;
-    JSLocalRootChunk *lrc = lrs->topChunk;
-    void *top = lrc->roots[m];
-
-    /* Be paranoid about calls on an empty scope. */
-    uint32 mark = lrs->scopeMark;
-    JS_ASSERT(mark < n);
-    if (mark >= n)
-        return;
-
-    /* If thing was not the last root pushed in the top scope, find it. */
-    if (top != thing) {
-        /* Search downward in case thing was recently pushed. */
-        uint32 i = n;
-        uint32 j = m;
-        JSLocalRootChunk *lrc2 = lrc;
-        while (--i > mark) {
-            if (j == 0)
-                lrc2 = lrc2->down;
-            j = i & JSLRS_CHUNK_MASK;
-            if (lrc2->roots[j] == thing)
-                break;
-        }
-
-        /* If we didn't find v in this scope, assert and bail out. */
-        JS_ASSERT(i != mark);
-        if (i == mark)
-            return;
-
-        /* Swap top and v so common tail code can pop v. */
-        lrc2->roots[j] = top;
-    }
-
-    /* Pop the last value from the stack. */
-    lrc->roots[m] = NULL;
-    lrs->rootCount = n;
-    if (m == 0) {
-        JS_ASSERT(n != 0);
-        JS_ASSERT(lrc != &lrs->firstChunk);
-        lrs->topChunk = lrc->down;
-        cx->free(lrc);
-    }
-}
-
-int
-js_PushLocalRoot(JSContext *cx, JSLocalRootStack *lrs, void *thing)
-{
-    uint32 n, m;
-    JSLocalRootChunk *lrc;
-
-    n = lrs->rootCount;
-    m = n & JSLRS_CHUNK_MASK;
-    if (n == 0 || m != 0) {
-        /*
-         * At start of first chunk, or not at start of a non-first top chunk.
-         * Check for lrs->rootCount overflow.
-         */
-        if ((uint32)(n + 1) == 0) {
-            JS_ReportErrorNumber(cx, js_GetErrorMessage, NULL,
-                                 JSMSG_TOO_MANY_LOCAL_ROOTS);
-            return -1;
-        }
-        lrc = lrs->topChunk;
-        JS_ASSERT(n != 0 || lrc == &lrs->firstChunk);
-    } else {
-        /*
-         * After lrs->firstChunk, trying to index at a power-of-two chunk
-         * boundary: need a new chunk.
-         */
-        lrc = (JSLocalRootChunk *) js_malloc(sizeof *lrc);
-        if (!lrc) {
-            js_ReportOutOfMemory(cx);
-            return -1;
-        }
-        lrc->down = lrs->topChunk;
-        lrs->topChunk = lrc;
-    }
-    lrs->rootCount = n + 1;
-    lrc->roots[m] = thing;
-    return (int) n;
-}
-
-static void
-MarkLocalRoots(JSTracer *trc, JSLocalRootStack *lrs)
-{
-    uint32 n = lrs->rootCount;
-    if (n == 0)
-        return;
-
-    uint32 mark = lrs->scopeMark;
-    JSLocalRootChunk *lrc = lrs->topChunk;
-    do {
-        uint32 m;
-        while (--n > mark) {
-            m = n & JSLRS_CHUNK_MASK;
-            void *thing = lrc->roots[m];
-            JS_ASSERT(thing != NULL);
-            MarkGCThing(trc, thing, "local_root", n);
-            if (m == 0)
-                lrc = lrc->down;
-        }
-        m = n & JSLRS_CHUNK_MASK;
-        mark = (uint32)(size_t)lrc->roots[m];
-        if (m == 0)
-            lrc = lrc->down;
-    } while (n != 0);
-    JS_ASSERT(!lrc);
-}
-
-=======
->>>>>>> 52e11d5d
 static void
 ReportError(JSContext *cx, const char *message, JSErrorReport *reportp,
             JSErrorCallback callback, void *userRef)
@@ -2453,47 +2231,7 @@
 {
     FreeOldArenas(runtime, &regexpPool);
 }
-<<<<<<< HEAD
-
-JSCompartment::JSCompartment(JSRuntime *rt) : rt(rt), marked(false)
-{
-}
-
-JSCompartment::~JSCompartment()
-{
-}
-
-namespace js {
-
-AutoNewCompartment::AutoNewCompartment(JSContext *cx) :
-    cx(cx), compartment(cx->compartment)
-{
-    cx->compartment = NULL;
-}
-
-bool
-AutoNewCompartment::init()
-{
-    return !!(cx->compartment = NewCompartment(cx));
-}
-
-AutoNewCompartment::~AutoNewCompartment()
-{
-    cx->compartment = compartment;
-}
-
-AutoCompartment::AutoCompartment(JSContext *cx, JSObject *obj) :
-    cx(cx), compartment(cx->compartment)
-{
-    cx->compartment = obj->getCompartment(cx);
-}
-
-AutoCompartment::~AutoCompartment()
-{
-    cx->compartment = compartment;
-}
-
-}
+
 
 namespace js {
 
@@ -2504,6 +2242,4 @@
     cx->exception = v;
 }
 
-} /* namespace js */
-=======
->>>>>>> 52e11d5d
+} /* namespace js */