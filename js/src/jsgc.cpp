/* -*- Mode: C++; tab-width: 8; indent-tabs-mode: nil; c-basic-offset: 4 -*-
 * vim: set ts=8 sw=4 et tw=78:
 *
 * ***** BEGIN LICENSE BLOCK *****
 * Version: MPL 1.1/GPL 2.0/LGPL 2.1
 *
 * The contents of this file are subject to the Mozilla Public License Version
 * 1.1 (the "License"); you may not use this file except in compliance with
 * the License. You may obtain a copy of the License at
 * http://www.mozilla.org/MPL/
 *
 * Software distributed under the License is distributed on an "AS IS" basis,
 * WITHOUT WARRANTY OF ANY KIND, either express or implied. See the License
 * for the specific language governing rights and limitations under the
 * License.
 *
 * The Original Code is Mozilla Communicator client code, released
 * March 31, 1998.
 *
 * The Initial Developer of the Original Code is
 * Netscape Communications Corporation.
 * Portions created by the Initial Developer are Copyright (C) 1998
 * the Initial Developer. All Rights Reserved.
 *
 * Contributor(s):
 *
 * Alternatively, the contents of this file may be used under the terms of
 * either of the GNU General Public License Version 2 or later (the "GPL"),
 * or the GNU Lesser General Public License Version 2.1 or later (the "LGPL"),
 * in which case the provisions of the GPL or the LGPL are applicable instead
 * of those above. If you wish to allow use of your version of this file only
 * under the terms of either the GPL or the LGPL, and not to allow others to
 * use your version of this file under the terms of the MPL, indicate your
 * decision by deleting the provisions above and replace them with the notice
 * and other provisions required by the GPL or the LGPL. If you do not delete
 * the provisions above, a recipient may use your version of this file under
 * the terms of any one of the MPL, the GPL or the LGPL.
 *
 * ***** END LICENSE BLOCK ***** */

/*
 * JS Mark-and-Sweep Garbage Collector.
 *
 * This GC allocates fixed-sized things with sizes up to GC_NBYTES_MAX (see
 * jsgc.h). It allocates from a special GC arena pool with each arena allocated
 * using malloc. It uses an ideally parallel array of flag bytes to hold the
 * mark bit, finalizer type index, etc.
 *
 * XXX swizzle page to freelist for better locality of reference
 */
#include <stdlib.h>     /* for free */
#include <math.h>
#include <string.h>     /* for memset used when DEBUG */
#include "jstypes.h"
#include "jsstdint.h"
#include "jsutil.h" /* Added by JSIFY */
#include "jshash.h" /* Added by JSIFY */
#include "jsbit.h"
#include "jsclist.h"
#include "jsprf.h"
#include "jsapi.h"
#include "jsatom.h"
#include "jscntxt.h"
#include "jsversion.h"
#include "jsdbgapi.h"
#include "jsexn.h"
#include "jsfun.h"
#include "jsgc.h"
#include "jsgcchunk.h"
#include "jsinterp.h"
#include "jsiter.h"
#include "jslock.h"
#include "jsnum.h"
#include "jsobj.h"
#include "jsparse.h"
#include "jsproxy.h"
#include "jsscope.h"
#include "jsscript.h"
#include "jsstaticcheck.h"
#include "jsstr.h"
#include "jstask.h"
#include "jstracer.h"

#if JS_HAS_XML_SUPPORT
#include "jsxml.h"
#endif

#include "jsdtracef.h"
#include "jscntxtinlines.h"
#include "jsobjinlines.h"
#include "jshashtable.h"

#ifdef MOZ_VALGRIND
# define JS_VALGRIND
#endif
#ifdef JS_VALGRIND
# include <valgrind/memcheck.h>
#endif

using namespace js;

/*
 * Check that JSTRACE_XML follows JSTRACE_OBJECT and JSTRACE_STRING.
 */
JS_STATIC_ASSERT(JSTRACE_OBJECT == 0);
JS_STATIC_ASSERT(JSTRACE_STRING == 1);
JS_STATIC_ASSERT(JSTRACE_XML    == 2);

/*
 * JS_IS_VALID_TRACE_KIND assumes that JSTRACE_STRING is the last non-xml
 * trace kind when JS_HAS_XML_SUPPORT is false.
 */
JS_STATIC_ASSERT(JSTRACE_STRING + 1 == JSTRACE_XML);

/*
 * Check consistency of external string constants from JSFinalizeGCThingKind.
 */
JS_STATIC_ASSERT(FINALIZE_EXTERNAL_STRING_LAST - FINALIZE_EXTERNAL_STRING0 ==
                 JS_EXTERNAL_STRING_LIMIT - 1);

/*
 * GC memory is allocated in chunks. The size of each chunk is GC_CHUNK_SIZE.
 * The chunk contains an array of GC arenas holding GC things, an array of
 * the mark bitmaps for each arena, an array of JSGCArenaInfo arena
 * descriptors, an array of JSGCMarkingDelay descriptors, the GCChunkInfo
 * chunk descriptor and a bitmap indicating free arenas in the chunk. The
 * following picture demonstrates the layout:
 *
 *  +--------+--------------+-------+--------+------------+-----------------+
 *  | arenas | mark bitmaps | infos | delays | chunk info | free arena bits |
 *  +--------+--------------+-------+--------+------------+-----------------+
 *
 * To ensure fast O(1) lookup of mark bits and arena descriptors each chunk is
 * allocated on GC_CHUNK_SIZE boundary. This way a simple mask and shift
 * operation gives an arena index into the mark and JSGCArenaInfo arrays.
 *
 * All chunks that have at least one free arena are put on the doubly-linked
 * list with the head stored in JSRuntime.gcChunkList. GCChunkInfo contains
 * the head of the chunk's free arena list together with the link fields for
 * gcChunkList.
 *
 * A GC arena contains GC_ARENA_SIZE bytes aligned on GC_ARENA_SIZE boundary
 * and holds things of the same size and kind. The size of each thing in the
 * arena must be divisible by GC_CELL_SIZE, the minimal allocation unit, and
 * the size of the mark bitmap is fixed and is independent of the thing's
 * size with one bit per each GC_CELL_SIZE bytes. For thing sizes that exceed
 * GC_CELL_SIZE this implies that we waste space in the mark bitmap. The
 * advantage is that we can find the mark bit for the thing using just
 * integer shifts avoiding an expensive integer division. We trade some space
 * for speed here.
 *
 * The number of arenas in the chunk is given by GC_ARENAS_PER_CHUNK. We find
 * that number as follows. Suppose chunk contains n arenas. Together with the
 * word-aligned free arena bitmap and GCChunkInfo they should fit into the
 * chunk. Hence GC_ARENAS_PER_CHUNK or n_max is the maximum value of n for
 * which the following holds:
  *
 *   n*s + ceil(n/B) <= M                                               (1)
 *
 * where "/" denotes normal real division,
 *       ceil(r) gives the least integer not smaller than the number r,
 *       s is the number of words in the GC arena, arena's mark bitmap,
 *         JSGCArenaInfo and JSGCMarkingDelay or GC_ARENA_ALL_WORDS.
 *       B is number of bits per word or B == JS_BITS_PER_WORD
 *       M is the number of words in the chunk without GCChunkInfo or
 *       M == (GC_CHUNK_SIZE - sizeof(JSGCArenaInfo)) / sizeof(jsuword).
 *
 * We rewrite the inequality as
 *
 *   n*B*s/B + ceil(n/B) <= M,
 *   ceil(n*B*s/B + n/B) <= M,
 *   ceil(n*(B*s + 1)/B) <= M                                           (2)
 *
 * We define a helper function e(n, s, B),
 *
 *   e(n, s, B) := ceil(n*(B*s + 1)/B) - n*(B*s + 1)/B, 0 <= e(n, s, B) < 1.
 *
 * It gives:
 *
 *   n*(B*s + 1)/B + e(n, s, B) <= M,
 *   n + e*B/(B*s + 1) <= M*B/(B*s + 1)
 *
 * We apply the floor function to both sides of the last equation, where
 * floor(r) gives the biggest integer not greater than r. As a consequence we
 * have:
 *
 *   floor(n + e*B/(B*s + 1)) <= floor(M*B/(B*s + 1)),
 *   n + floor(e*B/(B*s + 1)) <= floor(M*B/(B*s + 1)),
 *   n <= floor(M*B/(B*s + 1)),                                         (3)
 *
 * where floor(e*B/(B*s + 1)) is zero as e*B/(B*s + 1) < B/(B*s + 1) < 1.
 * Thus any n that satisfies the original constraint (1) or its equivalent (2),
 * must also satisfy (3). That is, we got an upper estimate for the maximum
 * value of n. Lets show that this upper estimate,
 *
 *   floor(M*B/(B*s + 1)),                                              (4)
 *
 * also satisfies (1) and, as such, gives the required maximum value.
 * Substituting it into (2) gives:
 *
 *   ceil(floor(M*B/(B*s + 1))*(B*s + 1)/B) == ceil(floor(M/X)*X)
 *
 * where X == (B*s + 1)/B > 1. But then floor(M/X)*X <= M/X*X == M and
 *
 *   ceil(floor(M/X)*X) <= ceil(M) == M.
 *
 * Thus the value of (4) gives the maximum n satisfying (1).
 *
 * For the final result we observe that in (4)
 *
 *    M*B == (GC_CHUNK_SIZE - sizeof(GCChunkInfo)) / sizeof(jsuword) *
 *           JS_BITS_PER_WORD
 *        == (GC_CHUNK_SIZE - sizeof(GCChunkInfo)) * JS_BITS_PER_BYTE
 *
 * since GC_CHUNK_SIZE and sizeof(GCChunkInfo) are at least word-aligned.
 */

const jsuword GC_ARENA_SHIFT = 12;
const jsuword GC_ARENA_MASK = JS_BITMASK(GC_ARENA_SHIFT);
const jsuword GC_ARENA_SIZE = JS_BIT(GC_ARENA_SHIFT);

const jsuword GC_MAX_CHUNK_AGE = 3;

const size_t GC_CELL_SHIFT = 3;
const size_t GC_CELL_SIZE = size_t(1) << GC_CELL_SHIFT;
const size_t GC_CELL_MASK = GC_CELL_SIZE - 1;

const size_t BITS_PER_GC_CELL = GC_CELL_SIZE * JS_BITS_PER_BYTE;

const size_t GC_CELLS_PER_ARENA = size_t(1) << (GC_ARENA_SHIFT - GC_CELL_SHIFT);
const size_t GC_MARK_BITMAP_SIZE = GC_CELLS_PER_ARENA / JS_BITS_PER_BYTE;
const size_t GC_MARK_BITMAP_WORDS = GC_CELLS_PER_ARENA / JS_BITS_PER_WORD;

JS_STATIC_ASSERT(sizeof(jsbitmap) == sizeof(jsuword));

JS_STATIC_ASSERT(sizeof(JSString) % GC_CELL_SIZE == 0);
JS_STATIC_ASSERT(sizeof(JSObject) % GC_CELL_SIZE == 0);
JS_STATIC_ASSERT(sizeof(JSFunction) % GC_CELL_SIZE == 0);
#ifdef JSXML
JS_STATIC_ASSERT(sizeof(JSXML) % GC_CELL_SIZE == 0);
#endif

struct JSGCArenaInfo {
    /*
     * Allocation list for the arena.
     */
    JSGCArenaList   *list;

    /*
     * Pointer to the previous arena in a linked list. The arena can either
     * belong to one of JSContext.gcArenaList lists or, when it does not have
     * any allocated GC things, to the list of free arenas in the chunk with
     * head stored in GCChunkInfo.lastFreeArena.
     */
    JSGCArena       *prev;

    JSGCThing       *freeList;

    static inline JSGCArenaInfo *fromGCThing(void* thing);
};

/* See comments before ThingsPerUnmarkedBit below. */
struct JSGCMarkingDelay {
    JSGCArena       *link;
    jsuword         unmarkedChildren;
};

struct JSGCArena {
    uint8 data[GC_ARENA_SIZE];

    void checkAddress() const {
        JS_ASSERT(!(reinterpret_cast<jsuword>(this) & GC_ARENA_MASK));
    }

    jsuword toPageStart() const {
        checkAddress();
        return reinterpret_cast<jsuword>(this);
    }

    static inline JSGCArena *fromGCThing(void* thing);

    static inline JSGCArena *fromChunkAndIndex(jsuword chunk, size_t index);

    jsuword getChunk() {
        return toPageStart() & ~GC_CHUNK_MASK;
    }

    jsuword getIndex() {
        return (toPageStart() & GC_CHUNK_MASK) >> GC_ARENA_SHIFT;
    }

    inline JSGCArenaInfo *getInfo();

    inline JSGCMarkingDelay *getMarkingDelay();

    inline jsbitmap *getMarkBitmap();
};

namespace js {

struct GCChunkInfo {
    JSRuntime       *runtime;
    size_t          numFreeArenas;
    size_t          gcChunkAge;

    inline void init(JSRuntime *rt);

    inline jsbitmap *getFreeArenaBitmap();

    inline jsuword getChunk();

    inline void clearMarkBitmap();

    static inline GCChunkInfo *fromChunk(jsuword chunk);
};

} /* namespace js */

/* Check that all chunk arrays at least word-aligned. */
JS_STATIC_ASSERT(sizeof(JSGCArena) == GC_ARENA_SIZE);
JS_STATIC_ASSERT(GC_MARK_BITMAP_WORDS % sizeof(jsuword) == 0);
JS_STATIC_ASSERT(sizeof(JSGCArenaInfo) % sizeof(jsuword) == 0);
JS_STATIC_ASSERT(sizeof(JSGCMarkingDelay) % sizeof(jsuword) == 0);

const size_t GC_ARENA_ALL_WORDS = (GC_ARENA_SIZE + GC_MARK_BITMAP_SIZE +
                                   sizeof(JSGCArenaInfo) +
                                   sizeof(JSGCMarkingDelay)) / sizeof(jsuword);

/* The value according (4) above. */
const size_t GC_ARENAS_PER_CHUNK =
    (GC_CHUNK_SIZE - sizeof(GCChunkInfo)) * JS_BITS_PER_BYTE /
    (JS_BITS_PER_WORD * GC_ARENA_ALL_WORDS + 1);

const size_t GC_FREE_ARENA_BITMAP_WORDS = (GC_ARENAS_PER_CHUNK +
                                           JS_BITS_PER_WORD - 1) /
                                          JS_BITS_PER_WORD;

const size_t GC_FREE_ARENA_BITMAP_SIZE = GC_FREE_ARENA_BITMAP_WORDS *
                                         sizeof(jsuword);

/* Check that GC_ARENAS_PER_CHUNK indeed maximises (1). */
JS_STATIC_ASSERT(GC_ARENAS_PER_CHUNK * GC_ARENA_ALL_WORDS +
                 GC_FREE_ARENA_BITMAP_WORDS <=
                 (GC_CHUNK_SIZE - sizeof(GCChunkInfo)) / sizeof(jsuword));

JS_STATIC_ASSERT((GC_ARENAS_PER_CHUNK + 1) * GC_ARENA_ALL_WORDS +
                 (GC_ARENAS_PER_CHUNK + 1 + JS_BITS_PER_WORD - 1) /
                 JS_BITS_PER_WORD >
                 (GC_CHUNK_SIZE - sizeof(GCChunkInfo)) / sizeof(jsuword));


const size_t GC_MARK_BITMAP_ARRAY_OFFSET = GC_ARENAS_PER_CHUNK
                                           << GC_ARENA_SHIFT;

const size_t GC_ARENA_INFO_ARRAY_OFFSET =
    GC_MARK_BITMAP_ARRAY_OFFSET + GC_MARK_BITMAP_SIZE * GC_ARENAS_PER_CHUNK;

const size_t GC_MARKING_DELAY_ARRAY_OFFSET =
    GC_ARENA_INFO_ARRAY_OFFSET + sizeof(JSGCArenaInfo) * GC_ARENAS_PER_CHUNK;

const size_t GC_CHUNK_INFO_OFFSET = GC_CHUNK_SIZE - GC_FREE_ARENA_BITMAP_SIZE -
                                    sizeof(GCChunkInfo);

inline jsuword
GCChunkInfo::getChunk() {
    jsuword addr = reinterpret_cast<jsuword>(this);
    JS_ASSERT((addr & GC_CHUNK_MASK) == GC_CHUNK_INFO_OFFSET);
    jsuword chunk = addr & ~GC_CHUNK_MASK;
    return chunk;
}

inline void
GCChunkInfo::clearMarkBitmap()
{
    PodZero(reinterpret_cast<jsbitmap *>(getChunk() + GC_MARK_BITMAP_ARRAY_OFFSET),
            GC_MARK_BITMAP_WORDS * GC_ARENAS_PER_CHUNK);
}

/* static */
inline GCChunkInfo *
GCChunkInfo::fromChunk(jsuword chunk) {
    JS_ASSERT(!(chunk & GC_CHUNK_MASK));
    jsuword addr = chunk | GC_CHUNK_INFO_OFFSET;
    return reinterpret_cast<GCChunkInfo *>(addr);
}

inline jsbitmap *
GCChunkInfo::getFreeArenaBitmap()
{
    jsuword addr = reinterpret_cast<jsuword>(this);
    return reinterpret_cast<jsbitmap *>(addr + sizeof(GCChunkInfo));
}

inline void
GCChunkInfo::init(JSRuntime *rt)
{
    runtime = rt;
    numFreeArenas = GC_ARENAS_PER_CHUNK;
    gcChunkAge = 0;

    /*
     * For simplicity we set all bits to 1 including the high bits in the
     * last word that corresponds to nonexistent arenas. This is fine since
     * the arena scans the bitmap words from lowest to highest bits and the
     * allocation checks numFreeArenas before doing the search.
     */
    memset(getFreeArenaBitmap(), 0xFF, GC_FREE_ARENA_BITMAP_SIZE);
}

inline void
CheckValidGCThingPtr(void *thing)
{
#ifdef DEBUG
    JS_ASSERT(!JSString::isStatic(thing));
    jsuword addr = reinterpret_cast<jsuword>(thing);
    JS_ASSERT(!(addr & GC_CELL_MASK));
    JS_ASSERT((addr & GC_CHUNK_MASK) < GC_MARK_BITMAP_ARRAY_OFFSET);
#endif
}

/* static */
inline JSGCArenaInfo *
JSGCArenaInfo::fromGCThing(void* thing)
{
    CheckValidGCThingPtr(thing);
    jsuword addr = reinterpret_cast<jsuword>(thing);
    jsuword chunk = addr & ~GC_CHUNK_MASK;
    JSGCArenaInfo *array =
        reinterpret_cast<JSGCArenaInfo *>(chunk | GC_ARENA_INFO_ARRAY_OFFSET);
    size_t arenaIndex = (addr & GC_CHUNK_MASK) >> GC_ARENA_SHIFT;
    return array + arenaIndex;
}

/* static */
inline JSGCArena *
JSGCArena::fromGCThing(void* thing)
{
    CheckValidGCThingPtr(thing);
    jsuword addr = reinterpret_cast<jsuword>(thing);
    return reinterpret_cast<JSGCArena *>(addr & ~GC_ARENA_MASK);
}

/* static */
inline JSGCArena *
JSGCArena::fromChunkAndIndex(jsuword chunk, size_t index) {
    JS_ASSERT(chunk);
    JS_ASSERT(!(chunk & GC_CHUNK_MASK));
    JS_ASSERT(index < GC_ARENAS_PER_CHUNK);
    return reinterpret_cast<JSGCArena *>(chunk | (index << GC_ARENA_SHIFT));
}

inline JSGCArenaInfo *
JSGCArena::getInfo()
{
    jsuword chunk = getChunk();
    jsuword index = getIndex();
    jsuword offset = GC_ARENA_INFO_ARRAY_OFFSET + index * sizeof(JSGCArenaInfo);
    return reinterpret_cast<JSGCArenaInfo *>(chunk | offset);
}

inline JSGCMarkingDelay *
JSGCArena::getMarkingDelay()
{
    jsuword chunk = getChunk();
    jsuword index = getIndex();
    jsuword offset = GC_MARKING_DELAY_ARRAY_OFFSET +
                     index * sizeof(JSGCMarkingDelay);
    return reinterpret_cast<JSGCMarkingDelay *>(chunk | offset);
}

inline jsbitmap *
JSGCArena::getMarkBitmap()
{
    jsuword chunk = getChunk();
    jsuword index = getIndex();
    jsuword offset = GC_MARK_BITMAP_ARRAY_OFFSET + index * GC_MARK_BITMAP_SIZE;
    return reinterpret_cast<jsbitmap *>(chunk | offset);
}

/*
 * Helpers for GC-thing operations.
 */

inline jsbitmap *
GetGCThingMarkBit(void *thing, size_t &bitIndex)
{
    CheckValidGCThingPtr(thing);
    jsuword addr = reinterpret_cast<jsuword>(thing);
    jsuword chunk = addr & ~GC_CHUNK_MASK;
    bitIndex = (addr & GC_CHUNK_MASK) >> GC_CELL_SHIFT;
    return reinterpret_cast<jsbitmap *>(chunk | GC_MARK_BITMAP_ARRAY_OFFSET);
}

/*
 * Live objects are marked black. How many other additional colors are available
 * depends on the size of the GCThing.
 */
static const uint32 BLACK = 0;

static void
AssertValidColor(void *thing, uint32 color)
{
    JS_ASSERT_IF(color, color < JSGCArenaInfo::fromGCThing(thing)->list->thingSize / GC_CELL_SIZE);
}

inline bool
IsMarkedGCThing(void *thing, uint32 color = BLACK)
{
    AssertValidColor(thing, color);

    size_t index;
    jsbitmap *markBitmap = GetGCThingMarkBit(thing, index);
    return !!JS_TEST_BIT(markBitmap, index + color);
}

/*
 * The GC always marks live objects BLACK. If color is not BLACK, we also mark
 * the object with that additional color.
 */
inline bool
MarkIfUnmarkedGCThing(void *thing, uint32 color = BLACK)
{
    AssertValidColor(thing, color);

    size_t index;
    jsbitmap *markBitmap = GetGCThingMarkBit(thing, index);
    if (JS_TEST_BIT(markBitmap, index))
        return false;
    JS_SET_BIT(markBitmap, index);
    if (color != BLACK)
        JS_SET_BIT(markBitmap, index + color);
    return true;
}

inline size_t
ThingsPerArena(size_t thingSize)
{
    JS_ASSERT(!(thingSize & GC_CELL_MASK));
    JS_ASSERT(thingSize <= GC_ARENA_SIZE);
    return GC_ARENA_SIZE / thingSize;
}

/* Can only be called if thing belongs to an arena where a->list is not null. */
inline size_t
GCThingToArenaIndex(void *thing)
{
    CheckValidGCThingPtr(thing);
    jsuword addr = reinterpret_cast<jsuword>(thing);
    jsuword offsetInArena = addr & GC_ARENA_MASK;
    JSGCArenaInfo *a = JSGCArenaInfo::fromGCThing(thing);
    JS_ASSERT(a->list);
    JS_ASSERT(offsetInArena % a->list->thingSize == 0);
    return offsetInArena / a->list->thingSize;
}

/* Can only be applicable to arena where a->list is not null. */
inline uint8 *
GCArenaIndexToThing(JSGCArena *a, JSGCArenaInfo *ainfo, size_t index)
{
    JS_ASSERT(a->getInfo() == ainfo);

    /*
     * We use "<=" and not "<" in the assert so index can mean the limit.
     * For the same reason we use "+", not "|" when finding the thing address
     * as the limit address can start at the next arena.
     */
    JS_ASSERT(index <= ThingsPerArena(ainfo->list->thingSize));
    jsuword offsetInArena = index * ainfo->list->thingSize;
    return reinterpret_cast<uint8 *>(a->toPageStart() + offsetInArena);
}

/*
 * The private JSGCThing struct, which describes a JSRuntime.gcFreeList element.
 */
struct JSGCThing {
    JSGCThing   *link;
};

static inline JSGCThing *
MakeNewArenaFreeList(JSGCArena *a, size_t thingSize)
{
    jsuword thingsStart = a->toPageStart();
    jsuword lastThingMinAddr = thingsStart + GC_ARENA_SIZE - thingSize * 2 + 1;
    jsuword thingPtr = thingsStart;
    do {
        jsuword nextPtr = thingPtr + thingSize;
        JS_ASSERT((nextPtr & GC_ARENA_MASK) + thingSize <= GC_ARENA_SIZE);
        JSGCThing *thing = reinterpret_cast<JSGCThing *>(thingPtr);
        thing->link = reinterpret_cast<JSGCThing *>(nextPtr);
        thingPtr = nextPtr;
    } while (thingPtr < lastThingMinAddr);

    JSGCThing *lastThing = reinterpret_cast<JSGCThing *>(thingPtr);
    lastThing->link = NULL;
    return reinterpret_cast<JSGCThing *>(thingsStart);
}

#ifdef JS_GCMETER
# define METER(x)               ((void) (x))
# define METER_IF(condition, x) ((void) ((condition) && (x)))
#else
# define METER(x)               ((void) 0)
# define METER_IF(condition, x) ((void) 0)
#endif

#define METER_UPDATE_MAX(maxLval, rval)                                       \
    METER_IF((maxLval) < (rval), (maxLval) = (rval))

#ifdef MOZ_GCTIMER
static jsrefcount newChunkCount = 0;
static jsrefcount destroyChunkCount = 0;
#endif

inline jsuword
GetGCChunk(JSRuntime *rt)
{
    void *p = rt->gcChunkAllocator->alloc();
#ifdef MOZ_GCTIMER
    if (p)
        JS_ATOMIC_INCREMENT(&newChunkCount);
#endif
    METER_IF(p, rt->gcStats.nchunks++);
    METER_UPDATE_MAX(rt->gcStats.maxnchunks, rt->gcStats.nchunks);
    return reinterpret_cast<jsuword>(p);
}

inline void
ReleaseGCChunk(JSRuntime *rt, jsuword chunk)
{
    void *p = reinterpret_cast<void *>(chunk);
    JS_ASSERT(p);
#ifdef MOZ_GCTIMER
    JS_ATOMIC_INCREMENT(&destroyChunkCount);
#endif
    JS_ASSERT(rt->gcStats.nchunks != 0);
    METER(rt->gcStats.nchunks--);
    rt->gcChunkAllocator->free(p);
}

static JSGCArena *
NewGCArena(JSContext *cx)
{
    JSRuntime *rt = cx->runtime;
    if (!JS_THREAD_DATA(cx)->waiveGCQuota && rt->gcBytes >= rt->gcMaxBytes) {
        /*
         * FIXME bug 524051 We cannot run a last-ditch GC on trace for now, so
         * just pretend we are out of memory which will throw us off trace and
         * we will re-try this code path from the interpreter.
         */
        if (!JS_ON_TRACE(cx))
            return NULL;
        js_TriggerGC(cx, true);
    }

    if (rt->gcFreeArenaChunks.empty()) {
#ifdef DEBUG
        for (GCChunkSet::Range r(rt->gcChunkSet.all()); !r.empty(); r.popFront())
            JS_ASSERT(GCChunkInfo::fromChunk(r.front())->numFreeArenas == 0);
#endif
        /*
         * Make sure that after the GC we can append all allocated chunks to
         * gcFreeArenaChunks.
         *
         * FIXME bug 583729 - use the same for the rt->gcChunkSet.
         */
        if (!rt->gcFreeArenaChunks.reserve(rt->gcChunkSet.count() + 1))
            return NULL;
        jsuword chunk = GetGCChunk(rt);
        if (!chunk)
            return NULL;
        GCChunkInfo *ci = GCChunkInfo::fromChunk(chunk);
        ci->init(rt);

        /*
         * FIXME bug 583732 - chunk is newly allocated and cannot present in
         * the table so using ordinary lookupForAdd is suboptimal here.
         */
        GCChunkSet::AddPtr p = rt->gcChunkSet.lookupForAdd(chunk);
        JS_ASSERT(!p);
        if (!rt->gcChunkSet.add(p, chunk)) {
            ReleaseGCChunk(rt, chunk);
            return NULL;
        }
        JS_ALWAYS_TRUE(rt->gcFreeArenaChunks.append(ci));
    }

    GCChunkInfo *ci = rt->gcFreeArenaChunks.back();
    JS_ASSERT(ci->numFreeArenas);

    /* Scan the bitmap for the first non-zero bit. */
    jsbitmap *freeArenas = ci->getFreeArenaBitmap();
    size_t arenaIndex = 0;
    while (!*freeArenas) {
        arenaIndex += JS_BITS_PER_WORD;
        freeArenas++;
    }
    size_t bit = CountTrailingZeros(*freeArenas);
    arenaIndex += bit;
    JS_ASSERT(arenaIndex < GC_ARENAS_PER_CHUNK);
    JS_ASSERT(*freeArenas & (jsuword(1) << bit));
    *freeArenas &= ~(jsuword(1) << bit);
    --ci->numFreeArenas;
    if (ci->numFreeArenas == 0) {
        JS_ASSERT(ci == rt->gcFreeArenaChunks.back());
        rt->gcFreeArenaChunks.popBack();
    }

    rt->gcBytes += GC_ARENA_SIZE;
    METER(rt->gcStats.nallarenas++);
    METER_UPDATE_MAX(rt->gcStats.maxnallarenas, rt->gcStats.nallarenas);

    return JSGCArena::fromChunkAndIndex(ci->getChunk(), arenaIndex);
}

/*
 * This function does not touch the arena or release its memory so code can
 * still refer into it.
 */
static void
ReleaseGCArena(JSRuntime *rt, JSGCArena *a)
{
    METER(rt->gcStats.afree++);
    JS_ASSERT(rt->gcBytes >= GC_ARENA_SIZE);
    rt->gcBytes -= GC_ARENA_SIZE;
    JS_ASSERT(rt->gcStats.nallarenas != 0);
    METER(rt->gcStats.nallarenas--);

    jsuword chunk = a->getChunk();
    GCChunkInfo *ci = GCChunkInfo::fromChunk(chunk);
    JS_ASSERT(ci->numFreeArenas <= GC_ARENAS_PER_CHUNK - 1);
    jsbitmap *freeArenas = ci->getFreeArenaBitmap();
    JS_ASSERT(!JS_TEST_BIT(freeArenas, a->getIndex()));
    JS_SET_BIT(freeArenas, a->getIndex());
    ci->numFreeArenas++;
    if (ci->numFreeArenas == GC_ARENAS_PER_CHUNK)
        ci->gcChunkAge = 0;

#ifdef DEBUG
    a->getInfo()->prev = rt->gcEmptyArenaList;
    rt->gcEmptyArenaList = a;
#endif
}

static void
FreeGCChunks(JSRuntime *rt)
{
#ifdef DEBUG
    while (rt->gcEmptyArenaList) {
        JSGCArena *next = rt->gcEmptyArenaList->getInfo()->prev;
        memset(rt->gcEmptyArenaList, JS_FREE_PATTERN, GC_ARENA_SIZE);
        rt->gcEmptyArenaList = next;
    }
#endif

    /* Remove unused chunks and rebuild gcFreeArenaChunks. */
    rt->gcFreeArenaChunks.clear();
    JS_ASSERT(rt->gcFreeArenaChunks.capacity() >= rt->gcChunkSet.count());
    for (GCChunkSet::Enum e(rt->gcChunkSet); !e.empty(); e.popFront()) {
        GCChunkInfo *ci = GCChunkInfo::fromChunk(e.front());
        JS_ASSERT(ci->runtime == rt);
        if (ci->numFreeArenas == GC_ARENAS_PER_CHUNK) {
            if (ci->gcChunkAge > GC_MAX_CHUNK_AGE) {
                e.removeFront();
                ReleaseGCChunk(rt, ci->getChunk());
                continue;
            }
            ci->gcChunkAge++;
        }

        if (ci->numFreeArenas)
            JS_ALWAYS_TRUE(rt->gcFreeArenaChunks.append(ci));
    }
}

static inline size_t
GetFinalizableThingSize(unsigned thingKind)
{
    JS_STATIC_ASSERT(JS_EXTERNAL_STRING_LIMIT == 8);

    static const uint8 map[FINALIZE_LIMIT] = {
        sizeof(JSObject),      /* FINALIZE_OBJECT */
        sizeof(JSFunction),    /* FINALIZE_FUNCTION */
#if JS_HAS_XML_SUPPORT
        sizeof(JSXML),         /* FINALIZE_XML */
#endif
        sizeof(JSShortString), /* FINALIZE_SHORT_STRING */
        sizeof(JSString),      /* FINALIZE_STRING */
        sizeof(JSString),      /* FINALIZE_EXTERNAL_STRING0 */
        sizeof(JSString),      /* FINALIZE_EXTERNAL_STRING1 */
        sizeof(JSString),      /* FINALIZE_EXTERNAL_STRING2 */
        sizeof(JSString),      /* FINALIZE_EXTERNAL_STRING3 */
        sizeof(JSString),      /* FINALIZE_EXTERNAL_STRING4 */
        sizeof(JSString),      /* FINALIZE_EXTERNAL_STRING5 */
        sizeof(JSString),      /* FINALIZE_EXTERNAL_STRING6 */
        sizeof(JSString),      /* FINALIZE_EXTERNAL_STRING7 */
    };

    JS_ASSERT(thingKind < FINALIZE_LIMIT);
    return map[thingKind];
}

static inline size_t
GetFinalizableTraceKind(size_t thingKind)
{
    JS_STATIC_ASSERT(JS_EXTERNAL_STRING_LIMIT == 8);

    static const uint8 map[FINALIZE_LIMIT] = {
        JSTRACE_OBJECT,     /* FINALIZE_OBJECT */
        JSTRACE_OBJECT,     /* FINALIZE_FUNCTION */
#if JS_HAS_XML_SUPPORT      /* FINALIZE_XML */
        JSTRACE_XML,
#endif                      
        JSTRACE_STRING,     /* FINALIZE_SHORT_STRING */
        JSTRACE_STRING,     /* FINALIZE_STRING */
        JSTRACE_STRING,     /* FINALIZE_EXTERNAL_STRING0 */
        JSTRACE_STRING,     /* FINALIZE_EXTERNAL_STRING1 */
        JSTRACE_STRING,     /* FINALIZE_EXTERNAL_STRING2 */
        JSTRACE_STRING,     /* FINALIZE_EXTERNAL_STRING3 */
        JSTRACE_STRING,     /* FINALIZE_EXTERNAL_STRING4 */
        JSTRACE_STRING,     /* FINALIZE_EXTERNAL_STRING5 */
        JSTRACE_STRING,     /* FINALIZE_EXTERNAL_STRING6 */
        JSTRACE_STRING,     /* FINALIZE_EXTERNAL_STRING7 */
    };

    JS_ASSERT(thingKind < FINALIZE_LIMIT);
    return map[thingKind];
}

static inline size_t
GetFinalizableArenaTraceKind(JSGCArenaInfo *ainfo)
{
    JS_ASSERT(ainfo->list);
    return GetFinalizableTraceKind(ainfo->list->thingKind);
}

static inline size_t
GetArenaTraceKind(JSGCArenaInfo *ainfo)
{
    return GetFinalizableArenaTraceKind(ainfo);
}

static inline size_t
GetFinalizableThingTraceKind(void *thing)
{
    JSGCArenaInfo *ainfo = JSGCArenaInfo::fromGCThing(thing);
    return GetFinalizableArenaTraceKind(ainfo);
}

static void
InitGCArenaLists(JSRuntime *rt)
{
    for (unsigned i = 0; i != FINALIZE_LIMIT; ++i) {
        JSGCArenaList *arenaList = &rt->gcArenaList[i];
        arenaList->head = NULL;
        arenaList->cursor = NULL;
        arenaList->thingKind = i;
        arenaList->thingSize = GetFinalizableThingSize(i);
    }
}

static void
FinishGCArenaLists(JSRuntime *rt)
{
    for (unsigned i = 0; i < FINALIZE_LIMIT; i++) {
        rt->gcArenaList[i].head = NULL;
        rt->gcArenaList[i].cursor = NULL;
    }

    rt->gcBytes = 0;

    for (GCChunkSet::Range r(rt->gcChunkSet.all()); !r.empty(); r.popFront())
        ReleaseGCChunk(rt, r.front());
    rt->gcChunkSet.clear();
    rt->gcFreeArenaChunks.clear();
}

intN
js_GetExternalStringGCType(JSString *str)
{
    JS_STATIC_ASSERT(FINALIZE_STRING + 1 == FINALIZE_EXTERNAL_STRING0);
    JS_ASSERT(!JSString::isStatic(str));

    unsigned thingKind = JSGCArenaInfo::fromGCThing(str)->list->thingKind;
    JS_ASSERT(IsFinalizableStringKind(thingKind));
    return intN(thingKind) - intN(FINALIZE_EXTERNAL_STRING0);
}

JS_FRIEND_API(uint32)
js_GetGCThingTraceKind(void *thing)
{
    if (JSString::isStatic(thing))
        return JSTRACE_STRING;

    JSGCArenaInfo *ainfo = JSGCArenaInfo::fromGCThing(thing);
    return GetArenaTraceKind(ainfo);
}

JSRuntime *
js_GetGCThingRuntime(void *thing)
{
    jsuword chunk = JSGCArena::fromGCThing(thing)->getChunk();
    return GCChunkInfo::fromChunk(chunk)->runtime;
}

JS_FRIEND_API(bool)
js_IsAboutToBeFinalized(void *thing)
{
    if (JSString::isStatic(thing))
        return false;

    return !IsMarkedGCThing(thing);
}

JS_FRIEND_API(bool)
js_GCThingIsMarked(void *thing, uint32 color)
{
    return IsMarkedGCThing(thing, color);
}

JSBool
js_InitGC(JSRuntime *rt, uint32 maxbytes)
{
    InitGCArenaLists(rt);

    /*
     * Make room for at least 16 chunks so the table would not grow before
     * the browser starts up.
     */
    if (!rt->gcChunkSet.init(16))
        return false;

    if (!rt->gcRootsHash.init(256))
        return false;

    if (!rt->gcLocksHash.init(256))
        return false;

#ifdef JS_THREADSAFE
    if (!rt->gcHelperThread.init())
        return false;
#endif

    /*
     * Separate gcMaxMallocBytes from gcMaxBytes but initialize to maxbytes
     * for default backward API compatibility.
     */
    rt->gcMaxBytes = maxbytes;
    rt->setGCMaxMallocBytes(maxbytes);

    rt->gcEmptyArenaPoolLifespan = 30000;

    /*
     * By default the trigger factor gets maximum possible value. This
     * means that GC will not be triggered by growth of GC memory (gcBytes).
     */
    rt->setGCTriggerFactor((uint32) -1);

    /*
     * The assigned value prevents GC from running when GC memory is too low
     * (during JS engine start).
     */
    rt->setGCLastBytes(8192);

    METER(PodZero(&rt->gcStats));
    return true;
}

namespace js {

<<<<<<< HEAD
/*
 * Returns CGCT_VALID if the w can be a live GC thing and sets thing and traceKind
 * accordingly. Otherwise returns the reason for rejection.
 */
inline ConservativeGCTest
IsGCThingWord(JSRuntime *rt, jsuword w, void *&thing, uint32 &traceKind)
=======
struct GCChunkHasher
{
    typedef jsuword Lookup;
    static HashNumber hash(jsuword chunk) {
        /*
         * Strip zeros for better distribution after multiplying by the golden
         * ratio.
         */
        JS_ASSERT(!(chunk & GC_CHUNK_MASK));
        return HashNumber(chunk >> GC_CHUNK_SHIFT);
    }
    static bool match(jsuword k, jsuword l) {
        JS_ASSERT(!(k & GC_CHUNK_MASK));
        JS_ASSERT(!(l & GC_CHUNK_MASK));
        return k == l;
    }
};

class ConservativeGCStackMarker {
  public:
    ConservativeGCStackMarker(JSTracer *trc);

    ~ConservativeGCStackMarker() {
#ifdef JS_DUMP_CONSERVATIVE_GC_ROOTS
        dumpConservativeRoots();
#endif
#ifdef JS_GCMETER
        JSConservativeGCStats *total = &trc->context->runtime->gcStats.conservative;
        total->words        += stats.words;
        total->lowbitset    += stats.lowbitset;
        total->notarena     += stats.notarena;
        total->notchunk     += stats.notchunk;
        total->freearena    += stats.freearena;
        total->wrongtag     += stats.wrongtag;
        total->notlive      += stats.notlive;
        total->gcthings     += stats.gcthings;
        total->unmarked     += stats.unmarked;
#endif
    }

    void markRoots();
    void markValueRange(jsuword *begin, jsuword *end);

  private:
    void markRange(jsuword *begin, jsuword *end);
    void markWord(jsuword w);

    JSTracer *trc;
    HashSet<jsuword, GCChunkHasher, SystemAllocPolicy> chunkSet;

#if defined(JS_DUMP_CONSERVATIVE_GC_ROOTS) || defined(JS_GCMETER)
    JSConservativeGCStats stats;

  public:
    static void dumpStats(FILE *fp, JSConservativeGCStats *stats);

# define CONSERVATIVE_METER(x)  ((void) (x))
# define CONSERVATIVE_METER_IF(condition, x) ((void) ((condition) && (x)))

#else

# define CONSERVATIVE_METER(x)                  ((void) 0)
# define CONSERVATIVE_METER_IF(condition, x)    ((void) 0)

#endif

#ifdef JS_DUMP_CONSERVATIVE_GC_ROOTS
  private:
    struct ConservativeRoot { void *thing; uint32 traceKind; };
    Vector<ConservativeRoot, 0, SystemAllocPolicy> conservativeRoots;
    const char *dumpFileName;

    void dumpConservativeRoots();
#endif
};

ConservativeGCStackMarker::ConservativeGCStackMarker(JSTracer *trc)
  : trc(trc)
{
    /*
     * If initializing fails because we are out of memory, stack scanning
     * slows down but is otherwise unaffected.
     */
    JSRuntime *rt = trc->context->runtime;
    if (chunkSet.init(rt->gcChunks.length())) {
        for (JSGCChunkInfo **i = rt->gcChunks.begin(); i != rt->gcChunks.end(); ++i) {
            jsuword chunk = (*i)->getChunk();
            JS_ASSERT(!chunkSet.has(chunk));
            JS_ALWAYS_TRUE(chunkSet.put(chunk));
        }
    }

#ifdef JS_DUMP_CONSERVATIVE_GC_ROOTS
    dumpFileName = getenv("JS_DUMP_CONSERVATIVE_GC_ROOTS");
    memset(&stats, 0, sizeof(stats));
#endif
}

#if defined(JS_DUMP_CONSERVATIVE_GC_ROOTS) || defined(JS_GCMETER)
/* static */
void
ConservativeGCStackMarker::dumpStats(FILE *fp, JSConservativeGCStats *stats)
{
#define ULSTAT(x)       ((unsigned long)(stats->x))
    fprintf(fp, "CONSERVATIVE STACK SCANNING:\n");
    fprintf(fp, "      number of stack words: %lu\n", ULSTAT(words));
    fprintf(fp, "      excluded, low bit set: %lu\n", ULSTAT(lowbitset));
    fprintf(fp, "        not withing a chunk: %lu\n", ULSTAT(notchunk));
    fprintf(fp, "     not within arena range: %lu\n", ULSTAT(notarena));
    fprintf(fp, "       points to free arena: %lu\n", ULSTAT(freearena));
    fprintf(fp, "        excluded, wrong tag: %lu\n", ULSTAT(wrongtag));
    fprintf(fp, "         excluded, not live: %lu\n", ULSTAT(notlive));
    fprintf(fp, "              things marked: %lu\n", ULSTAT(gcthings));
    fprintf(fp, "         conservative roots: %lu\n", ULSTAT(unmarked));
#undef ULSTAT
}
#endif

#ifdef JS_DUMP_CONSERVATIVE_GC_ROOTS
void
ConservativeGCStackMarker::dumpConservativeRoots()
{
    if (!dumpFileName)
        return;

    JS_ASSERT(stats.unmarked == conservativeRoots.length());

    FILE *fp;
    if (!strcmp(dumpFileName, "stdout")) {
        fp = stdout;
    } else if (!strcmp(dumpFileName, "stderr")) {
        fp = stderr;
    } else if (!(fp = fopen(dumpFileName, "aw"))) {
        fprintf(stderr,
                "Warning: cannot open %s to dump the conservative roots\n",
                dumpFileName);
        return;
    }

    dumpStats(fp, &stats);
    for (ConservativeRoot *i = conservativeRoots.begin();
         i != conservativeRoots.end();
         ++i) {
        fprintf(fp, "  %p: ", i->thing);
        switch (i->traceKind) {
          default:
            JS_NOT_REACHED("Unknown trace kind");

          case JSTRACE_OBJECT: {
            JSObject *obj = (JSObject *) i->thing;
            fprintf(fp, "object %s", obj->getClass()->name);
            break;
          }
          case JSTRACE_STRING: {
            JSString *str = (JSString *) i->thing;
            char buf[50];
            js_PutEscapedString(buf, sizeof buf, str, '"');
            fprintf(fp, "string %s", buf);
            break;
          }
# if JS_HAS_XML_SUPPORT
          case JSTRACE_XML: {
            JSXML *xml = (JSXML *) i->thing;
            fprintf(fp, "xml %u", (unsigned)xml->xml_class);
            break;
          }
# endif
        }
        fputc('\n', fp);
    }
    fputc('\n', fp);

    if (fp != stdout && fp != stderr)
        fclose(fp);
}
#endif /* JS_DUMP_CONSERVATIVE_GC_ROOTS */

static const jsuword JSID_PAYLOAD_MASK = (jsuword)~(jsuword)JSID_TYPE_MASK;

void
ConservativeGCStackMarker::markWord(jsuword w)
>>>>>>> 3d03e1e3
{
    /*
     * The conservative scanner may access words that valgrind considers as
     * undefined. To avoid false positives and not to alter valgrind view of
     * the memory we make as memcheck-defined the argument, a copy of the
     * original word. See bug 572678.
     */
#ifdef JS_VALGRIND
    VALGRIND_MAKE_MEM_DEFINED(&w, sizeof(w));
#endif

    /*
     * We assume that the compiler never uses sub-word alignment to store
     * pointers and does not tag pointers on its own. Additionally, the value
     * representation for all values and the jsid representation for GC-things
     * do not touch the low two bits. Thus any word with the low two bits set
     * is not a valid GC-thing.
     */
    JS_STATIC_ASSERT(JSID_TYPE_STRING == 0 && JSID_TYPE_OBJECT == 4);
    if (w & 0x3)
        return CGCT_LOWBITSET;

    /*
     * An object jsid has its low bits tagged. In the value representation on
     * 64-bit, the high bits are tagged.
     */
    const jsuword JSID_PAYLOAD_MASK = ~jsuword(JSID_TYPE_MASK);
#if JS_BITS_PER_WORD == 32
    jsuword payload = w & JSID_PAYLOAD_MASK;
#elif JS_BITS_PER_WORD == 64
    jsuword payload = w & JSID_PAYLOAD_MASK & JSVAL_PAYLOAD_MASK;
#endif

    jsuword chunk = payload & ~GC_CHUNK_MASK;
    if (!rt->gcChunkSet.has(chunk))
        return CGCT_NOTCHUNK;

    GCChunkInfo *ci = GCChunkInfo::fromChunk(chunk);

    if ((payload & GC_CHUNK_MASK) >= GC_MARK_BITMAP_ARRAY_OFFSET)
        return CGCT_NOTARENA;

    size_t arenaIndex = (payload & GC_CHUNK_MASK) >> GC_ARENA_SHIFT;
    if (JS_TEST_BIT(ci->getFreeArenaBitmap(), arenaIndex))
        return CGCT_FREEARENA;

    JSGCArena *a = JSGCArena::fromChunkAndIndex(chunk, arenaIndex);
    JSGCArenaInfo *ainfo = a->getInfo();

    traceKind = GetFinalizableArenaTraceKind(ainfo);

    /*
     * On 64-bit we might consider using the tag bits in w to disqualify
     * additional false roots, however, the condition would have to look
     * something like:
     *
     *   if ((traceKind == JSTRACE_STRING && tag > 0 && tag != JSVAL_TAG_SHIFT) ||
     *       (traceKind == JSTRACE_OBJECT && tag > 0 && tag != JSVAL_TAG_OBJECT))
     *     return CGCT_WRONGTAG;
     *
     * However, it seems like we should measure how often this actually avoids
     * false roots.
     */

    jsuword start = a->toPageStart();
    jsuword offset = payload - start;
    size_t thingSize = ainfo->list->thingSize;
    offset -= offset % thingSize;

    /*
     * If GC_ARENA_SIZE % thingSize != 0 or when thingSize is not a power
     * of two, thingSize-aligned pointer may point at the end of the last
     * thing yet be inside the arena.
     */
    if (offset + thingSize > GC_ARENA_SIZE) {
        JS_ASSERT(thingSize & (thingSize - 1));
        return CGCT_NOTARENA;
    }
    thing = (JSGCThing *) (start + offset);

    /* Make sure the thing is not on the freelist of the arena. */
    JSGCThing *cursor = ainfo->freeList;
    while (cursor) {
        JS_ASSERT((((jsuword) cursor) & GC_ARENA_MASK) % thingSize == 0);
        JS_ASSERT(!IsMarkedGCThing(cursor));

        /* If the cursor moves past the thing, it's not in the freelist. */
        if (thing < cursor)
            break;

        /* If we find it on the freelist, it's dead. */
        if (thing == cursor)
            return CGCT_NOTLIVE;
        JS_ASSERT_IF(cursor->link, cursor < cursor->link);
        cursor = cursor->link;
    }

    return CGCT_VALID;
}

inline ConservativeGCTest
IsGCThingWord(JSRuntime *rt, jsuword w)
{
    void *thing;
    uint32 traceKind;
    return IsGCThingWord(rt, w, thing, traceKind);
}


#if defined(JS_DUMP_CONSERVATIVE_GC_ROOTS) || defined(JS_GCMETER)

void
ConservativeGCStats::dump(FILE *fp)
{
    size_t words = 0;
    for (size_t i = 0; i != JS_ARRAY_LENGTH(counter); ++i)
        words += counter[i];
   
#define ULSTAT(x)       ((unsigned long)(x))
    fprintf(fp, "CONSERVATIVE STACK SCANNING:\n");
    fprintf(fp, "      number of stack words: %lu\n", ULSTAT(words));
    fprintf(fp, "      excluded, low bit set: %lu\n", ULSTAT(counter[CGCT_LOWBITSET]));
    fprintf(fp, "        not withing a chunk: %lu\n", ULSTAT(counter[CGCT_NOTCHUNK]));
    fprintf(fp, "     not within arena range: %lu\n", ULSTAT(counter[CGCT_NOTARENA]));
    fprintf(fp, "       points to free arena: %lu\n", ULSTAT(counter[CGCT_FREEARENA]));
    fprintf(fp, "        excluded, wrong tag: %lu\n", ULSTAT(counter[CGCT_WRONGTAG]));
    fprintf(fp, "         excluded, not live: %lu\n", ULSTAT(counter[CGCT_NOTLIVE]));
    fprintf(fp, "            valid GC things: %lu\n", ULSTAT(counter[CGCT_VALID]));
#undef ULSTAT
}
#endif

static void
MarkWordConservatively(JSTracer *trc, jsuword w)
{
    /*
     * The conservative scanner may access words that valgrind considers as
     * undefined. To avoid false positives and not to alter valgrind view of
     * the memory we make as memcheck-defined the argument, a copy of the
     * original word. See bug 572678.
     */
#ifdef JS_VALGRIND
    VALGRIND_MAKE_MEM_DEFINED(&w, sizeof(w));
#endif

    void *thing;
    uint32 traceKind;
    ConservativeGCTest test = IsGCThingWord(trc->context->runtime, w, thing, traceKind);
    if (test == CGCT_VALID) {
        Mark(trc, thing, traceKind, "machine stack");
#ifdef JS_DUMP_CONSERVATIVE_GC_ROOTS
        if (IS_GC_MARKING_TRACER(trc) && static_cast<GCMarker *>(trc)->conservativeDumpFileName) {
            GCMarker::ConservativeRoot root = {thing, traceKind};
            static_cast<GCMarker *>(trc)->conservativeRoots.append(root);
        }
#endif
    }
        
#if defined JS_DUMP_CONSERVATIVE_GC_ROOTS || defined JS_GCMETER
    if (IS_GC_MARKING_TRACER(trc))
        static_cast<GCMarker *>(trc)->conservativeStats.counter[test]++;
#endif
}

<<<<<<< HEAD
static void
MarkRangeConservatively(JSTracer *trc, jsuword *begin, jsuword *end)
=======
void
ConservativeGCStackMarker::markValueRange(jsuword *begin, jsuword *end)
{
#ifdef JS_NUNBOX32
    /*
     * With 64-bit jsvals on 32-bit systems, an optimization is possible: only
     * the payload ever needs to be scanned.
     */
    JS_ASSERT(begin <= end);
    JS_ASSERT(!(jsuword(end) & jsuword(7)));
    for (jsuword *i = begin; i != end; i += 2) {
        CONSERVATIVE_METER(stats.words++);
        markWord(*i);
    }
#else
    markRange(begin, end);
#endif
}

void
ConservativeGCStackMarker::markRange(jsuword *begin, jsuword *end)
>>>>>>> 3d03e1e3
{
    JS_ASSERT(begin <= end);
    for (jsuword *i = begin; i != end; ++i)
        MarkWordConservatively(trc, *i);
}

void
<<<<<<< HEAD
MarkConservativeStackRoots(JSTracer *trc)
=======
ConservativelyMarkValueRange(JSTracer *trc, Value *beg, Value *end)
{
    ConservativeGCStackMarker *cgc = trc->conservativeMarker;
    cgc->markValueRange((jsuword *)beg, (jsuword *)end);
}

void
ConservativeGCStackMarker::markRoots()
>>>>>>> 3d03e1e3
{
    /* Do conservative scanning of the stack and registers. */
    for (ThreadDataIter i(trc->context->runtime); !i.empty(); i.popFront()) {
        JSThreadData *td = i.threadData();
        ConservativeGCThreadData *ctd = &td->conservativeGC;
        if (ctd->isEnabled()) {
            jsuword *stackMin, *stackEnd;
#if JS_STACK_GROWTH_DIRECTION > 0
            stackMin = td->nativeStackBase;
            stackEnd = ctd->nativeStackTop;
#else
            stackMin = ctd->nativeStackTop + 1;
            stackEnd = td->nativeStackBase;
#endif
            JS_ASSERT(stackMin <= stackEnd);
            MarkRangeConservatively(trc, stackMin, stackEnd);
            MarkRangeConservatively(trc, ctd->registerSnapshot.words,
                                    JS_ARRAY_END(ctd->registerSnapshot.words));
        }
    }
}

JS_NEVER_INLINE JS_FRIEND_API(void)
ConservativeGCThreadData::enable(bool knownStackBoundary)
{
    ++enableCount;
    if (enableCount <= 0)
        return;

    /* Update the native stack pointer if it points to a bigger stack. */
#if JS_STACK_GROWTH_DIRECTION > 0
# define CMP >
#else
# define CMP <
#endif
    jsuword dummy;
    if (knownStackBoundary || enableCount == 1 || &dummy CMP nativeStackTop)
        nativeStackTop = &dummy;
#undef CMP

    /* Update the register snapshot with the latest values. */
#if defined(_MSC_VER)
# pragma warning(push)
# pragma warning(disable: 4611)
#endif
    setjmp(registerSnapshot.jmpbuf);
#if defined(_MSC_VER)
# pragma warning(pop)
#endif

}

JS_NEVER_INLINE JS_FRIEND_API(void)
ConservativeGCThreadData::disable()
{
    --enableCount;
#ifdef DEBUG
    if (enableCount == 0)
        nativeStackTop = NULL;
#endif
}

} /* namespace js */


#ifdef JS_GCMETER

static void
UpdateArenaStats(JSGCArenaStats *st, uint32 nlivearenas, uint32 nkilledArenas,
                 uint32 nthings)
{
    size_t narenas;

    narenas = nlivearenas + nkilledArenas;
    JS_ASSERT(narenas >= st->livearenas);

    st->newarenas = narenas - st->livearenas;
    st->narenas = narenas;
    st->livearenas = nlivearenas;
    if (st->maxarenas < narenas)
        st->maxarenas = narenas;
    st->totalarenas += narenas;

    st->nthings = nthings;
    if (st->maxthings < nthings)
        st->maxthings = nthings;
    st->totalthings += nthings;
}

JS_FRIEND_API(void)
js_DumpGCStats(JSRuntime *rt, FILE *fp)
{
    static const char *const GC_ARENA_NAMES[] = {
        "object",
        "function",
#if JS_HAS_XML_SUPPORT
        "xml",
#endif
        "short string",
        "string",
        "external_string_0",
        "external_string_1",
        "external_string_2",
        "external_string_3",
        "external_string_4",
        "external_string_5",
        "external_string_6",
        "external_string_7",
    };
    JS_STATIC_ASSERT(JS_ARRAY_LENGTH(GC_ARENA_NAMES) == FINALIZE_LIMIT);

    fprintf(fp, "\nGC allocation statistics:\n\n");

#define UL(x)       ((unsigned long)(x))
#define ULSTAT(x)   UL(rt->gcStats.x)
#define PERCENT(x,y)  (100.0 * (double) (x) / (double) (y))

    size_t sumArenas = 0;
    size_t sumTotalArenas = 0;
    size_t sumThings = 0;
    size_t sumMaxThings = 0;
    size_t sumThingSize = 0;
    size_t sumTotalThingSize = 0;
    size_t sumArenaCapacity = 0;
    size_t sumTotalArenaCapacity = 0;
    size_t sumAlloc = 0;
    size_t sumLocalAlloc = 0;
    size_t sumFail = 0;
    size_t sumRetry = 0;
    for (int i = 0; i < (int) FINALIZE_LIMIT; i++) {
        size_t thingSize, thingsPerArena;
        JSGCArenaStats *st;
        thingSize = rt->gcArenaList[i].thingSize;
        thingsPerArena = ThingsPerArena(thingSize);
        st = &rt->gcStats.arenaStats[i];
        if (st->maxarenas == 0)
            continue;
        fprintf(fp,
                "%s arenas (thing size %lu, %lu things per arena):",
                GC_ARENA_NAMES[i], UL(thingSize), UL(thingsPerArena));
        putc('\n', fp);
        fprintf(fp, "           arenas before GC: %lu\n", UL(st->narenas));
        fprintf(fp, "       new arenas before GC: %lu (%.1f%%)\n",
                UL(st->newarenas), PERCENT(st->newarenas, st->narenas));
        fprintf(fp, "            arenas after GC: %lu (%.1f%%)\n",
                UL(st->livearenas), PERCENT(st->livearenas, st->narenas));
        fprintf(fp, "                 max arenas: %lu\n", UL(st->maxarenas));
        fprintf(fp, "                     things: %lu\n", UL(st->nthings));
        fprintf(fp, "        GC cell utilization: %.1f%%\n",
                PERCENT(st->nthings, thingsPerArena * st->narenas));
        fprintf(fp, "   average cell utilization: %.1f%%\n",
                PERCENT(st->totalthings, thingsPerArena * st->totalarenas));
        fprintf(fp, "                 max things: %lu\n", UL(st->maxthings));
        fprintf(fp, "             alloc attempts: %lu\n", UL(st->alloc));
        fprintf(fp, "        alloc without locks: %lu  (%.1f%%)\n",
                UL(st->localalloc), PERCENT(st->localalloc, st->alloc));
        sumArenas += st->narenas;
        sumTotalArenas += st->totalarenas;
        sumThings += st->nthings;
        sumMaxThings += st->maxthings;
        sumThingSize += thingSize * st->nthings;
        sumTotalThingSize += size_t(thingSize * st->totalthings);
        sumArenaCapacity += thingSize * thingsPerArena * st->narenas;
        sumTotalArenaCapacity += thingSize * thingsPerArena * st->totalarenas;
        sumAlloc += st->alloc;
        sumLocalAlloc += st->localalloc;
        sumFail += st->fail;
        sumRetry += st->retry;
        putc('\n', fp);
    }

    fputs("Never used arenas:\n", fp);
    for (int i = 0; i < (int) FINALIZE_LIMIT; i++) {
        size_t thingSize, thingsPerArena;
        JSGCArenaStats *st;
        thingSize = rt->gcArenaList[i].thingSize;
        thingsPerArena = ThingsPerArena(thingSize);
        st = &rt->gcStats.arenaStats[i];
        if (st->maxarenas != 0)
            continue;
        fprintf(fp,
                "%s (thing size %lu, %lu things per arena)\n",
                GC_ARENA_NAMES[i], UL(thingSize), UL(thingsPerArena));
    }
    fprintf(fp, "\nTOTAL STATS:\n");
    fprintf(fp, "            bytes allocated: %lu\n", UL(rt->gcBytes));
    fprintf(fp, "            total GC arenas: %lu\n", UL(sumArenas));
    fprintf(fp, "            total GC things: %lu\n", UL(sumThings));
    fprintf(fp, "        max total GC things: %lu\n", UL(sumMaxThings));
    fprintf(fp, "        GC cell utilization: %.1f%%\n",
            PERCENT(sumThingSize, sumArenaCapacity));
    fprintf(fp, "   average cell utilization: %.1f%%\n",
            PERCENT(sumTotalThingSize, sumTotalArenaCapacity));
    fprintf(fp, "allocation retries after GC: %lu\n", UL(sumRetry));
    fprintf(fp, "             alloc attempts: %lu\n", UL(sumAlloc));
    fprintf(fp, "        alloc without locks: %lu  (%.1f%%)\n",
            UL(sumLocalAlloc), PERCENT(sumLocalAlloc, sumAlloc));
    fprintf(fp, "        allocation failures: %lu\n", UL(sumFail));
    fprintf(fp, "         things born locked: %lu\n", ULSTAT(lockborn));
    fprintf(fp, "           valid lock calls: %lu\n", ULSTAT(lock));
    fprintf(fp, "         valid unlock calls: %lu\n", ULSTAT(unlock));
    fprintf(fp, "       mark recursion depth: %lu\n", ULSTAT(depth));
    fprintf(fp, "     maximum mark recursion: %lu\n", ULSTAT(maxdepth));
    fprintf(fp, "     mark C recursion depth: %lu\n", ULSTAT(cdepth));
    fprintf(fp, "   maximum mark C recursion: %lu\n", ULSTAT(maxcdepth));
    fprintf(fp, "      delayed tracing calls: %lu\n", ULSTAT(unmarked));
#ifdef DEBUG
    fprintf(fp, "      max trace later count: %lu\n", ULSTAT(maxunmarked));
#endif
    fprintf(fp, "potentially useful GC calls: %lu\n", ULSTAT(poke));
    fprintf(fp, "  thing arenas freed so far: %lu\n", ULSTAT(afree));
    fprintf(fp, "     stack segments scanned: %lu\n", ULSTAT(stackseg));
    fprintf(fp, "stack segment slots scanned: %lu\n", ULSTAT(segslots));
    fprintf(fp, "reachable closeable objects: %lu\n", ULSTAT(nclose));
    fprintf(fp, "    max reachable closeable: %lu\n", ULSTAT(maxnclose));
    fprintf(fp, "      scheduled close hooks: %lu\n", ULSTAT(closelater));
    fprintf(fp, "  max scheduled close hooks: %lu\n", ULSTAT(maxcloselater));
    rt->gcStats.conservative.dump(fp);

#undef UL
#undef ULSTAT
#undef PERCENT
}
#endif

#ifdef DEBUG
static void
CheckLeakedRoots(JSRuntime *rt);
#endif

void
js_FinishGC(JSRuntime *rt)
{
#ifdef JS_ARENAMETER
    JS_DumpArenaStats(stdout);
#endif
#ifdef JS_GCMETER
    if (JS_WANT_GC_METER_PRINT)
        js_DumpGCStats(rt, stdout);
#endif

#ifdef JS_THREADSAFE
    rt->gcHelperThread.cancel();
#endif
    FinishGCArenaLists(rt);

#ifdef DEBUG
    if (!rt->gcRootsHash.empty())
        CheckLeakedRoots(rt);
#endif
    rt->gcRootsHash.clear();
    rt->gcLocksHash.clear();
}

JSBool
js_AddRoot(JSContext *cx, Value *vp, const char *name)
{
    JSBool ok = js_AddRootRT(cx->runtime, Jsvalify(vp), name);
    if (!ok)
        JS_ReportOutOfMemory(cx);
    return ok;
}

JSBool
js_AddGCThingRoot(JSContext *cx, void **rp, const char *name)
{
    JSBool ok = js_AddGCThingRootRT(cx->runtime, rp, name);
    if (!ok)
        JS_ReportOutOfMemory(cx);
    return ok;
}

JS_FRIEND_API(JSBool)
js_AddRootRT(JSRuntime *rt, jsval *vp, const char *name)
{
    /*
     * Due to the long-standing, but now removed, use of rt->gcLock across the
     * bulk of js_GC, API users have come to depend on JS_AddRoot etc. locking
     * properly with a racing GC, without calling JS_AddRoot from a request.
     * We have to preserve API compatibility here, now that we avoid holding
     * rt->gcLock across the mark phase (including the root hashtable mark).
     */
    AutoLockGC lock(rt);
    js_WaitForGC(rt);

    return !!rt->gcRootsHash.put((void *)vp,
                                 RootInfo(name, JS_GC_ROOT_VALUE_PTR));
}

JS_FRIEND_API(JSBool)
js_AddGCThingRootRT(JSRuntime *rt, void **rp, const char *name)
{
    /*
     * Due to the long-standing, but now removed, use of rt->gcLock across the
     * bulk of js_GC, API users have come to depend on JS_AddRoot etc. locking
     * properly with a racing GC, without calling JS_AddRoot from a request.
     * We have to preserve API compatibility here, now that we avoid holding
     * rt->gcLock across the mark phase (including the root hashtable mark).
     */
    AutoLockGC lock(rt);
    js_WaitForGC(rt);

    return !!rt->gcRootsHash.put((void *)rp,
                                 RootInfo(name, JS_GC_ROOT_GCTHING_PTR));
}

JS_FRIEND_API(JSBool)
js_RemoveRoot(JSRuntime *rt, void *rp)
{
    /*
     * Due to the JS_RemoveRootRT API, we may be called outside of a request.
     * Same synchronization drill as above in js_AddRoot.
     */
    AutoLockGC lock(rt);
    js_WaitForGC(rt);
    rt->gcRootsHash.remove(rp);
    rt->gcPoke = JS_TRUE;
    return JS_TRUE;
}

typedef RootedValueMap::Range RootRange;
typedef RootedValueMap::Entry RootEntry;
typedef RootedValueMap::Enum RootEnum;

#ifdef DEBUG

static void
CheckLeakedRoots(JSRuntime *rt)
{
    uint32 leakedroots = 0;

    /* Warn (but don't assert) debug builds of any remaining roots. */
    for (RootRange r = rt->gcRootsHash.all(); !r.empty(); r.popFront()) {
        RootEntry &entry = r.front();
        leakedroots++;
        fprintf(stderr,
                "JS engine warning: leaking GC root \'%s\' at %p\n",
                entry.value.name ? entry.value.name : "", entry.key);
    }

    if (leakedroots > 0) {
        if (leakedroots == 1) {
            fprintf(stderr,
"JS engine warning: 1 GC root remains after destroying the JSRuntime at %p.\n"
"                   This root may point to freed memory. Objects reachable\n"
"                   through it have not been finalized.\n",
                    (void *) rt);
        } else {
            fprintf(stderr,
"JS engine warning: %lu GC roots remain after destroying the JSRuntime at %p.\n"
"                   These roots may point to freed memory. Objects reachable\n"
"                   through them have not been finalized.\n",
                    (unsigned long) leakedroots, (void *) rt);
        }
    }
}

void
js_DumpNamedRoots(JSRuntime *rt,
                  void (*dump)(const char *name, void *rp, JSGCRootType type, void *data),
                  void *data)
{
    for (RootRange r = rt->gcRootsHash.all(); !r.empty(); r.popFront()) {
        RootEntry &entry = r.front();
        if (const char *name = entry.value.name)
            dump(name, entry.key, entry.value.type, data);
    }
}

#endif /* DEBUG */

uint32
js_MapGCRoots(JSRuntime *rt, JSGCRootMapFun map, void *data)
{
    AutoLockGC lock(rt);
    int ct = 0;
    for (RootEnum e(rt->gcRootsHash); !e.empty(); e.popFront()) {
        RootEntry &entry = e.front();

        ct++;
        intN mapflags = map(entry.key, entry.value.type, entry.value.name, data);

        if (mapflags & JS_MAP_GCROOT_REMOVE)
            e.removeFront();
        if (mapflags & JS_MAP_GCROOT_STOP)
            break;
    }

    return ct;
}

void
JSRuntime::setGCTriggerFactor(uint32 factor)
{
    JS_ASSERT(factor >= 100);

    gcTriggerFactor = factor;
    setGCLastBytes(gcLastBytes);
}

void
JSRuntime::setGCLastBytes(size_t lastBytes)
{
    gcLastBytes = lastBytes;
    uint64 triggerBytes = uint64(lastBytes) * uint64(gcTriggerFactor / 100);
    if (triggerBytes != size_t(triggerBytes))
        triggerBytes = size_t(-1);
    gcTriggerBytes = size_t(triggerBytes);
}

void
JSGCFreeLists::purge()
{
    /*
     * Return the free list back to the arena so the GC finalization will not
     * run the finalizers over unitialized bytes from free things.
     */
    for (JSGCThing **p = finalizables; p != JS_ARRAY_END(finalizables); ++p) {
        JSGCThing *freeListHead = *p;
        if (freeListHead) {
            JSGCArenaInfo *ainfo = JSGCArenaInfo::fromGCThing(freeListHead);
            JS_ASSERT(!ainfo->freeList);
            ainfo->freeList = freeListHead;
            *p = NULL;
        }
    }
}

void
JSGCFreeLists::moveTo(JSGCFreeLists *another)
{
    *another = *this;
    PodArrayZero(finalizables);
    JS_ASSERT(isEmpty());
}

static inline bool
IsGCThresholdReached(JSRuntime *rt)
{
#ifdef JS_GC_ZEAL
    if (rt->gcZeal >= 1)
        return true;
#endif

    /*
     * Since the initial value of the gcLastBytes parameter is not equal to
     * zero (see the js_InitGC function) the return value is false when
     * the gcBytes value is close to zero at the JS engine start.
     */
    return rt->isGCMallocLimitReached() || rt->gcBytes >= rt->gcTriggerBytes;
}

static void
LastDitchGC(JSContext *cx)
{
    JS_ASSERT(!JS_ON_TRACE(cx));

    /* The last ditch GC preserves weak roots and all atoms. */
    AutoPreserveWeakRoots save(cx);
    AutoKeepAtoms keep(cx->runtime);

    /*
     * Keep rt->gcLock across the call into the GC so we don't starve and
     * lose to racing threads who deplete the heap just after the GC has
     * replenished it (or has synchronized with a racing GC that collected a
     * bunch of garbage).  This unfair scheduling can happen on certain
     * operating systems. For the gory details, see bug 162779.
     */
    js_GC(cx, GC_LOCK_HELD);
}

static JSGCThing *
RefillFinalizableFreeList(JSContext *cx, unsigned thingKind)
{
    JS_ASSERT(!JS_THREAD_DATA(cx)->gcFreeLists.finalizables[thingKind]);
    JSRuntime *rt = cx->runtime;
    JSGCArenaList *arenaList;
    JSGCArena *a;

    {
        AutoLockGC lock(rt);
        JS_ASSERT(!rt->gcRunning);
        if (rt->gcRunning) {
            METER(rt->gcStats.finalfail++);
            return NULL;
        }

        bool canGC = !JS_ON_TRACE(cx) && !JS_THREAD_DATA(cx)->waiveGCQuota;
        bool doGC = canGC && IsGCThresholdReached(rt);
        arenaList = &rt->gcArenaList[thingKind];
        for (;;) {
            if (doGC) {
                LastDitchGC(cx);
                METER(cx->runtime->gcStats.arenaStats[thingKind].retry++);
                canGC = false;

                /*
                 * The JSGC_END callback can legitimately allocate new GC
                 * things and populate the free list. If that happens, just
                 * return that list head.
                 */
                JSGCThing *freeList = JS_THREAD_DATA(cx)->gcFreeLists.finalizables[thingKind];
                if (freeList)
                    return freeList;
            }

            while ((a = arenaList->cursor) != NULL) {
                JSGCArenaInfo *ainfo = a->getInfo();
                arenaList->cursor = ainfo->prev;
                JSGCThing *freeList = ainfo->freeList;
                if (freeList) {
                    ainfo->freeList = NULL;
                    return freeList;
                }
            }

            a = NewGCArena(cx);
            if (a)
                break;
            if (!canGC) {
                METER(cx->runtime->gcStats.arenaStats[thingKind].fail++);
                return NULL;
            }
            doGC = true;
        }

        /*
         * Do only minimal initialization of the arena inside the GC lock. We
         * can do the rest outside the lock because no other threads will see
         * the arena until the GC is run.
         */
        JSGCArenaInfo *ainfo = a->getInfo();
        ainfo->list = arenaList;
        ainfo->prev = arenaList->head;
        ainfo->freeList = NULL;
        arenaList->head = a;
    }

    JSGCMarkingDelay *markingDelay = a->getMarkingDelay();
    markingDelay->link = NULL;
    markingDelay->unmarkedChildren = 0;

    return MakeNewArenaFreeList(a, arenaList->thingSize);
}

static inline void
CheckGCFreeListLink(JSGCThing *thing)
{
    /*
     * The GC things on the free lists come from one arena and the things on
     * the free list are linked in ascending address order.
     */
    JS_ASSERT_IF(thing->link,
                 JSGCArena::fromGCThing(thing) ==
                 JSGCArena::fromGCThing(thing->link));
    JS_ASSERT_IF(thing->link, thing < thing->link);
}

void *
js_NewFinalizableGCThing(JSContext *cx, unsigned thingKind)
{
    JS_ASSERT(thingKind < FINALIZE_LIMIT);
#ifdef JS_THREADSAFE
    JS_ASSERT(cx->thread);
#endif

    /* Updates of metering counters here may not be thread-safe. */
    METER(cx->runtime->gcStats.arenaStats[thingKind].alloc++);

    JSGCThing **freeListp =
        JS_THREAD_DATA(cx)->gcFreeLists.finalizables + thingKind;
    JSGCThing *thing = *freeListp;
    if (thing) {
        *freeListp = thing->link;
        cx->weakRoots.finalizableNewborns[thingKind] = thing;
        CheckGCFreeListLink(thing);
        METER(cx->runtime->gcStats.arenaStats[thingKind].localalloc++);
        return thing;
    }

    thing = RefillFinalizableFreeList(cx, thingKind);
    if (!thing) {
        js_ReportOutOfMemory(cx);
        return NULL;
    }

    /*
     * See comments in RefillFinalizableFreeList about a possibility
     * of *freeListp == thing.
     */
    JS_ASSERT(!*freeListp || *freeListp == thing);
    *freeListp = thing->link;

    CheckGCFreeListLink(thing);

    cx->weakRoots.finalizableNewborns[thingKind] = thing;

    return thing;
}

JSBool
js_LockGCThingRT(JSRuntime *rt, void *thing)
{
    GCLocks *locks;

    if (!thing)
        return true;
    locks = &rt->gcLocksHash;
    AutoLockGC lock(rt);
    GCLocks::AddPtr p = locks->lookupForAdd(thing);

    if (!p) {
        if (!locks->add(p, thing, 1))
            return false;
    } else {
        JS_ASSERT(p->value >= 1);
        p->value++;
    }

    METER(rt->gcStats.lock++);
    return true;
}

void
js_UnlockGCThingRT(JSRuntime *rt, void *thing)
{
    if (!thing)
        return;

    AutoLockGC lock(rt);
    GCLocks::Ptr p = rt->gcLocksHash.lookup(thing);

    if (p) {
        rt->gcPoke = true;
        if (--p->value == 0)
            rt->gcLocksHash.remove(p);

        METER(rt->gcStats.unlock++);
    }
}

JS_PUBLIC_API(void)
JS_TraceChildren(JSTracer *trc, void *thing, uint32 kind)
{
    switch (kind) {
      case JSTRACE_OBJECT: {
        /* If obj has no map, it must be a newborn. */
        JSObject *obj = (JSObject *) thing;
        if (!obj->map)
            break;
        if (JSObject *proto = obj->getProto())
            JS_CALL_OBJECT_TRACER(trc, proto, "proto");
        if (JSObject *parent = obj->getParent())
            JS_CALL_OBJECT_TRACER(trc, parent, "parent");
        JSTraceOp op = obj->getOps()->trace;
        (op ? op : js_TraceObject)(trc, obj);
        break;
      }

      case JSTRACE_STRING: {
        JSString *str = (JSString *) thing;
        if (str->isDependent())
            JS_CALL_STRING_TRACER(trc, str->dependentBase(), "base");
        else if (str->isRope()) {
            if (str->isInteriorNode())
                JS_CALL_STRING_TRACER(trc, str->interiorNodeParent(), "parent");
            JS_CALL_STRING_TRACER(trc, str->ropeLeft(), "left child");
            JS_CALL_STRING_TRACER(trc, str->ropeRight(), "right child");
        }
        break;
      }

#if JS_HAS_XML_SUPPORT
      case JSTRACE_XML:
        js_TraceXML(trc, (JSXML *)thing);
        break;
#endif
    }
}

namespace js {

/*
 * When the native stack is low, the GC does not call JS_TraceChildren to mark
 * the reachable "children" of the thing. Rather the thing is put aside and
 * JS_TraceChildren is called later with more space on the C stack.
 *
 * To implement such delayed marking of the children with minimal overhead for
 * the normal case of sufficient native stack, the code uses two fields per
 * arena stored in JSGCMarkingDelay. The first field, JSGCMarkingDelay::link,
 * links all arenas with delayed things into a stack list with the pointer to
 * stack top in JSRuntime::gcUnmarkedArenaStackTop. delayMarkingChildren adds
 * arenas to the stack as necessary while markDelayedChildren pops the arenas
 * from the stack until it empties.
 *
 * The second field, JSGCMarkingDelay::unmarkedChildren, is a bitmap that
 * tells for which things the GC should call JS_TraceChildren later. The
 * bitmap is a single word. As such it does not pinpoint the delayed things
 * in the arena but rather tells the intervals containing
 * ThingsPerUnmarkedBit(thingSize) things. Later the code in
 * markDelayedChildren discovers such intervals and calls JS_TraceChildren on
 * any marked thing in the interval. This implies that JS_TraceChildren can be
 * called many times for a single thing if the thing shares the same interval
 * with some delayed things. This should be fine as any GC graph
 * marking/traversing hooks must allow repeated calls during the same GC cycle.
 * In particular, xpcom cycle collector relies on this.
 *
 * Note that such repeated scanning may slow down the GC. In particular, it is
 * possible to construct an object graph where the GC calls JS_TraceChildren
 * ThingsPerUnmarkedBit(thingSize) for almost all things in the graph. We
 * tolerate this as the max value for ThingsPerUnmarkedBit(thingSize) is 4.
 * This is archived for JSObject on 32 bit system as it is exactly JSObject
 * that has the smallest size among the GC things that can be delayed. On 32
 * bit CPU we have less than 128 objects per 4K GC arena so each bit in
 * unmarkedChildren covers 4 objects.
 */
inline unsigned
ThingsPerUnmarkedBit(unsigned thingSize)
{
    return JS_HOWMANY(ThingsPerArena(thingSize), JS_BITS_PER_WORD);
}

GCMarker::GCMarker(JSContext *cx)
  : color(0), unmarkedArenaStackTop(NULL)
{
    JS_TRACER_INIT(this, cx, NULL);
#ifdef DEBUG
    markLaterCount = 0;
#endif
#ifdef JS_DUMP_CONSERVATIVE_GC_ROOTS
    conservativeDumpFileName = getenv("JS_DUMP_CONSERVATIVE_GC_ROOTS");
    memset(&conservativeStats, 0, sizeof(conservativeStats));
#endif
}

GCMarker::~GCMarker()
{
#ifdef JS_DUMP_CONSERVATIVE_GC_ROOTS
    dumpConservativeRoots();
#endif
#ifdef JS_GCMETER
    /* Update total stats. */
    context->runtime->gcStats.conservative.add(conservativeStats);
#endif
}

#ifdef JS_DUMP_CONSERVATIVE_GC_ROOTS
void
GCMarker::dumpConservativeRoots()
{
    if (!conservativeDumpFileName)
        return;

    FILE *fp;
    if (!strcmp(conservativeDumpFileName, "stdout")) {
        fp = stdout;
    } else if (!strcmp(conservativeDumpFileName, "stderr")) {
        fp = stderr;
    } else if (!(fp = fopen(conservativeDumpFileName, "aw"))) {
        fprintf(stderr,
                "Warning: cannot open %s to dump the conservative roots\n",
                conservativeDumpFileName);
        return;
    }

    conservativeStats.dump(fp);

    for (ConservativeRoot *i = conservativeRoots.begin();
         i != conservativeRoots.end();
         ++i) {
        fprintf(fp, "  %p: ", i->thing);
        switch (i->traceKind) {
          default:
            JS_NOT_REACHED("Unknown trace kind");

          case JSTRACE_OBJECT: {
            JSObject *obj = (JSObject *) i->thing;
            fprintf(fp, "object %s", obj->getClass()->name);
            break;
          }
          case JSTRACE_STRING: {
            JSString *str = (JSString *) i->thing;
            char buf[50];
            js_PutEscapedString(buf, sizeof buf, str, '"');
            fprintf(fp, "string %s", buf);
            break;
          }
# if JS_HAS_XML_SUPPORT
          case JSTRACE_XML: {
            JSXML *xml = (JSXML *) i->thing;
            fprintf(fp, "xml %u", (unsigned)xml->xml_class);
            break;
          }
# endif
        }
        fputc('\n', fp);
    }
    fputc('\n', fp);

    if (fp != stdout && fp != stderr)
        fclose(fp);
}
#endif /* JS_DUMP_CONSERVATIVE_GC_ROOTS */

void
GCMarker::delayMarkingChildren(void *thing)
{
    JS_ASSERT(this == context->runtime->gcMarkingTracer);
    JS_ASSERT(IsMarkedGCThing(thing));
    METER(context->runtime->gcStats.unmarked++);

    JSGCArena *a = JSGCArena::fromGCThing(thing);
    JSGCArenaInfo *ainfo = a->getInfo();
    JSGCMarkingDelay *markingDelay = a->getMarkingDelay();

    size_t thingArenaIndex = GCThingToArenaIndex(thing);
    size_t unmarkedBitIndex = thingArenaIndex /
                              ThingsPerUnmarkedBit(ainfo->list->thingSize);
    JS_ASSERT(unmarkedBitIndex < JS_BITS_PER_WORD);

    jsuword bit = jsuword(1) << unmarkedBitIndex;
    if (markingDelay->unmarkedChildren != 0) {
        JS_ASSERT(unmarkedArenaStackTop);
        if (markingDelay->unmarkedChildren & bit) {
            /* bit already covers things with children to mark later. */
            return;
        }
        markingDelay->unmarkedChildren |= bit;
    } else {
        /*
         * The thing is the first thing with not yet marked children in the
         * whole arena, so push the arena on the stack of arenas with things
         * to be marked later unless the arena has already been pushed. We
         * detect that through checking prevUnmarked as the field is 0
         * only for not yet pushed arenas. To ensure that
         *   prevUnmarked != 0
         * even when the stack contains one element, we make prevUnmarked
         * for the arena at the bottom to point to itself.
         *
         * See comments in markDelayedChildren.
         */
        markingDelay->unmarkedChildren = bit;
        if (!markingDelay->link) {
            if (!unmarkedArenaStackTop) {
                /* Stack was empty, mark the arena as the bottom element. */
                markingDelay->link = a;
            } else {
                JS_ASSERT(unmarkedArenaStackTop->getMarkingDelay()->link);
                markingDelay->link = unmarkedArenaStackTop;
            }
            unmarkedArenaStackTop = a;
        }
        JS_ASSERT(unmarkedArenaStackTop);
    }
#ifdef DEBUG
    markLaterCount += ThingsPerUnmarkedBit(ainfo->list->thingSize);
    METER_UPDATE_MAX(context->runtime->gcStats.maxunmarked, markLaterCount);
#endif
}

JS_FRIEND_API(void)
GCMarker::markDelayedChildren()
{
    JS_ASSERT(this == context->runtime->gcMarkingTracer);

    JSGCArena *a = unmarkedArenaStackTop;
    if (!a) {
        JS_ASSERT(markLaterCount == 0);
        return;
    }

    for (;;) {
        /*
         * The following assert verifies that the current arena belongs to the
         * unmarked stack, since delayMarkingChildren ensures that even for
         * the stack's bottom, prevUnmarked != 0 but rather points to
         * itself.
         */
        JSGCArenaInfo *ainfo = a->getInfo();
        JSGCMarkingDelay *markingDelay = a->getMarkingDelay();
        JS_ASSERT(markingDelay->link);
        JS_ASSERT(unmarkedArenaStackTop->getMarkingDelay()->link);
        unsigned thingSize = ainfo->list->thingSize;
        unsigned traceKind = GetFinalizableArenaTraceKind(ainfo);
        unsigned indexLimit = ThingsPerArena(thingSize);
        unsigned thingsPerUnmarkedBit = ThingsPerUnmarkedBit(thingSize);

        /*
         * We cannot use do-while loop here as a->unmarkedChildren can be zero
         * before the loop as a leftover from the previous iterations. See
         * comments after the loop.
         */
        while (markingDelay->unmarkedChildren != 0) {
            unsigned unmarkedBitIndex = JS_FLOOR_LOG2W(markingDelay->unmarkedChildren);
            markingDelay->unmarkedChildren &= ~(jsuword(1) << unmarkedBitIndex);
#ifdef DEBUG
            JS_ASSERT(markLaterCount >= thingsPerUnmarkedBit);
            markLaterCount -= thingsPerUnmarkedBit;
#endif
            unsigned thingIndex = unmarkedBitIndex * thingsPerUnmarkedBit;
            unsigned endIndex = thingIndex + thingsPerUnmarkedBit;

            /*
             * endIndex can go beyond the last allocated thing as the real
             * limit can be "inside" the bit.
             */
            if (endIndex > indexLimit)
                endIndex = indexLimit;
            uint8 *thing = GCArenaIndexToThing(a, ainfo, thingIndex);
            uint8 *end = GCArenaIndexToThing(a, ainfo, endIndex);
            do {
                JS_ASSERT(thing < end);
                if (IsMarkedGCThing(thing))
                    JS_TraceChildren(this, thing, traceKind);
                thing += thingSize;
            } while (thing != end);
        }

        /*
         * We finished tracing of all things in the the arena but we can only
         * pop it from the stack if the arena is the stack's top.
         *
         * When JS_TraceChildren from the above calls JS_CallTracer that in
         * turn on low C stack calls delayMarkingChildren and the latter
         * pushes new arenas to the unmarked stack, we have to skip popping
         * of this arena until it becomes the top of the stack again.
         */
        if (a == unmarkedArenaStackTop) {
            JSGCArena *aprev = markingDelay->link;
            markingDelay->link = NULL;
            if (a == aprev) {
                /*
                 * prevUnmarked points to itself and we reached the bottom of
                 * the stack.
                 */
                break;
            }
            unmarkedArenaStackTop = a = aprev;
        } else {
            a = unmarkedArenaStackTop;
        }
    }
    JS_ASSERT(unmarkedArenaStackTop);
    JS_ASSERT(!unmarkedArenaStackTop->getMarkingDelay()->link);
    unmarkedArenaStackTop = NULL;
    JS_ASSERT(markLaterCount == 0);
}

void
GCMarker::slowifyArrays()
{
    while (!arraysToSlowify.empty()) {
        JSObject *obj = arraysToSlowify.back();
        arraysToSlowify.popBack();
        if (IsMarkedGCThing(obj))
            obj->makeDenseArraySlow(context);
    }
}

void
Mark(JSTracer *trc, void *thing, uint32 kind)
{
    JS_ASSERT(thing);
    JS_ASSERT(JS_IS_VALID_TRACE_KIND(kind));
    JS_ASSERT(trc->debugPrinter || trc->debugPrintArg);
    JS_ASSERT_IF(!JSString::isStatic(thing), kind == GetFinalizableThingTraceKind(thing));
#ifdef DEBUG
    if (IS_GC_MARKING_TRACER(trc)) {
        JSRuntime *rt = trc->context->runtime;
        JS_ASSERT(rt->gcMarkingTracer == trc);
        JS_ASSERT(rt->gcRunning);
    }
#endif

    if (!IS_GC_MARKING_TRACER(trc)) {
        trc->callback(trc, thing, kind);
    } else {
        GCMarker *gcmarker = static_cast<GCMarker *>(trc);

        if (kind == JSTRACE_STRING) {
            /*
             * Optimize for string as their marking is not recursive.
             *
             * Iterate through all nodes and leaves in the rope if this is
             * part of a rope; otherwise, we only iterate once: on the string
             * itself.
             */
            JSRopeNodeIterator iter((JSString *) thing);
            JSString *str = iter.init();
            do {
                for (;;) {
                    if (JSString::isStatic(str))
                        break;
                    JS_ASSERT(kind == GetFinalizableThingTraceKind(str));
                    if (!MarkIfUnmarkedGCThing(str))
                        break;
                    if (!str->isDependent())
                        break;
                    str = str->dependentBase();
                }
                str = iter.next();
            } while (str);
           
        } else if (MarkIfUnmarkedGCThing(thing, gcmarker->getMarkColor())) {
            /*
             * With JS_GC_ASSUME_LOW_C_STACK defined the mark phase of GC
             * always uses the non-recursive code that otherwise would be
             * called only on a low C stack condition.
             */
#ifdef JS_GC_ASSUME_LOW_C_STACK
# define RECURSION_TOO_DEEP() true
#else
            int stackDummy;
# define RECURSION_TOO_DEEP() (!JS_CHECK_STACK_SIZE(trc->context, stackDummy))
#endif
            if (RECURSION_TOO_DEEP())
                gcmarker->delayMarkingChildren(thing);
            else
                JS_TraceChildren(trc, thing, kind);
        }
    }

#ifdef DEBUG
    trc->debugPrinter = NULL;
    trc->debugPrintArg = NULL;
#endif
}

void
MarkGCThing(JSTracer *trc, void *thing)
{
    JS_ASSERT(size_t(thing) % JS_GCTHING_ALIGN == 0);
    
    if (!thing)
        return;

    uint32 kind = js_GetGCThingTraceKind(thing);
    Mark(trc, thing, kind);
}

} /* namespace js */

static void
gc_root_traversal(JSTracer *trc, const RootEntry &entry)
{
#ifdef DEBUG
    void *ptr;
    if (entry.value.type == JS_GC_ROOT_GCTHING_PTR) {
        ptr = *reinterpret_cast<void **>(entry.key);
    } else {
        Value *vp = reinterpret_cast<Value *>(entry.key);
        ptr = vp->isGCThing() ? vp->asGCThing() : NULL;
    }

    if (ptr) {
        if (!JSString::isStatic(ptr)) {
            bool root_points_to_gcArenaList = false;
            jsuword thing = (jsuword) ptr;
            JSRuntime *rt = trc->context->runtime;
            for (unsigned i = 0; i != FINALIZE_LIMIT; i++) {
                JSGCArenaList *arenaList = &rt->gcArenaList[i];
                size_t thingSize = arenaList->thingSize;
                size_t limit = ThingsPerArena(thingSize) * thingSize;
                for (JSGCArena *a = arenaList->head;
                     a;
                     a = a->getInfo()->prev) {
                    if (thing - a->toPageStart() < limit) {
                        root_points_to_gcArenaList = true;
                        break;
                    }
                }
            }
            if (!root_points_to_gcArenaList && entry.value.name) {
                fprintf(stderr,
"JS API usage error: the address passed to JS_AddNamedRoot currently holds an\n"
"invalid gcthing.  This is usually caused by a missing call to JS_RemoveRoot.\n"
"The root's name is \"%s\".\n",
                        entry.value.name);
            }
            JS_ASSERT(root_points_to_gcArenaList);
        }
    }
#endif
    JS_SET_TRACING_NAME(trc, entry.value.name ? entry.value.name : "root");
    if (entry.value.type == JS_GC_ROOT_GCTHING_PTR)
        MarkGCThing(trc, *reinterpret_cast<void **>(entry.key));
    else
        MarkValueRaw(trc, *reinterpret_cast<Value *>(entry.key));
}

static void
gc_lock_traversal(const GCLocks::Entry &entry, JSTracer *trc)
{
    uint32 traceKind;

    JS_ASSERT(entry.value >= 1);
    traceKind = js_GetGCThingTraceKind(entry.key);
    JS_CALL_TRACER(trc, entry.key, traceKind, "locked object");
}

void
js_TraceStackFrame(JSTracer *trc, JSStackFrame *fp)
{

    if (fp->callobj)
        JS_CALL_OBJECT_TRACER(trc, fp->callobj, "call");
    if (fp->argsobj)
        JS_CALL_OBJECT_TRACER(trc, fp->argsobj, "arguments");
    if (fp->script)
        js_TraceScript(trc, fp->script);

    /* Allow for primitive this parameter due to JSFUN_THISP_* flags. */
    MarkValue(trc, fp->thisv, "this");
    MarkValue(trc, fp->rval, "rval");
    if (fp->scopeChain)
        JS_CALL_OBJECT_TRACER(trc, fp->scopeChain, "scope chain");
}

void
JSWeakRoots::mark(JSTracer *trc)
{
#ifdef DEBUG
    const char * const newbornNames[] = {
        "newborn_object",             /* FINALIZE_OBJECT */
        "newborn_function",           /* FINALIZE_FUNCTION */
#if JS_HAS_XML_SUPPORT
        "newborn_xml",                /* FINALIZE_XML */
#endif
        "newborn_short_string",       /* FINALIZE_SHORT_STRING */
        "newborn_string",             /* FINALIZE_STRING */
        "newborn_external_string0",   /* FINALIZE_EXTERNAL_STRING0 */
        "newborn_external_string1",   /* FINALIZE_EXTERNAL_STRING1 */
        "newborn_external_string2",   /* FINALIZE_EXTERNAL_STRING2 */
        "newborn_external_string3",   /* FINALIZE_EXTERNAL_STRING3 */
        "newborn_external_string4",   /* FINALIZE_EXTERNAL_STRING4 */
        "newborn_external_string5",   /* FINALIZE_EXTERNAL_STRING5 */
        "newborn_external_string6",   /* FINALIZE_EXTERNAL_STRING6 */
        "newborn_external_string7",   /* FINALIZE_EXTERNAL_STRING7 */
    };
#endif
    for (size_t i = 0; i != JS_ARRAY_LENGTH(finalizableNewborns); ++i) {
        void *newborn = finalizableNewborns[i];
        if (newborn) {
            JS_CALL_TRACER(trc, newborn, GetFinalizableTraceKind(i),
                           newbornNames[i]);
        }
    }
    if (lastAtom)
        MarkString(trc, ATOM_TO_STRING(lastAtom), "lastAtom");
    MarkGCThing(trc, lastInternalResult, "lastInternalResult");
}

inline void
AutoGCRooter::trace(JSTracer *trc)
{
    switch (tag) {
      case JSVAL:
        MarkValue(trc, static_cast<AutoValueRooter *>(this)->val, "js::AutoValueRooter.val");
        return;

      case SPROP:
        static_cast<AutoScopePropertyRooter *>(this)->sprop->trace(trc);
        return;

      case WEAKROOTS:
        static_cast<AutoPreserveWeakRoots *>(this)->savedRoots.mark(trc);
        return;

      case PARSER:
        static_cast<Parser *>(this)->trace(trc);
        return;

      case SCRIPT:
        if (JSScript *script = static_cast<AutoScriptRooter *>(this)->script)
            js_TraceScript(trc, script);
        return;

      case ENUMERATOR:
        static_cast<AutoEnumStateRooter *>(this)->trace(trc);
        return;

      case IDARRAY: {
        JSIdArray *ida = static_cast<AutoIdArray *>(this)->idArray;
        MarkIdRange(trc, ida->length, ida->vector, "js::AutoIdArray.idArray");
        return;
      }

      case DESCRIPTORS: {
        PropDescArray &descriptors =
            static_cast<AutoPropDescArrayRooter *>(this)->descriptors;
        for (size_t i = 0, len = descriptors.length(); i < len; i++) {
            PropDesc &desc = descriptors[i];
            MarkValue(trc, desc.pd, "PropDesc::pd");
            MarkValue(trc, desc.value, "PropDesc::value");
            MarkValue(trc, desc.get, "PropDesc::get");
            MarkValue(trc, desc.set, "PropDesc::set");
            MarkId(trc, desc.id, "PropDesc::id");
        }
        return;
      }

      case DESCRIPTOR : {
        PropertyDescriptor &desc = *static_cast<AutoPropertyDescriptorRooter *>(this);
        if (desc.obj)
            MarkObject(trc, desc.obj, "Descriptor::obj");
        MarkValue(trc, desc.value, "Descriptor::value");
        if ((desc.attrs & JSPROP_GETTER) && desc.getter)
            MarkObject(trc, CastAsObject(desc.getter), "Descriptor::get");
        if (desc.attrs & JSPROP_SETTER && desc.setter)
            MarkObject(trc, CastAsObject(desc.setter), "Descriptor::set");
        return;
      }

      case NAMESPACES: {
        JSXMLArray &array = static_cast<AutoNamespaceArray *>(this)->array;
        MarkObjectRange(trc, array.length, reinterpret_cast<JSObject **>(array.vector),
                        "JSXMLArray.vector");
        array.cursors->trace(trc);
        return;
      }

      case XML:
        js_TraceXML(trc, static_cast<AutoXMLRooter *>(this)->xml);
        return;

      case OBJECT:
        if (JSObject *obj = static_cast<AutoObjectRooter *>(this)->obj)
            MarkObject(trc, obj, "js::AutoObjectRooter.obj");
        return;

      case ID:
        MarkId(trc, static_cast<AutoIdRooter *>(this)->id_, "js::AutoIdRooter.val");
        return;

      case VALVECTOR: {
        Vector<Value, 8> &vector = static_cast<js::AutoValueVector *>(this)->vector;
        MarkValueRange(trc, vector.length(), vector.begin(), "js::AutoValueVector.vector");
        return;
      }

      case STRING:
        if (JSString *str = static_cast<js::AutoStringRooter *>(this)->str)
            MarkString(trc, str, "js::AutoStringRooter.str");
        return;

      case IDVECTOR: {
        Vector<jsid, 8> &vector = static_cast<js::AutoIdVector *>(this)->vector;
        MarkIdRange(trc, vector.length(), vector.begin(), "js::AutoIdVector.vector");
        return;
      }
    }

    JS_ASSERT(tag >= 0);
    MarkValueRange(trc, tag, static_cast<AutoArrayRooter *>(this)->array, "js::AutoArrayRooter.array");
}

void
js_TraceContext(JSTracer *trc, JSContext *acx)
{
    /* Stack frames and slots are traced by StackSpace::mark. */

    /* Mark other roots-by-definition in acx. */
    if (acx->globalObject && !JS_HAS_OPTION(acx, JSOPTION_UNROOTED_GLOBAL))
        JS_CALL_OBJECT_TRACER(trc, acx->globalObject, "global object");
    acx->weakRoots.mark(trc);
    if (acx->throwing) {
        MarkValue(trc, acx->exception, "exception");
    } else {
        /* Avoid keeping GC-ed junk stored in JSContext.exception. */
        acx->exception.setNull();
    }

    for (js::AutoGCRooter *gcr = acx->autoGCRooters; gcr; gcr = gcr->down)
        gcr->trace(trc);

    if (acx->sharpObjectMap.depth > 0)
        js_TraceSharpMap(trc, &acx->sharpObjectMap);

    js_TraceRegExpStatics(trc, acx);

    MarkValue(trc, acx->iterValue, "iterValue");

    acx->compartment->marked = true;

#ifdef JS_TRACER
    TracerState* state = acx->tracerState;
    while (state) {
        if (state->nativeVp)
            MarkValueRange(trc, state->nativeVpLen, state->nativeVp, "nativeVp");
        state = state->prev;
    }
#endif
}

JS_REQUIRES_STACK void
js_TraceRuntime(JSTracer *trc)
{
    JSRuntime *rt = trc->context->runtime;
    ConservativeGCStackMarker cgc(trc);
    trc->conservativeMarker = &cgc;

    if (rt->state != JSRTS_LANDING)
<<<<<<< HEAD
        MarkConservativeStackRoots(trc);
=======
	    cgc.markRoots();
>>>>>>> 3d03e1e3

    /*
     * Verify that we do not have at this point unmarked GC things stored in
     * autorooters. To maximize test coverage we abort even in non-debug
     * builds for now, see bug 574313.
     */
    JSContext *iter;
#if 1
    iter = NULL;
    while (JSContext *acx = js_ContextIterator(rt, JS_TRUE, &iter)) {
        for (AutoGCRooter *gcr = acx->autoGCRooters; gcr; gcr = gcr->down) {
#ifdef JS_THREADSAFE
            JS_ASSERT(acx->outstandingRequests != 0);
#endif
            void *thing;
            switch (gcr->tag) {
              default:
                continue;
              case AutoGCRooter::JSVAL: {
                const Value &v = static_cast<AutoValueRooter *>(gcr)->val;
                if (!v.isMarkable())
                    continue;
                thing = v.asGCThing();
                break;
              }
              case AutoGCRooter::XML:
                thing = static_cast<AutoXMLRooter *>(gcr)->xml;
                break;
              case AutoGCRooter::OBJECT:
                thing = static_cast<AutoObjectRooter *>(gcr)->obj;
                if (!thing)
                    continue;
                break;
              case AutoGCRooter::ID: {
                jsid id = static_cast<AutoIdRooter *>(gcr)->id();
                if (!JSID_IS_GCTHING(id))
                    continue;
                thing = JSID_TO_GCTHING(id);
                break;
              }
            }

            if (JSString::isStatic(thing))
                continue;

            if (!IsMarkedGCThing(thing)) {
                ConservativeGCTest test = IsGCThingWord(rt, reinterpret_cast<jsuword>(thing));
                fprintf(stderr,
                        "Conservative GC scanner has missed the root %p with tag %ld"
                        " on the stack due to %d. Aborting.\n", thing, (long) gcr->tag, int(test));
                JS_ASSERT(false);
                abort();
            }
        }
    }
#endif

    for (RootRange r = rt->gcRootsHash.all(); !r.empty(); r.popFront())
        gc_root_traversal(trc, r.front());

    for (GCLocks::Range r = rt->gcLocksHash.all(); !r.empty(); r.popFront())
        gc_lock_traversal(r.front(), trc);

    js_TraceAtomState(trc);
    js_MarkTraps(trc);

    iter = NULL;
    while (JSContext *acx = js_ContextIterator(rt, JS_TRUE, &iter))
        js_TraceContext(trc, acx);

    for (ThreadDataIter i(rt); !i.empty(); i.popFront())
        i.threadData()->mark(trc);

    /*
     * We mark extra roots at the last thing so it can use use additional
     * colors to implement cycle collection.
     */
    if (rt->gcExtraRootsTraceOp)
        rt->gcExtraRootsTraceOp(trc, rt->gcExtraRootsData);

#ifdef DEBUG
    if (rt->functionMeterFilename) {
        for (int k = 0; k < 2; k++) {
            typedef JSRuntime::FunctionCountMap HM;
            HM &h = (k == 0) ? rt->methodReadBarrierCountMap : rt->unjoinedFunctionCountMap;
            for (HM::Range r = h.all(); !r.empty(); r.popFront()) {
                JSFunction *fun = r.front().key;
                JS_CALL_OBJECT_TRACER(trc, fun, "FunctionCountMap key");
            }
        }
    }
#endif

    trc->conservativeMarker = NULL;
}

void
js_TriggerGC(JSContext *cx, JSBool gcLocked)
{
    JSRuntime *rt = cx->runtime;

#ifdef JS_THREADSAFE
    JS_ASSERT(cx->requestDepth > 0);
#endif
    JS_ASSERT(!rt->gcRunning);
    if (rt->gcIsNeeded)
        return;

    /*
     * Trigger the GC when it is safe to call an operation callback on any
     * thread.
     */
    rt->gcIsNeeded = JS_TRUE;
    js_TriggerAllOperationCallbacks(rt, gcLocked);
}

void
js_DestroyScriptsToGC(JSContext *cx, JSThreadData *data)
{
    JSScript **listp, *script;

    for (size_t i = 0; i != JS_ARRAY_LENGTH(data->scriptsToGC); ++i) {
        listp = &data->scriptsToGC[i];
        while ((script = *listp) != NULL) {
            *listp = script->u.nextToGC;
            script->u.nextToGC = NULL;
            js_DestroyScript(cx, script);
        }
    }
}

inline void
FinalizeObject(JSContext *cx, JSObject *obj, unsigned thingKind)
{
    JS_ASSERT(thingKind == FINALIZE_OBJECT ||
              thingKind == FINALIZE_FUNCTION);

    /* Cope with stillborn objects that have no map. */
    if (!obj->map)
        return;

    /* Finalize obj first, in case it needs map and slots. */
    Class *clasp = obj->getClass();
    if (clasp->finalize)
        clasp->finalize(cx, obj);

    DTrace::finalizeObject(obj);

    if (JS_LIKELY(obj->isNative())) {
        JSScope *scope = obj->scope();
        if (scope->isSharedEmpty())
            static_cast<JSEmptyScope *>(scope)->dropFromGC(cx);
        else
            scope->destroy(cx);
    }
    if (obj->hasSlotsArray())
        obj->freeSlotsArray(cx);
}

inline void
FinalizeFunction(JSContext *cx, JSFunction *fun, unsigned thingKind)
{
    FinalizeObject(cx, FUN_OBJECT(fun), thingKind);
}

#if JS_HAS_XML_SUPPORT
inline void
FinalizeXML(JSContext *cx, JSXML *xml, unsigned thingKind)
{
    js_FinalizeXML(cx, xml);
}
#endif

JS_STATIC_ASSERT(JS_EXTERNAL_STRING_LIMIT == 8);
static JSStringFinalizeOp str_finalizers[JS_EXTERNAL_STRING_LIMIT] = {
    NULL, NULL, NULL, NULL, NULL, NULL, NULL, NULL
};

intN
js_ChangeExternalStringFinalizer(JSStringFinalizeOp oldop,
                                 JSStringFinalizeOp newop)
{
    for (uintN i = 0; i != JS_ARRAY_LENGTH(str_finalizers); i++) {
        if (str_finalizers[i] == oldop) {
            str_finalizers[i] = newop;
            return intN(i);
        }
    }
    return -1;
}

inline void
FinalizeShortString(JSContext *cx, JSShortString *str, unsigned thingKind)
{
    JS_ASSERT(FINALIZE_SHORT_STRING == thingKind);
    JS_ASSERT(!JSString::isStatic(str->header()));
    JS_ASSERT(str->header()->isFlat());
    JS_RUNTIME_UNMETER(cx->runtime, liveStrings);
}

inline void
FinalizeString(JSContext *cx, JSString *str, unsigned thingKind)
{
    JS_ASSERT(FINALIZE_STRING == thingKind);
    JS_ASSERT(!JSString::isStatic(str));
    JS_RUNTIME_UNMETER(cx->runtime, liveStrings);
    if (str->isDependent()) {
        JS_ASSERT(str->dependentBase());
        JS_RUNTIME_UNMETER(cx->runtime, liveDependentStrings);
    } else if (str->isFlat()) {
        /*
         * flatChars for stillborn string is null, but cx->free checks
         * for a null pointer on its own.
         */
        cx->free(str->flatChars());
    } else if (str->isTopNode()) {
        cx->free(str->topNodeBuffer());
    }
    /* Nothing to be done for rope interior nodes. */
}

inline void
FinalizeExternalString(JSContext *cx, JSString *str, unsigned thingKind)
{
    unsigned type = thingKind - FINALIZE_EXTERNAL_STRING0;
    JS_ASSERT(type < JS_ARRAY_LENGTH(str_finalizers));
    JS_ASSERT(!JSString::isStatic(str));
    JS_ASSERT(str->isFlat());

    JS_RUNTIME_UNMETER(cx->runtime, liveStrings);

    /* A stillborn string has null chars. */
    jschar *chars = str->flatChars();
    if (!chars)
        return;
    JSStringFinalizeOp finalizer = str_finalizers[type];
    if (finalizer)
        finalizer(cx, str);
}

/*
 * This function is called from js_FinishAtomState to force the finalization
 * of the permanently interned strings when cx is not available.
 */
void
js_FinalizeStringRT(JSRuntime *rt, JSString *str)
{
    JS_RUNTIME_UNMETER(rt, liveStrings);
    JS_ASSERT(!JSString::isStatic(str));
    JS_ASSERT(!str->isRope());

    if (str->isDependent()) {
        /* A dependent string can not be external and must be valid. */
        JS_ASSERT(JSGCArenaInfo::fromGCThing(str)->list->thingKind == FINALIZE_STRING);
        JS_ASSERT(str->dependentBase());
        JS_RUNTIME_UNMETER(rt, liveDependentStrings);
    } else {
        unsigned thingKind = JSGCArenaInfo::fromGCThing(str)->list->thingKind;
        JS_ASSERT(IsFinalizableStringKind(thingKind));

        /* A stillborn string has null chars, so is not valid. */
        jschar *chars = str->flatChars();
        if (!chars)
            return;
        if (thingKind == FINALIZE_STRING) {
            rt->free(chars);
        } else if (thingKind != FINALIZE_SHORT_STRING) {
            unsigned type = thingKind - FINALIZE_EXTERNAL_STRING0;
            JS_ASSERT(type < JS_ARRAY_LENGTH(str_finalizers));
            JSStringFinalizeOp finalizer = str_finalizers[type];
            if (finalizer) {
                /*
                 * Assume that the finalizer for the permanently interned
                 * string knows how to deal with null context.
                 */
                finalizer(NULL, str);
            }
        }
    }
}

template<typename T,
         void finalizer(JSContext *cx, T *thing, unsigned thingKind)>
static void
FinalizeArenaList(JSContext *cx, unsigned thingKind)
{
    JS_STATIC_ASSERT(!(sizeof(T) & GC_CELL_MASK));
    JSGCArenaList *arenaList = &cx->runtime->gcArenaList[thingKind];
    JS_ASSERT(sizeof(T) == arenaList->thingSize);

    JSGCArena **ap = &arenaList->head;
    JSGCArena *a = *ap;
    if (!a)
        return;

#ifdef JS_GCMETER
    uint32 nlivearenas = 0, nkilledarenas = 0, nthings = 0;
#endif
    for (;;) {
        JSGCArenaInfo *ainfo = a->getInfo();
        JS_ASSERT(ainfo->list == arenaList);
        JS_ASSERT(!a->getMarkingDelay()->link);
        JS_ASSERT(a->getMarkingDelay()->unmarkedChildren == 0);

        JSGCThing *freeList = NULL;
        JSGCThing **tailp = &freeList;
        bool allClear = true;

        jsuword thing = a->toPageStart();
        jsuword thingsEnd = thing + GC_ARENA_SIZE / sizeof(T) * sizeof(T);

        jsuword nextFree = reinterpret_cast<jsuword>(ainfo->freeList);
        if (!nextFree) {
            nextFree = thingsEnd;
        } else {
            JS_ASSERT(thing <= nextFree);
            JS_ASSERT(nextFree < thingsEnd);
        }

        jsuword gcCellIndex = 0;
        jsbitmap *bitmap = a->getMarkBitmap();
        for (;; thing += sizeof(T), gcCellIndex += sizeof(T) >> GC_CELL_SHIFT) {
            if (thing == nextFree) {
                if (thing == thingsEnd)
                    break;
                nextFree = reinterpret_cast<jsuword>(
                    reinterpret_cast<JSGCThing *>(nextFree)->link);
                if (!nextFree) {
                    nextFree = thingsEnd;
                } else {
                    JS_ASSERT(thing < nextFree);
                    JS_ASSERT(nextFree < thingsEnd);
                }
            } else if (JS_TEST_BIT(bitmap, gcCellIndex)) {
                allClear = false;
                METER(nthings++);
                continue;
            } else {
                T *t = reinterpret_cast<T *>(thing);
                finalizer(cx, t, thingKind);
#ifdef DEBUG
                memset(t, JS_FREE_PATTERN, sizeof(T));
#endif
            }
            JSGCThing *t = reinterpret_cast<JSGCThing *>(thing);
            *tailp = t;
            tailp = &t->link;
        }

#ifdef DEBUG
        /* Check that the free list is consistent. */
        unsigned nfree = 0;
        if (freeList) {
            JS_ASSERT(tailp != &freeList);
            JSGCThing *t = freeList;
            for (;;) {
                ++nfree;
                if (&t->link == tailp)
                    break;
                JS_ASSERT(t < t->link);
                t = t->link;
            }
        }
#endif
        if (allClear) {
            /*
             * Forget just assembled free list head for the arena and
             * add the arena itself to the destroy list.
             */
            JS_ASSERT(nfree == ThingsPerArena(sizeof(T)));
            *ap = ainfo->prev;
            ReleaseGCArena(cx->runtime, a);
            METER(nkilledarenas++);
        } else {
            JS_ASSERT(nfree < ThingsPerArena(sizeof(T)));
            *tailp = NULL;
            ainfo->freeList = freeList;
            ap = &ainfo->prev;
            METER(nlivearenas++);
        }
        if (!(a = *ap))
            break;
    }
    arenaList->cursor = arenaList->head;

    METER(UpdateArenaStats(&cx->runtime->gcStats.arenaStats[thingKind],
                           nlivearenas, nkilledarenas, nthings));
}

#ifdef MOZ_GCTIMER

const bool JS_WANT_GC_SUITE_PRINT = true;  //false for gnuplot output

struct GCTimer {
    uint64 enter;
    uint64 startMark;
    uint64 startSweep;
    uint64 sweepObjectEnd;
    uint64 sweepStringEnd;
    uint64 sweepDestroyEnd;
    uint64 end;

    GCTimer() {
        getFirstEnter();
        memset(this, 0, sizeof(GCTimer));
        enter = rdtsc();
    }

    static uint64 getFirstEnter() {
        static uint64 firstEnter = rdtsc();
        return firstEnter;
    }

    void finish(bool lastGC) {
        end = rdtsc();

        if (startMark > 0) {
            if (JS_WANT_GC_SUITE_PRINT) {
                fprintf(stderr, "%f %f %f\n",
                        (double)(end - enter) / 1e6,
                        (double)(startSweep - startMark) / 1e6,
                        (double)(sweepDestroyEnd - startSweep) / 1e6);
            } else {
                static FILE *gcFile;

                if (!gcFile) {
                    gcFile = fopen("gcTimer.dat", "w");

                    fprintf(gcFile, "     AppTime,  Total,   Mark,  Sweep, FinObj,");
                    fprintf(gcFile, " FinStr,  Destroy,  newChunks, destoyChunks\n");
                }
                JS_ASSERT(gcFile);
                fprintf(gcFile, "%12.1f, %6.1f, %6.1f, %6.1f, %6.1f, %6.1f,  %7.1f, ",
                        (double)(enter - getFirstEnter()) / 1e6,
                        (double)(end - enter) / 1e6,
                        (double)(startSweep - startMark) / 1e6,
                        (double)(sweepDestroyEnd - startSweep) / 1e6,
                        (double)(sweepObjectEnd - startSweep) / 1e6,
                        (double)(sweepStringEnd - sweepObjectEnd) / 1e6,
                        (double)(sweepDestroyEnd - sweepStringEnd) / 1e6);
                fprintf(gcFile, "%10d, %10d \n", newChunkCount,
                        destroyChunkCount);
                fflush(gcFile);

                if (lastGC) {
                    fclose(gcFile);
                    gcFile = NULL;
                }
            }
        }
        newChunkCount = 0;
        destroyChunkCount = 0;
    }
};

# define GCTIMER_PARAM      , GCTimer &gcTimer
# define GCTIMER_ARG        , gcTimer
# define TIMESTAMP(x)       (gcTimer.x = rdtsc())
# define GCTIMER_BEGIN()    GCTimer gcTimer
# define GCTIMER_END(last)  (gcTimer.finish(last))
#else
# define GCTIMER_PARAM
# define GCTIMER_ARG
# define TIMESTAMP(x)       ((void) 0)
# define GCTIMER_BEGIN()    ((void) 0)
# define GCTIMER_END(last)  ((void) 0)
#endif

#ifdef JS_THREADSAFE

namespace js {

JS_FRIEND_API(void)
BackgroundSweepTask::replenishAndFreeLater(void *ptr)
{
    JS_ASSERT(freeCursor == freeCursorEnd);
    do {
        if (freeCursor && !freeVector.append(freeCursorEnd - FREE_ARRAY_LENGTH))
            break;
        freeCursor = (void **) js_malloc(FREE_ARRAY_SIZE);
        if (!freeCursor) {
            freeCursorEnd = NULL;
            break;
        }
        freeCursorEnd = freeCursor + FREE_ARRAY_LENGTH;
        *freeCursor++ = ptr;
        return;
    } while (false);
    js_free(ptr);
}

void
BackgroundSweepTask::run()
{
    if (freeCursor) {
        void **array = freeCursorEnd - FREE_ARRAY_LENGTH;
        freeElementsAndArray(array, freeCursor);
        freeCursor = freeCursorEnd = NULL;
    } else {
        JS_ASSERT(!freeCursorEnd);
    }
    for (void ***iter = freeVector.begin(); iter != freeVector.end(); ++iter) {
        void **array = *iter;
        freeElementsAndArray(array, array + FREE_ARRAY_LENGTH);
    }
}

}

#endif /* JS_THREADSAFE */

static void
SweepCompartments(JSContext *cx)
{
    JSRuntime *rt = cx->runtime;
    JSCompartmentCallback callback = rt->compartmentCallback;
    JSCompartment **read = rt->compartments.begin();
    JSCompartment **end = rt->compartments.end();
    JSCompartment **write = read;
    while (read < end) {
        JSCompartment *compartment = (*read++);
        if (compartment->marked) {
            compartment->marked = false;
            *write++ = compartment;
            /* Remove dead wrappers from the compartment map. */
            compartment->sweep(cx);
        } else {
            if (callback)
                (void) callback(cx, compartment, JSCOMPARTMENT_DESTROY);
            if (compartment->principals)
                JSPRINCIPALS_DROP(cx, compartment->principals);
            delete compartment;
        }
    }
    rt->compartments.resize(write - rt->compartments.begin());
}

/*
 * Common cache invalidation and so forth that must be done before GC. Even if
 * GCUntilDone calls GC several times, this work only needs to be done once.
 */
static void
PreGCCleanup(JSContext *cx, JSGCInvocationKind gckind)
{
    JSRuntime *rt = cx->runtime;

    /* Clear gcIsNeeded now, when we are about to start a normal GC cycle. */
    rt->gcIsNeeded = JS_FALSE;

    /* Reset malloc counter. */
    rt->resetGCMallocBytes();

#ifdef JS_DUMP_SCOPE_METERS
    {
        extern void js_DumpScopeMeters(JSRuntime *rt);
        js_DumpScopeMeters(rt);
    }
#endif

    /*
     * Reset the property cache's type id generator so we can compress ids.
     * Same for the protoHazardShape proxy-shape standing in for all object
     * prototypes having readonly or setter properties.
     */
    if (rt->shapeGen & SHAPE_OVERFLOW_BIT
#ifdef JS_GC_ZEAL
        || rt->gcZeal >= 1
#endif
        ) {
        rt->gcRegenShapes = true;
        rt->gcRegenShapesScopeFlag ^= JSScope::SHAPE_REGEN;
        rt->shapeGen = JSScope::LAST_RESERVED_SHAPE;
        rt->protoHazardShape = 0;
    }

    js_PurgeThreads(cx);
    {
        JSContext *iter = NULL;
        while (JSContext *acx = js_ContextIterator(rt, JS_TRUE, &iter))
            acx->purge();
    }

    JS_CLEAR_WEAK_ROOTS(&cx->weakRoots);
}

/*
 * Perform mark-and-sweep GC.
 *
 * In a JS_THREADSAFE build, the calling thread must be rt->gcThread and each
 * other thread must be either outside all requests or blocked waiting for GC
 * to finish. Note that the caller does not hold rt->gcLock.
 */
static void
GC(JSContext *cx  GCTIMER_PARAM)
{
    JSRuntime *rt = cx->runtime;
    rt->gcNumber++;

    /*
     * Mark phase.
     */
    GCMarker gcmarker(cx);
    JS_ASSERT(IS_GC_MARKING_TRACER(&gcmarker));
    JS_ASSERT(gcmarker.getMarkColor() == BLACK);
    rt->gcMarkingTracer = &gcmarker;
   
    for (GCChunkSet::Range r(rt->gcChunkSet.all()); !r.empty(); r.popFront())
        GCChunkInfo::fromChunk(r.front())->clearMarkBitmap();
   
    js_TraceRuntime(&gcmarker);
    js_MarkScriptFilenames(rt);

    /*
     * Mark children of things that caused too deep recursion during the above
     * tracing.
     */
    gcmarker.markDelayedChildren();

    rt->gcMarkingTracer = NULL;

    if (rt->gcCallback)
        (void) rt->gcCallback(cx, JSGC_MARK_END);

#ifdef JS_THREADSAFE
    JS_ASSERT(!cx->gcSweepTask);
    if (!rt->gcHelperThread.busy())
        cx->gcSweepTask = new js::BackgroundSweepTask();
#endif

    /*
     * Sweep phase.
     *
     * Finalize as we sweep, outside of rt->gcLock but with rt->gcRunning set
     * so that any attempt to allocate a GC-thing from a finalizer will fail,
     * rather than nest badly and leave the unmarked newborn to be swept.
     *
     * We first sweep atom state so we can use js_IsAboutToBeFinalized on
     * JSString held in a hashtable to check if the hashtable entry can be
     * freed. Note that even after the entry is freed, JSObject finalizers can
     * continue to access the corresponding JSString* assuming that they are
     * unique. This works since the atomization API must not be called during
     * the GC.
     */
    TIMESTAMP(startSweep);
    js_SweepAtomState(cx);

    /* Finalize watch points associated with unreachable objects. */
    js_SweepWatchPoints(cx);

#ifdef DEBUG
    /* Save the pre-sweep count of scope-mapped properties. */
    rt->liveScopePropsPreSweep = rt->liveScopeProps;
#endif

    /*
     * We finalize iterators before other objects so the iterator can use the
     * object which properties it enumerates over to finalize the enumeration
     * state. We finalize objects before other GC things to ensure that
     * object's finalizer can access them even if they will be freed.
     */
    JS_ASSERT(!rt->gcEmptyArenaList);
    FinalizeArenaList<JSObject, FinalizeObject>(cx, FINALIZE_OBJECT);
    FinalizeArenaList<JSFunction, FinalizeFunction>(cx, FINALIZE_FUNCTION);
#if JS_HAS_XML_SUPPORT
    FinalizeArenaList<JSXML, FinalizeXML>(cx, FINALIZE_XML);
#endif
    TIMESTAMP(sweepObjectEnd);

    /*
     * We sweep the deflated cache before we finalize the strings so the
     * cache can safely use js_IsAboutToBeFinalized..
     */
    rt->deflatedStringCache->sweep(cx);

    FinalizeArenaList<JSShortString, FinalizeShortString>(cx, FINALIZE_SHORT_STRING);
    FinalizeArenaList<JSString, FinalizeString>(cx, FINALIZE_STRING);
    for (unsigned i = FINALIZE_EXTERNAL_STRING0;
         i <= FINALIZE_EXTERNAL_STRING_LAST;
         ++i) {
        FinalizeArenaList<JSString, FinalizeExternalString>(cx, i);
    }
    TIMESTAMP(sweepStringEnd);

    SweepCompartments(cx);

    /*
     * Sweep the runtime's property tree after finalizing objects, in case any
     * had watchpoints referencing tree nodes.
     */
    js::SweepScopeProperties(cx);

    /*
     * Sweep script filenames after sweeping functions in the generic loop
     * above. In this way when a scripted function's finalizer destroys the
     * script and calls rt->destroyScriptHook, the hook can still access the
     * script's filename. See bug 323267.
     */
    js_SweepScriptFilenames(rt);

    /* Slowify arrays we have accumulated. */
    gcmarker.slowifyArrays();

    /*
     * Destroy arenas after we finished the sweeping so finalizers can safely
     * use js_IsAboutToBeFinalized().
     */
    FreeGCChunks(rt);
    TIMESTAMP(sweepDestroyEnd);

#ifdef JS_THREADSAFE
    if (cx->gcSweepTask) {
        rt->gcHelperThread.schedule(cx->gcSweepTask);
        cx->gcSweepTask = NULL;
    }
#endif

    if (rt->gcCallback)
        (void) rt->gcCallback(cx, JSGC_FINALIZE_END);
#ifdef DEBUG_srcnotesize
  { extern void DumpSrcNoteSizeHist();
    DumpSrcNoteSizeHist();
    printf("GC HEAP SIZE %lu\n", (unsigned long)rt->gcBytes);
  }
#endif

#ifdef JS_SCOPE_DEPTH_METER
  { static FILE *fp;
    if (!fp)
        fp = fopen("/tmp/scopedepth.stats", "w");

    if (fp) {
        JS_DumpBasicStats(&rt->protoLookupDepthStats, "proto-lookup depth", fp);
        JS_DumpBasicStats(&rt->scopeSearchDepthStats, "scope-search depth", fp);
        JS_DumpBasicStats(&rt->hostenvScopeDepthStats, "hostenv scope depth", fp);
        JS_DumpBasicStats(&rt->lexicalScopeDepthStats, "lexical scope depth", fp);

        putc('\n', fp);
        fflush(fp);
    }
  }
#endif /* JS_SCOPE_DEPTH_METER */

#ifdef JS_DUMP_LOOP_STATS
  { static FILE *lsfp;
    if (!lsfp)
        lsfp = fopen("/tmp/loopstats", "w");
    if (lsfp) {
        JS_DumpBasicStats(&rt->loopStats, "loops", lsfp);
        fflush(lsfp);
    }
  }
#endif /* JS_DUMP_LOOP_STATS */
}

#ifdef JS_THREADSAFE

/*
 * If the GC is running and we're called on another thread, wait for this GC
 * activation to finish. We can safely wait here without fear of deadlock (in
 * the case where we are called within a request on another thread's context)
 * because the GC doesn't set rt->gcRunning until after it has waited for all
 * active requests to end.
 *
 * We call here js_CurrentThreadId() after checking for rt->gcState to avoid
 * an expensive call when the GC is not running.
 */
void
js_WaitForGC(JSRuntime *rt)
{
    if (rt->gcRunning && rt->gcThread->id != js_CurrentThreadId()) {
        do {
            JS_AWAIT_GC_DONE(rt);
        } while (rt->gcRunning);
    }
}

/*
 * GC is running on another thread. Temporarily suspend all requests running
 * on the current thread and wait until the GC is done.
 */
static void
LetOtherGCFinish(JSContext *cx)
{
    JSRuntime *rt = cx->runtime;
    JS_ASSERT(rt->gcThread);
    JS_ASSERT(cx->thread != rt->gcThread);

    size_t requestDebit = cx->thread->requestContext ? 1 : 0;
    JS_ASSERT(requestDebit <= rt->requestCount);
#ifdef JS_TRACER
    JS_ASSERT_IF(requestDebit == 0, !JS_ON_TRACE(cx));
#endif
    if (requestDebit != 0) {
#ifdef JS_TRACER
        if (JS_ON_TRACE(cx)) {
            /*
             * Leave trace before we decrease rt->requestCount and notify the
             * GC. Otherwise the GC may start immediately after we unlock while
             * this thread is still on trace.
             */
            AutoUnlockGC unlock(rt);
            LeaveTrace(cx);
        }
#endif
        rt->requestCount -= requestDebit;
        if (rt->requestCount == 0)
            JS_NOTIFY_REQUEST_DONE(rt);
    }

    /* See comments before another call to js_ShareWaitingTitles below. */
    cx->thread->gcWaiting = true;
    js_ShareWaitingTitles(cx);

    /*
     * Check that we did not release the GC lock above and let the GC to
     * finish before we wait.
     */
    JS_ASSERT(rt->gcThread);
    JS_THREAD_DATA(cx)->conservativeGC.enable(true);

    /*
     * Wait for GC to finish on the other thread, even if requestDebit is 0
     * and even if GC has not started yet because the gcThread is waiting in
     * BeginGCSession. This ensures that js_GC never returns without a full GC
     * cycle happening.
     */
    do {
        JS_AWAIT_GC_DONE(rt);
    } while (rt->gcThread);

    JS_THREAD_DATA(cx)->conservativeGC.disable();
    cx->thread->gcWaiting = false;
    rt->requestCount += requestDebit;
}

#endif

/*
 * Start a new GC session assuming no GC is running on this or other threads.
 * Together with LetOtherGCFinish this function contains the rendezvous
 * algorithm by which we stop the world for GC.
 *
 * This thread becomes the GC thread. Wait for all other threads to quiesce.
 * Then set rt->gcRunning and return. The caller must call EndGCSession when
 * GC work is done.
 */
static void
BeginGCSession(JSContext *cx)
{
    JSRuntime *rt = cx->runtime;
    JS_ASSERT(!rt->gcRunning);

#ifdef JS_THREADSAFE
    /* No other thread is in GC, so indicate that we're now in GC. */
    JS_ASSERT(!rt->gcThread);
    rt->gcThread = cx->thread;

    /*
     * Notify operation callbacks on other threads, which will give them a
     * chance to yield their requests. Threads without requests perform their
     * callback at some later point, which then will be unnecessary, but
     * harmless.
     */
    for (JSThread::Map::Range r = rt->threads.all(); !r.empty(); r.popFront()) {
        JSThread *thread = r.front().value;
        if (thread != cx->thread)
            thread->data.triggerOperationCallback();
    }

    /*
     * Discount the request on the current thread from contributing to
     * rt->requestCount before we wait for all other requests to finish.
     * JS_NOTIFY_REQUEST_DONE, which will wake us up, is only called on
     * rt->requestCount transitions to 0.
     */
    JS_ASSERT_IF(cx->requestDepth != 0, cx->thread->requestContext);
    size_t requestDebit = cx->thread->requestContext ? 1 : 0;
    JS_ASSERT(requestDebit <= rt->requestCount);
    if (requestDebit != rt->requestCount) {
        rt->requestCount -= requestDebit;

        /*
         * Share any title that is owned by the GC thread before we wait, to
         * avoid a deadlock with ClaimTitle. We also set the gcWaiting flag so
         * that ClaimTitle can claim the title ownership from the GC thread if
         * that function is called while the GC is waiting.
         */
        cx->thread->gcWaiting = true;
        js_ShareWaitingTitles(cx);
        do {
            JS_AWAIT_REQUEST_DONE(rt);
        } while (rt->requestCount > 0);
        cx->thread->gcWaiting = false;
        rt->requestCount += requestDebit;
    }

#endif /* JS_THREADSAFE */

    /*
     * Set rt->gcRunning here within the GC lock, and after waiting for any
     * active requests to end. This way js_WaitForGC called outside a request
     * would not block on the GC that is waiting for other requests to finish
     * with rt->gcThread set while JS_BeginRequest would do such wait.
     */
    rt->gcRunning = true;
}

/* End the current GC session and allow other threads to proceed. */
static void
EndGCSession(JSContext *cx)
{
    JSRuntime *rt = cx->runtime;

    rt->gcRunning = false;
#ifdef JS_THREADSAFE
    JS_ASSERT(rt->gcThread == cx->thread);
    rt->gcThread = NULL;
    JS_NOTIFY_GC_DONE(rt);
#endif
}

/*
 * GC, repeatedly if necessary, until we think we have not created any new
 * garbage and no other threads are demanding more GC.
 */
static void
GCUntilDone(JSContext *cx, JSGCInvocationKind gckind  GCTIMER_PARAM)
{
    if (JS_ON_TRACE(cx))
        return;

    JSRuntime *rt = cx->runtime;

    /* Recursive GC or a call from another thread restarts the GC cycle. */
#ifndef JS_THREADSAFE
    if (rt->gcRunning) {
        rt->gcPoke = true;
        return;
    }
#else /* JS_THREADSAFE */
    if (rt->gcThread) {
        rt->gcPoke = true;
        if (cx->thread == rt->gcThread) {
            JS_ASSERT(rt->gcRunning);
            return;
        }
        LetOtherGCFinish(cx);

        /*
         * Check if the GC on another thread have collected the garbage and
         * it was not a set slot request.
         */
        if (!rt->gcPoke)
            return;
    }
#endif /* JS_THREADSAFE */

    BeginGCSession(cx);

    METER(rt->gcStats.poke++);

    /*
     * Do not scan the current thread on the shutdown or when the GC is called
     * outside a request.
     */
    bool scanGCThreadStack = (rt->state != JSRTS_LANDING);
#ifdef JS_THREADSAFE
    scanGCThreadStack &= !!cx->thread->requestContext;
#endif
    if (scanGCThreadStack)
        JS_THREAD_DATA(cx)->conservativeGC.enable(true);
    bool firstRun = true;
    do {
        rt->gcPoke = false;

        AutoUnlockGC unlock(rt);
        if (firstRun) {
            PreGCCleanup(cx, gckind);
            TIMESTAMP(startMark);
            firstRun = false;
        }
        GC(cx  GCTIMER_ARG);

        // GC again if:
        //   - another thread, not in a request, called js_GC
        //   - js_GC was called recursively
        //   - a finalizer called js_RemoveRoot or js_UnlockGCThingRT.
    } while (rt->gcPoke);

    if (scanGCThreadStack)
        JS_THREAD_DATA(cx)->conservativeGC.disable();

    rt->gcRegenShapes = false;
    rt->setGCLastBytes(rt->gcBytes);

    EndGCSession(cx);
}

/*
 * The gckind flag bit GC_LOCK_HELD indicates a call from js_NewGCThing with
 * rt->gcLock already held, so the lock should be kept on return.
 */
void
js_GC(JSContext *cx, JSGCInvocationKind gckind)
{
    JSRuntime *rt = cx->runtime;

    /*
     * Don't collect garbage if the runtime isn't up, and cx is not the last
     * context in the runtime.  The last context must force a GC, and nothing
     * should suppress that final collection or there may be shutdown leaks,
     * or runtime bloat until the next context is created.
     */
    if (rt->state != JSRTS_UP && gckind != GC_LAST_CONTEXT)
        return;

    GCTIMER_BEGIN();

    do {
        /*
         * Let the API user decide to defer a GC if it wants to (unless this
         * is the last context).  Invoke the callback regardless. Sample the
         * callback in case we are freely racing with a JS_SetGCCallback{,RT}
         * on another thread.
         */
        if (JSGCCallback callback = rt->gcCallback) {
            Conditionally<AutoUnlockGC> unlockIf(!!(gckind & GC_LOCK_HELD), rt);
            if (!callback(cx, JSGC_BEGIN) && gckind != GC_LAST_CONTEXT)
                return;
        }

        {
            /* Lock out other GC allocator and collector invocations. */
            Conditionally<AutoLockGC> lockIf(!(gckind & GC_LOCK_HELD), rt);

            GCUntilDone(cx, gckind  GCTIMER_ARG);
        }

        /* We re-sample the callback again as the finalizers can change it. */
        if (JSGCCallback callback = rt->gcCallback) {
            Conditionally<AutoUnlockGC> unlockIf(gckind & GC_LOCK_HELD, rt);

            (void) callback(cx, JSGC_END);
        }

        /*
         * On shutdown, iterate until the JSGC_END callback stops creating
         * garbage.
         */
    } while (gckind == GC_LAST_CONTEXT && rt->gcPoke);

    GCTIMER_END(gckind == GC_LAST_CONTEXT);
}

namespace js {

bool
SetProtoCheckingForCycles(JSContext *cx, JSObject *obj, JSObject *proto)
{
    JSRuntime *rt = cx->runtime;

    /*
     * This function cannot be called during the GC and always requires a
     * request.
     */
#ifdef JS_THREADSAFE
    JS_ASSERT(cx->requestDepth);
#endif

    AutoLockGC lock(rt);

    /*
     * The set slot request cannot be called recursively and must not be
     * called during a normal GC. So if at this point JSRuntime::gcThread is
     * set it must be a GC or a set slot request from another thread.
     */
#ifdef JS_THREADSAFE
    if (rt->gcThread) {
        JS_ASSERT(cx->thread != rt->gcThread);
        LetOtherGCFinish(cx);
    }
#endif

    BeginGCSession(cx);

    bool cycle;
    {
        AutoUnlockGC unlock(rt);

        cycle = false;
        for (JSObject *obj2 = proto; obj2;) {
            obj2 = obj2->wrappedObject(cx);
            if (obj2 == obj) {
                cycle = true;
                break;
            }
            obj2 = obj2->getProto();
        }
        if (!cycle)
            obj->setProto(proto);
    }

    EndGCSession(cx);

    return !cycle;
}

JSCompartment *
NewCompartment(JSContext *cx, JSPrincipals *principals)
{
    JSRuntime *rt = cx->runtime;
    JSCompartment *compartment = new JSCompartment(rt);
    if (!compartment || !compartment->init()) {
        JS_ReportOutOfMemory(cx);
        return NULL;
    }

    if (principals) {
        compartment->principals = principals;
        JSPRINCIPALS_HOLD(cx, principals);
    }

    {
        AutoLockGC lock(rt);

        if (!rt->compartments.append(compartment)) {
            AutoUnlockGC unlock(rt);
            JS_ReportOutOfMemory(cx);
            return NULL;
        }
    }

    JSCompartmentCallback callback = rt->compartmentCallback;
    if (callback && !callback(cx, compartment, JSCOMPARTMENT_NEW)) {
        AutoLockGC lock(rt);
        rt->compartments.popBack();
        return NULL;
    }

    return compartment;
}

}<|MERGE_RESOLUTION|>--- conflicted
+++ resolved
@@ -967,196 +967,12 @@
 
 namespace js {
 
-<<<<<<< HEAD
 /*
  * Returns CGCT_VALID if the w can be a live GC thing and sets thing and traceKind
  * accordingly. Otherwise returns the reason for rejection.
  */
 inline ConservativeGCTest
 IsGCThingWord(JSRuntime *rt, jsuword w, void *&thing, uint32 &traceKind)
-=======
-struct GCChunkHasher
-{
-    typedef jsuword Lookup;
-    static HashNumber hash(jsuword chunk) {
-        /*
-         * Strip zeros for better distribution after multiplying by the golden
-         * ratio.
-         */
-        JS_ASSERT(!(chunk & GC_CHUNK_MASK));
-        return HashNumber(chunk >> GC_CHUNK_SHIFT);
-    }
-    static bool match(jsuword k, jsuword l) {
-        JS_ASSERT(!(k & GC_CHUNK_MASK));
-        JS_ASSERT(!(l & GC_CHUNK_MASK));
-        return k == l;
-    }
-};
-
-class ConservativeGCStackMarker {
-  public:
-    ConservativeGCStackMarker(JSTracer *trc);
-
-    ~ConservativeGCStackMarker() {
-#ifdef JS_DUMP_CONSERVATIVE_GC_ROOTS
-        dumpConservativeRoots();
-#endif
-#ifdef JS_GCMETER
-        JSConservativeGCStats *total = &trc->context->runtime->gcStats.conservative;
-        total->words        += stats.words;
-        total->lowbitset    += stats.lowbitset;
-        total->notarena     += stats.notarena;
-        total->notchunk     += stats.notchunk;
-        total->freearena    += stats.freearena;
-        total->wrongtag     += stats.wrongtag;
-        total->notlive      += stats.notlive;
-        total->gcthings     += stats.gcthings;
-        total->unmarked     += stats.unmarked;
-#endif
-    }
-
-    void markRoots();
-    void markValueRange(jsuword *begin, jsuword *end);
-
-  private:
-    void markRange(jsuword *begin, jsuword *end);
-    void markWord(jsuword w);
-
-    JSTracer *trc;
-    HashSet<jsuword, GCChunkHasher, SystemAllocPolicy> chunkSet;
-
-#if defined(JS_DUMP_CONSERVATIVE_GC_ROOTS) || defined(JS_GCMETER)
-    JSConservativeGCStats stats;
-
-  public:
-    static void dumpStats(FILE *fp, JSConservativeGCStats *stats);
-
-# define CONSERVATIVE_METER(x)  ((void) (x))
-# define CONSERVATIVE_METER_IF(condition, x) ((void) ((condition) && (x)))
-
-#else
-
-# define CONSERVATIVE_METER(x)                  ((void) 0)
-# define CONSERVATIVE_METER_IF(condition, x)    ((void) 0)
-
-#endif
-
-#ifdef JS_DUMP_CONSERVATIVE_GC_ROOTS
-  private:
-    struct ConservativeRoot { void *thing; uint32 traceKind; };
-    Vector<ConservativeRoot, 0, SystemAllocPolicy> conservativeRoots;
-    const char *dumpFileName;
-
-    void dumpConservativeRoots();
-#endif
-};
-
-ConservativeGCStackMarker::ConservativeGCStackMarker(JSTracer *trc)
-  : trc(trc)
-{
-    /*
-     * If initializing fails because we are out of memory, stack scanning
-     * slows down but is otherwise unaffected.
-     */
-    JSRuntime *rt = trc->context->runtime;
-    if (chunkSet.init(rt->gcChunks.length())) {
-        for (JSGCChunkInfo **i = rt->gcChunks.begin(); i != rt->gcChunks.end(); ++i) {
-            jsuword chunk = (*i)->getChunk();
-            JS_ASSERT(!chunkSet.has(chunk));
-            JS_ALWAYS_TRUE(chunkSet.put(chunk));
-        }
-    }
-
-#ifdef JS_DUMP_CONSERVATIVE_GC_ROOTS
-    dumpFileName = getenv("JS_DUMP_CONSERVATIVE_GC_ROOTS");
-    memset(&stats, 0, sizeof(stats));
-#endif
-}
-
-#if defined(JS_DUMP_CONSERVATIVE_GC_ROOTS) || defined(JS_GCMETER)
-/* static */
-void
-ConservativeGCStackMarker::dumpStats(FILE *fp, JSConservativeGCStats *stats)
-{
-#define ULSTAT(x)       ((unsigned long)(stats->x))
-    fprintf(fp, "CONSERVATIVE STACK SCANNING:\n");
-    fprintf(fp, "      number of stack words: %lu\n", ULSTAT(words));
-    fprintf(fp, "      excluded, low bit set: %lu\n", ULSTAT(lowbitset));
-    fprintf(fp, "        not withing a chunk: %lu\n", ULSTAT(notchunk));
-    fprintf(fp, "     not within arena range: %lu\n", ULSTAT(notarena));
-    fprintf(fp, "       points to free arena: %lu\n", ULSTAT(freearena));
-    fprintf(fp, "        excluded, wrong tag: %lu\n", ULSTAT(wrongtag));
-    fprintf(fp, "         excluded, not live: %lu\n", ULSTAT(notlive));
-    fprintf(fp, "              things marked: %lu\n", ULSTAT(gcthings));
-    fprintf(fp, "         conservative roots: %lu\n", ULSTAT(unmarked));
-#undef ULSTAT
-}
-#endif
-
-#ifdef JS_DUMP_CONSERVATIVE_GC_ROOTS
-void
-ConservativeGCStackMarker::dumpConservativeRoots()
-{
-    if (!dumpFileName)
-        return;
-
-    JS_ASSERT(stats.unmarked == conservativeRoots.length());
-
-    FILE *fp;
-    if (!strcmp(dumpFileName, "stdout")) {
-        fp = stdout;
-    } else if (!strcmp(dumpFileName, "stderr")) {
-        fp = stderr;
-    } else if (!(fp = fopen(dumpFileName, "aw"))) {
-        fprintf(stderr,
-                "Warning: cannot open %s to dump the conservative roots\n",
-                dumpFileName);
-        return;
-    }
-
-    dumpStats(fp, &stats);
-    for (ConservativeRoot *i = conservativeRoots.begin();
-         i != conservativeRoots.end();
-         ++i) {
-        fprintf(fp, "  %p: ", i->thing);
-        switch (i->traceKind) {
-          default:
-            JS_NOT_REACHED("Unknown trace kind");
-
-          case JSTRACE_OBJECT: {
-            JSObject *obj = (JSObject *) i->thing;
-            fprintf(fp, "object %s", obj->getClass()->name);
-            break;
-          }
-          case JSTRACE_STRING: {
-            JSString *str = (JSString *) i->thing;
-            char buf[50];
-            js_PutEscapedString(buf, sizeof buf, str, '"');
-            fprintf(fp, "string %s", buf);
-            break;
-          }
-# if JS_HAS_XML_SUPPORT
-          case JSTRACE_XML: {
-            JSXML *xml = (JSXML *) i->thing;
-            fprintf(fp, "xml %u", (unsigned)xml->xml_class);
-            break;
-          }
-# endif
-        }
-        fputc('\n', fp);
-    }
-    fputc('\n', fp);
-
-    if (fp != stdout && fp != stderr)
-        fclose(fp);
-}
-#endif /* JS_DUMP_CONSERVATIVE_GC_ROOTS */
-
-static const jsuword JSID_PAYLOAD_MASK = (jsuword)~(jsuword)JSID_TYPE_MASK;
-
-void
-ConservativeGCStackMarker::markWord(jsuword w)
->>>>>>> 3d03e1e3
 {
     /*
      * The conservative scanner may access words that valgrind considers as
@@ -1321,32 +1137,8 @@
 #endif
 }
 
-<<<<<<< HEAD
 static void
 MarkRangeConservatively(JSTracer *trc, jsuword *begin, jsuword *end)
-=======
-void
-ConservativeGCStackMarker::markValueRange(jsuword *begin, jsuword *end)
-{
-#ifdef JS_NUNBOX32
-    /*
-     * With 64-bit jsvals on 32-bit systems, an optimization is possible: only
-     * the payload ever needs to be scanned.
-     */
-    JS_ASSERT(begin <= end);
-    JS_ASSERT(!(jsuword(end) & jsuword(7)));
-    for (jsuword *i = begin; i != end; i += 2) {
-        CONSERVATIVE_METER(stats.words++);
-        markWord(*i);
-    }
-#else
-    markRange(begin, end);
-#endif
-}
-
-void
-ConservativeGCStackMarker::markRange(jsuword *begin, jsuword *end)
->>>>>>> 3d03e1e3
 {
     JS_ASSERT(begin <= end);
     for (jsuword *i = begin; i != end; ++i)
@@ -1354,18 +1146,25 @@
 }
 
 void
-<<<<<<< HEAD
+MarkStackRangeConservatively(JSTracer *trc, Value *beginv, Value *endv)
+{
+    jsuword *begin = (jsuword *) beginv;
+    jsuword *end = (jsuword *) endv;
+#ifdef JS_NUNBOX32
+    /*
+     * With 64-bit jsvals on 32-bit systems, we can optimize a bit by
+     * scanning only the payloads.
+     */
+    JS_ASSERT(begin <= end);
+    for (jsuword *i = begin; i != end; i += 2)
+        MarkWordConservatively(trc, *i);
+#else
+    MarkRangeConservatively(trc, begin, end);
+#endif
+}
+
+void
 MarkConservativeStackRoots(JSTracer *trc)
-=======
-ConservativelyMarkValueRange(JSTracer *trc, Value *beg, Value *end)
-{
-    ConservativeGCStackMarker *cgc = trc->conservativeMarker;
-    cgc->markValueRange((jsuword *)beg, (jsuword *)end);
-}
-
-void
-ConservativeGCStackMarker::markRoots()
->>>>>>> 3d03e1e3
 {
     /* Do conservative scanning of the stack and registers. */
     for (ThreadDataIter i(trc->context->runtime); !i.empty(); i.popFront()) {
@@ -2664,15 +2463,9 @@
 js_TraceRuntime(JSTracer *trc)
 {
     JSRuntime *rt = trc->context->runtime;
-    ConservativeGCStackMarker cgc(trc);
-    trc->conservativeMarker = &cgc;
 
     if (rt->state != JSRTS_LANDING)
-<<<<<<< HEAD
         MarkConservativeStackRoots(trc);
-=======
-	    cgc.markRoots();
->>>>>>> 3d03e1e3
 
     /*
      * Verify that we do not have at this point unmarked GC things stored in
@@ -2765,8 +2558,6 @@
         }
     }
 #endif
-
-    trc->conservativeMarker = NULL;
 }
 
 void
