/* -*- Mode: C++; tab-width: 8; indent-tabs-mode: nil; c-basic-offset: 4 -*-
 * vim: set sw=4 ts=8 et tw=78:
 *
 * ***** BEGIN LICENSE BLOCK *****
 * Version: MPL 1.1/GPL 2.0/LGPL 2.1
 *
 * The contents of this file are subject to the Mozilla Public License Version
 * 1.1 (the "License"); you may not use this file except in compliance with
 * the License. You may obtain a copy of the License at
 * http://www.mozilla.org/MPL/
 *
 * Software distributed under the License is distributed on an "AS IS" basis,
 * WITHOUT WARRANTY OF ANY KIND, either express or implied. See the License
 * for the specific language governing rights and limitations under the
 * License.
 *
 * The Original Code is Mozilla Communicator client code, released
 * March 31, 1998.
 *
 * The Initial Developer of the Original Code is
 * Netscape Communications Corporation.
 * Portions created by the Initial Developer are Copyright (C) 1998
 * the Initial Developer. All Rights Reserved.
 *
 * Contributor(s):
 *
 * Alternatively, the contents of this file may be used under the terms of
 * either of the GNU General Public License Version 2 or later (the "GPL"),
 * or the GNU Lesser General Public License Version 2.1 or later (the "LGPL"),
 * in which case the provisions of the GPL or the LGPL are applicable instead
 * of those above. If you wish to allow use of your version of this file only
 * under the terms of either the GPL or the LGPL, and not to allow others to
 * use your version of this file under the terms of the MPL, indicate your
 * decision by deleting the provisions above and replace them with the notice
 * and other provisions required by the GPL or the LGPL. If you do not delete
 * the provisions above, a recipient may use your version of this file under
 * the terms of any one of the MPL, the GPL or the LGPL.
 *
 * ***** END LICENSE BLOCK ***** */

#define __STDC_LIMIT_MACROS

/*
 * JS array class.
 *
 * Array objects begin as "dense" arrays, optimized for index-only property
 * access over a vector of slots with high load factor.  Array methods
 * optimize for denseness by testing that the object's class is
 * &js_ArrayClass, and can then directly manipulate the slots for efficiency.
 *
 * We track these pieces of metadata for arrays in dense mode:
 *  - The array's length property as a uint32, accessible with
 *    getArrayLength(), setDenseArrayLength().
 *  - The number of indices that are filled (non-holes), accessible with
 *    {get,set}DenseArrayCount().
 *  - The number of element slots (capacity), gettable with
 *    getDenseArrayCapacity().
 *  - The minimum of length and capacity (minLenCap).  There are no explicit
 *    setters, it's updated automatically by setDenseArrayLength() and
 *    setDenseArrayCapacity().  There are also no explicit getters, the only
 *    user is TraceRecorder which can access it directly because it's a
 *    friend.  The function isDenseArrayMinLenCapOk() checks that it is set
 *    correctly;  a call to it should be put in an assertion at use points.
 *
 * In dense mode, holes in the array are represented by (JS_ARRAY_HOLE) invalid
 * values.  The final slot in fslots is unused.
 *
 * NB: the capacity and length of a dense array are entirely unrelated!  The
 * length may be greater than, less than, or equal to the capacity.  See
 * array_length_setter for an explanation of how the first, most surprising
 * case may occur.
 *
 * Arrays are converted to use js_SlowArrayClass when any of these conditions
 * are met:
 *  - the load factor (COUNT / capacity) is less than 0.25, and there are
 *    more than MIN_SPARSE_INDEX slots total
 *  - a property is set that is not indexed (and not "length"); or
 *  - a property is defined that has non-default property attributes.
 *
 * Dense arrays do not track property creation order, so unlike other native
 * objects and slow arrays, enumerating an array does not necessarily visit the
 * properties in the order they were created.  We could instead maintain the
 * scope to track property enumeration order, but still use the fast slot
 * access.  That would have the same memory cost as just using a
 * js_SlowArrayClass, but have the same performance characteristics as a dense
 * array for slot accesses, at some cost in code complexity.
 */
#include <stdlib.h>
#include <string.h>
#include "jstypes.h"
#include "jsstdint.h"
#include "jsutil.h" /* Added by JSIFY */
#include "jsapi.h"
#include "jsarray.h"
#include "jsatom.h"
#include "jsbit.h"
#include "jsbool.h"
#include "jstracer.h"
#include "jsbuiltins.h"
#include "jscntxt.h"
#include "jsversion.h"
#include "jsdbgapi.h" /* for js_TraceWatchPoints */
#include "jsdtoa.h"
#include "jsfun.h"
#include "jsgc.h"
#include "jsinterp.h"
#include "jsiter.h"
#include "jslock.h"
#include "jsnum.h"
#include "jsobj.h"
#include "jsscope.h"
#include "jsstr.h"
#include "jsstaticcheck.h"
#include "jsvector.h"

#include "jsatominlines.h"
#include "jsobjinlines.h"
#include "jscntxtinlines.h"

using namespace js;

/* 2^32 - 1 as a number and a string */
#define MAXINDEX 4294967295u
#define MAXSTR   "4294967295"

/* Small arrays are dense, no matter what. */
#define MIN_SPARSE_INDEX 256

/* Iteration depends on all indexes of a dense array to fit into a JSVAL-sized int. */
static inline bool
INDEX_TOO_BIG(jsuint index)
{
    return index > JS_BIT(29) - 1;
}

#define INDEX_TOO_SPARSE(array, index)                                           \
    (INDEX_TOO_BIG(index) ||                                                     \
     ((index) > array->getDenseArrayCapacity() && (index) >= MIN_SPARSE_INDEX && \
      (index) > ((array)->getDenseArrayCount() + 1) * 4))

#define ENSURE_SLOW_ARRAY(cx, obj)                                             \
    (obj->getClass() == &js_SlowArrayClass || obj->makeDenseArraySlow(cx))

/*
 * Determine if the id represents an array index or an XML property index.
 *
 * An id is an array index according to ECMA by (15.4):
 *
 * "Array objects give special treatment to a certain class of property names.
 * A property name P (in the form of a string value) is an array index if and
 * only if ToString(ToUint32(P)) is equal to P and ToUint32(P) is not equal
 * to 2^32-1."
 *
 * In our implementation, it would be sufficient to check for JSVAL_IS_INT(id)
 * except that by using signed 31-bit integers we miss the top half of the
 * valid range. This function checks the string representation itself; note
 * that calling a standard conversion routine might allow strings such as
 * "08" or "4.0" as array indices, which they are not.
 *
 * 'id' is passed as a jsboxedword since the given id need not necessarily hold
 * an atomized string.
 */
JSBool
js_StringIsIndex(JSString *str, jsuint *indexp)
{
    jschar *cp = str->chars();
    if (JS7_ISDEC(*cp) && str->length() < sizeof(MAXSTR)) {
        jsuint index = JS7_UNDEC(*cp++);
        jsuint oldIndex = 0;
        jsuint c = 0;
        if (index != 0) {
            while (JS7_ISDEC(*cp)) {
                oldIndex = index;
                c = JS7_UNDEC(*cp);
                index = 10*index + c;
                cp++;
            }
        }

        /* Ensure that all characters were consumed and we didn't overflow. */
        if (*cp == 0 &&
             (oldIndex < (MAXINDEX / 10) ||
              (oldIndex == (MAXINDEX / 10) && c < (MAXINDEX % 10))))
        {
            *indexp = index;
            return JS_TRUE;
        }
    }
    return JS_FALSE;
}

static jsuint
ValueIsLength(JSContext *cx, Value* vp)
{
    if (vp->isInt32()) {
        int32_t i = vp->asInt32();
        if (i < 0)
            goto error;
        return (jsuint) i;
    }

    jsdouble d;
    if (!ValueToNumber(cx, *vp, &d))
        goto error;

    if (JSDOUBLE_IS_NaN(d))
        goto error;
    jsuint length;
    length = (jsuint) d;
    if (d != (jsdouble) length)
        goto error;
    if (!js_NewNumberInRootedValue(cx, d, vp)) {
        *vp = JSVAL_NULL;
        return 0;
    }
    return length;

  error:
    JS_ReportErrorNumber(cx, js_GetErrorMessage, NULL,
                         JSMSG_BAD_ARRAY_LENGTH);
    vp->setNull();
    return 0;
}

JSBool
js_GetLengthProperty(JSContext *cx, JSObject *obj, jsuint *lengthp)
{
    if (obj->isArray()) {
        *lengthp = obj->getArrayLength();
        return true;
    }

    if (obj->isArguments() && !obj->isArgsLengthOverridden()) {
        *lengthp = obj->getArgsLength();
        return true;
    }

    AutoValueRooter tvr(cx);
    if (!obj->getProperty(cx, ATOM_TO_JSID(cx->runtime->atomState.lengthAtom), tvr.addr()))
        return false;

    if (tvr.value().isInt32()) {
        *lengthp = jsuint(jsint(tvr.value().asInt32())); /* jsuint cast does ToUint32 */
        return true;
    }

    JS_STATIC_ASSERT(sizeof(jsuint) == sizeof(uint32_t));
    return ValueToECMAUint32(cx, tvr.value(), (uint32_t *)lengthp);
}

JSBool JS_FASTCALL
js_IndexToId(JSContext *cx, jsuint index, jsid *idp)
{
    JSString *str;

    if (index <= JSID_INT_MAX) {
        *idp = INT_TO_JSID(index);
        return JS_TRUE;
    }
    str = js_NumberToString(cx, index);
    if (!str)
        return JS_FALSE;
    return js_ValueToStringId(cx, StringTag(str), idp);
}

static JSBool
BigIndexToId(JSContext *cx, JSObject *obj, jsuint index, JSBool createAtom,
             jsid *idp)
{
    jschar buf[10], *start;
    Class *clasp;
    JSAtom *atom;
    JS_STATIC_ASSERT((jsuint)-1 == 4294967295U);

    JS_ASSERT(index > JSID_INT_MAX);

    start = JS_ARRAY_END(buf);
    do {
        --start;
        *start = (jschar)('0' + index % 10);
        index /= 10;
    } while (index != 0);

    /*
     * Skip the atomization if the class is known to store atoms corresponding
     * to big indexes together with elements. In such case we know that the
     * array does not have an element at the given index if its atom does not
     * exist.  Fast arrays (clasp == &js_ArrayClass) don't use atoms for
     * any indexes, though it would be rare to see them have a big index
     * in any case.
     */
    if (!createAtom &&
        ((clasp = obj->getClass()) == &js_SlowArrayClass ||
         clasp == &js_ArgumentsClass ||
         clasp == &js_ObjectClass)) {
        atom = js_GetExistingStringAtom(cx, start, JS_ARRAY_END(buf) - start);
        if (!atom) {
            *idp = JSID_VOID;
            return JS_TRUE;
        }
    } else {
        atom = js_AtomizeChars(cx, start, JS_ARRAY_END(buf) - start, 0);
        if (!atom)
            return JS_FALSE;
    }

    *idp = ATOM_TO_JSID(atom);
    return JS_TRUE;
}

bool
JSObject::resizeDenseArrayElements(JSContext *cx, uint32 oldcap, uint32 newcap,
                                   bool initializeAllSlots)
{
    JS_ASSERT(isDenseArray());

    if (newcap == 0) {
        freeDenseArrayElements(cx);
        return JS_TRUE;
    }

    /* Silence warning */
    size_t newcapBig = newcap;
    if (newcapBig > MAX_DSLOTS_LENGTH) {
        js_ReportAllocationOverflow(cx);
        return JS_FALSE;
    }

    Value *slots = dslots ? dslots - 1 : NULL;
    Value *newslots = (Value *) cx->realloc(slots, (size_t(newcap) + 1) * sizeof(Value));
    if (!newslots)
        return false;

    dslots = newslots + 1;
    setDenseArrayCapacity(newcap);

    if (initializeAllSlots) {
        Value *base = addressOfDenseArrayElement(0);
        for (Value *vp = base + oldcap, *end = base + newcap; vp < end; ++vp)
            vp->setMagic(JS_ARRAY_HOLE);
    }

    return true;
}

bool
JSObject::ensureDenseArrayElements(JSContext *cx, uint32 newcap, bool initializeAllSlots)
{
    /*
     * When a dense array with CAPACITY_DOUBLING_MAX or fewer slots needs to
     * grow, double its capacity, to push() N elements in amortized O(N) time.
     *
     * Above this limit, grow by 12.5% each time. Speed is still amortized
     * O(N), with a higher constant factor, and we waste less space.
     */
    static const size_t CAPACITY_DOUBLING_MAX = 1024 * 1024;

    /*
     * Round up all large allocations to a multiple of this (1MB), so as not
     * to waste space if malloc gives us 1MB-sized chunks (as jemalloc does).
     */
    static const size_t CAPACITY_CHUNK = 1024 * 1024 / sizeof(Value);

    uint32 oldcap = getDenseArrayCapacity();

    if (newcap > oldcap) {
        /*
         * If this overflows uint32, newcap is very large. nextsize will end
         * up being less than newcap, the code below will thus disregard it,
         * and resizeDenseArrayElements() will fail.
         *
         * The way we use dslots[-1] forces a few +1s and -1s here. For
         * example, (oldcap * 2 + 1) produces the sequence 7, 15, 31, 63, ...
         * which makes the total allocation size (with dslots[-1]) a power
         * of two.
         */
        uint32 nextsize = (oldcap <= CAPACITY_DOUBLING_MAX)
                          ? oldcap * 2 + 1
                          : oldcap + (oldcap >> 3);

        uint32 actualCapacity = JS_MAX(newcap, nextsize);
        if (actualCapacity >= CAPACITY_CHUNK)
            actualCapacity = JS_ROUNDUP(actualCapacity + 1, CAPACITY_CHUNK) - 1; /* -1 for dslots[-1] */
        else if (actualCapacity < ARRAY_CAPACITY_MIN)
            actualCapacity = ARRAY_CAPACITY_MIN;

        if (!resizeDenseArrayElements(cx, oldcap, actualCapacity, initializeAllSlots))
            return false;

        if (!initializeAllSlots) {
            /*
             * Initialize the slots caller didn't actually ask for.
             */
            for (uint32 i = newcap; i < actualCapacity; i++) {
                setDenseArrayElement(i, JS_ARRAY_HOLE);
            }
        }
    }
    return true;
}

static bool
ReallyBigIndexToId(JSContext* cx, jsdouble index, jsid* idp)
{
    return js_ValueToStringId(cx, DoubleTag(index), idp);
}

static bool
IndexToId(JSContext* cx, JSObject* obj, jsdouble index, JSBool* hole, jsid* idp,
          JSBool createAtom = JS_FALSE)
{
    if (index <= JSID_INT_MAX) {
        *idp = INT_TO_JSID(int(index));
        return JS_TRUE;
    }

    if (index <= jsuint(-1)) {
        if (!BigIndexToId(cx, obj, jsuint(index), createAtom, idp))
            return JS_FALSE;
        if (hole && JSID_IS_VOID(*idp))
            *hole = JS_TRUE;
        return JS_TRUE;
    }

    return ReallyBigIndexToId(cx, index, idp);
}

/*
 * If the property at the given index exists, get its value into location
 * pointed by vp and set *hole to false. Otherwise set *hole to true and *vp
 * to JSVAL_VOID. This function assumes that the location pointed by vp is
 * properly rooted and can be used as GC-protected storage for temporaries.
 */
static JSBool
GetArrayElement(JSContext *cx, JSObject *obj, jsdouble index, JSBool *hole,
                Value *vp)
{
    JS_ASSERT(index >= 0);
    if (obj->isDenseArray() && index < obj->getDenseArrayCapacity() &&
        !(*vp = obj->getDenseArrayElement(uint32(index))).isMagic(JS_ARRAY_HOLE)) {
        *hole = JS_FALSE;
        return JS_TRUE;
    }

    AutoIdRooter idr(cx);

    *hole = JS_FALSE;
    if (!IndexToId(cx, obj, index, hole, idr.addr()))
        return JS_FALSE;
    if (*hole) {
        vp->setUndefined();
        return JS_TRUE;
    }

    JSObject *obj2;
    JSProperty *prop;
    if (!obj->lookupProperty(cx, idr.id(), &obj2, &prop))
        return JS_FALSE;
    if (!prop) {
        *hole = JS_TRUE;
        vp->setUndefined();
    } else {
        obj2->dropProperty(cx, prop);
        if (!obj->getProperty(cx, idr.id(), vp))
            return JS_FALSE;
        *hole = JS_FALSE;
    }
    return JS_TRUE;
}

/*
 * Set the value of the property at the given index to v assuming v is rooted.
 */
static JSBool
SetArrayElement(JSContext *cx, JSObject *obj, jsdouble index, const Value &v)
{
    JS_ASSERT(index >= 0);

    if (obj->isDenseArray()) {
        /* Predicted/prefetched code should favor the remains-dense case. */
        if (index <= jsuint(-1)) {
            jsuint idx = jsuint(index);
            if (!INDEX_TOO_SPARSE(obj, idx)) {
                JS_ASSERT(idx + 1 > idx);
                if (!obj->ensureDenseArrayElements(cx, idx + 1))
                    return JS_FALSE;
                if (idx >= obj->getArrayLength())
                    obj->setDenseArrayLength(idx + 1);
                if (obj->getDenseArrayElement(idx).isMagic(JS_ARRAY_HOLE))
                    obj->incDenseArrayCountBy(1);
                obj->setDenseArrayElement(idx, v);
                return JS_TRUE;
            }
        }

        if (!obj->makeDenseArraySlow(cx))
            return JS_FALSE;
    }

    AutoIdRooter idr(cx);

    if (!IndexToId(cx, obj, index, NULL, idr.addr(), JS_TRUE))
        return JS_FALSE;
    JS_ASSERT(!JSID_IS_VOID(idr.id()));

    Value tmp = v;
    return obj->setProperty(cx, idr.id(), &tmp);
}

static JSBool
DeleteArrayElement(JSContext *cx, JSObject *obj, jsdouble index)
{
    JS_ASSERT(index >= 0);
    if (obj->isDenseArray()) {
        if (index <= jsuint(-1)) {
            jsuint idx = jsuint(index);
            if (!INDEX_TOO_SPARSE(obj, idx) && idx < obj->getDenseArrayCapacity()) {
                if (!obj->getDenseArrayElement(idx).isMagic(JS_ARRAY_HOLE))
                    obj->decDenseArrayCountBy(1);
                obj->setDenseArrayElement(idx, JS_ARRAY_HOLE);
                return JS_TRUE;
            }
        }
        return JS_TRUE;
    }

    AutoIdRooter idr(cx);

    if (!IndexToId(cx, obj, index, NULL, idr.addr()))
        return JS_FALSE;
    if (JSID_IS_VOID(idr.id()))
        return JS_TRUE;

    Value junk;
    return obj->deleteProperty(cx, idr.id(), &junk);
}

/*
 * When hole is true, delete the property at the given index. Otherwise set
 * its value to v assuming v is rooted.
 */
static JSBool
SetOrDeleteArrayElement(JSContext *cx, JSObject *obj, jsdouble index,
                        JSBool hole, const Value &v)
{
    if (hole) {
        JS_ASSERT(v.isUndefined());
        return DeleteArrayElement(cx, obj, index);
    }
    return SetArrayElement(cx, obj, index, v);
}

JSBool
js_SetLengthProperty(JSContext *cx, JSObject *obj, jsdouble length)
{
    Value v;
    jsid id;

    v.setNumber(length);
    id = ATOM_TO_JSID(cx->runtime->atomState.lengthAtom);
    return obj->setProperty(cx, id, &v);
}

JSBool
js_HasLengthProperty(JSContext *cx, JSObject *obj, jsuint *lengthp)
{
    JSErrorReporter older = JS_SetErrorReporter(cx, NULL);
    AutoValueRooter tvr(cx);
    jsid id = ATOM_TO_JSID(cx->runtime->atomState.lengthAtom);
    JSBool ok = obj->getProperty(cx, id, tvr.addr());
    JS_SetErrorReporter(cx, older);
    if (!ok)
        return false;

    *lengthp = ValueIsLength(cx, tvr.addr());
    return !tvr.value().isNull();
}

JSBool
js_IsArrayLike(JSContext *cx, JSObject *obj, JSBool *answerp, jsuint *lengthp)
{
    JSObject *wrappedObj = obj->wrappedObject(cx);

    *answerp = wrappedObj->isArguments() || wrappedObj->isArray();
    if (!*answerp) {
        *lengthp = 0;
        return JS_TRUE;
    }
    return js_GetLengthProperty(cx, obj, lengthp);
}

/*
 * Since SpiderMonkey supports cross-class prototype-based delegation, we have
 * to be careful about the length getter and setter being called on an object
 * not of Array class. For the getter, we search obj's prototype chain for the
 * array that caused this getter to be invoked. In the setter case to overcome
 * the JSPROP_SHARED attribute, we must define a shadowing length property.
 */
static JSBool
array_length_getter(JSContext *cx, JSObject *obj, jsid id, Value *vp)
{
    do {
        if (obj->isArray()) {
            vp->setNumber(obj->getArrayLength());
            return JS_TRUE;
        }
    } while ((obj = obj->getProto()) != NULL);
    return JS_TRUE;
}

static JSBool
array_length_setter(JSContext *cx, JSObject *obj, jsid id, Value *vp)
{
    jsuint newlen, oldlen, gap, index;
    Value junk;

    if (!obj->isArray()) {
        jsid lengthId = ATOM_TO_JSID(cx->runtime->atomState.lengthAtom);

        return obj->defineProperty(cx, lengthId, *vp, NULL, NULL, JSPROP_ENUMERATE);
    }

    newlen = ValueIsLength(cx, vp);
    if (vp->isNull())
        return false;
    oldlen = obj->getArrayLength();

    if (oldlen == newlen)
        return true;

    vp->setNumber(newlen);
    if (oldlen < newlen) {
        if (obj->isDenseArray())
            obj->setDenseArrayLength(newlen);
        else
            obj->setSlowArrayLength(newlen);
        return true;
    }

    if (obj->isDenseArray()) {
        /* Don't reallocate if we're not actually shrinking our slots. */
        jsuint capacity = obj->getDenseArrayCapacity();
        if (capacity > newlen && !obj->resizeDenseArrayElements(cx, capacity, newlen))
            return false;
        obj->setDenseArrayLength(newlen);
    } else if (oldlen - newlen < (1 << 24)) {
        do {
            --oldlen;
            if (!JS_CHECK_OPERATION_LIMIT(cx) || !DeleteArrayElement(cx, obj, oldlen))
                return false;
        } while (oldlen != newlen);
        obj->setSlowArrayLength(newlen);
    } else {
        /*
         * We are going to remove a lot of indexes in a presumably sparse
         * array. So instead of looping through indexes between newlen and
         * oldlen, we iterate through all properties and remove those that
         * correspond to indexes in the half-open range [newlen, oldlen).  See
         * bug 322135.
         */
        JSObject *iter = JS_NewPropertyIterator(cx, obj);
        if (!iter)
            return false;

        /* Protect iter against GC under JSObject::deleteProperty. */
        AutoObjectRooter tvr(cx, iter);

        gap = oldlen - newlen;
        for (;;) {
            if (!JS_CHECK_OPERATION_LIMIT(cx) || !JS_NextProperty(cx, iter, &id))
                return false;
            if (JSID_IS_VOID(id))
                break;
            if (js_IdIsIndex(id, &index) && index - newlen < gap &&
                !obj->deleteProperty(cx, id, &junk)) {
                return false;
            }
        }
        obj->setSlowArrayLength(newlen);
    }

    return true;
}

/*
 * We have only indexed properties up to capacity (excepting holes), plus the
 * length property. For all else, we delegate to the prototype.
 */
static inline bool
IsDenseArrayId(JSContext *cx, JSObject *obj, jsid id)
{
    JS_ASSERT(obj->isDenseArray());

    uint32 i;
    return JSID_IS_ATOM(id, cx->runtime->atomState.lengthAtom) ||
           (js_IdIsIndex(id, &i) &&
            obj->getArrayLength() != 0 &&
            i < obj->getDenseArrayCapacity() &&
            !obj->getDenseArrayElement(i).isMagic(JS_ARRAY_HOLE));
}

static JSBool
array_lookupProperty(JSContext *cx, JSObject *obj, jsid id, JSObject **objp,
                     JSProperty **propp)
{
    if (!obj->isDenseArray())
        return js_LookupProperty(cx, obj, id, objp, propp);

    if (IsDenseArrayId(cx, obj, id)) {
        *propp = (JSProperty *) 1;  /* non-null to indicate found */
        *objp = obj;
        return JS_TRUE;
    }

    JSObject *proto = obj->getProto();
    if (!proto) {
        *objp = NULL;
        *propp = NULL;
        return JS_TRUE;
    }
    return proto->lookupProperty(cx, id, objp, propp);
}

JSBool
js_GetDenseArrayElementValue(JSContext *cx, JSObject *obj, jsid id, Value *vp)
{
    JS_ASSERT(obj->isDenseArray());

    uint32 i;
    if (!js_IdIsIndex(id, &i)) {
        JS_ASSERT(JSID_IS_ATOM(id, cx->runtime->atomState.lengthAtom));
        vp->setNumber(obj->getArrayLength());
        return JS_TRUE;
    }
    *vp = obj->getDenseArrayElement(i);
    return JS_TRUE;
}

static JSBool
array_getProperty(JSContext *cx, JSObject *obj, jsid id, Value *vp)
{
    uint32 i;

    if (JSID_IS_ATOM(id, cx->runtime->atomState.lengthAtom)) {
        vp->setNumber(obj->getArrayLength());
        return JS_TRUE;
    }

    if (JSID_IS_ATOM(id, cx->runtime->atomState.protoAtom)) {
        *vp = obj->getProtoValue();
        return JS_TRUE;
    }

    if (!obj->isDenseArray())
        return js_GetProperty(cx, obj, id, vp);

    if (!js_IdIsIndex(id, &i) || i >= obj->getDenseArrayCapacity() ||
        obj->getDenseArrayElement(i).isMagic(JS_ARRAY_HOLE)) {
        JSObject *obj2;
        JSProperty *prop;
        JSScopeProperty *sprop;

        JSObject *proto = obj->getProto();
        if (!proto) {
            vp->setUndefined();
            return JS_TRUE;
        }

        vp->setUndefined();
        if (js_LookupPropertyWithFlags(cx, proto, id, cx->resolveFlags,
                                       &obj2, &prop) < 0)
            return JS_FALSE;

        if (prop && obj2->isNative()) {
            sprop = (JSScopeProperty *) prop;
            if (!js_NativeGet(cx, obj, obj2, sprop, JSGET_METHOD_BARRIER, vp))
                return JS_FALSE;
            JS_UNLOCK_OBJ(cx, obj2);
        }
        return JS_TRUE;
    }

    *vp = obj->getDenseArrayElement(i);
    return JS_TRUE;
}

static JSBool
slowarray_addProperty(JSContext *cx, JSObject *obj, jsid id, Value *vp)
{
    jsuint index, length;

    if (!js_IdIsIndex(id, &index))
        return JS_TRUE;
    length = obj->getArrayLength();
    if (index >= length)
        obj->setSlowArrayLength(index + 1);
    return JS_TRUE;
}

static JSType
array_typeOf(JSContext *cx, JSObject *obj)
{
    return JSTYPE_OBJECT;
}

<<<<<<< HEAD
/* The same as js_ObjectOps except for the .enumerate and .call hooks. */
static JSObjectOps js_SlowArrayObjectOps = {
    NULL,
    js_LookupProperty,
    js_DefineProperty,
    js_GetProperty,
    js_SetProperty,
    js_GetAttributes,
    js_SetAttributes,
    js_DeleteProperty,
    js_DefaultValue,
    js_Enumerate,
    js_CheckAccess,
    array_typeOf,
    js_TraceObject,
    NULL,   /* thisObject */
    NULL,   /* call */
    js_Construct,
    js_HasInstance,
    js_Clear
};

static JSObjectOps *
slowarray_getObjectOps(JSContext *cx, Class *clasp)
{
    return &js_SlowArrayObjectOps;
}

=======
>>>>>>> 52e11d5d
static JSBool
array_setProperty(JSContext *cx, JSObject *obj, jsid id, Value *vp)
{
    uint32 i;

    if (JSID_IS_ATOM(id, cx->runtime->atomState.lengthAtom))
        return array_length_setter(cx, obj, id, vp);

    if (!obj->isDenseArray())
        return js_SetProperty(cx, obj, id, vp);

    if (!js_IdIsIndex(id, &i) || INDEX_TOO_SPARSE(obj, i)) {
        if (!obj->makeDenseArraySlow(cx))
            return JS_FALSE;
        return js_SetProperty(cx, obj, id, vp);
    }

    if (!obj->ensureDenseArrayElements(cx, i + 1))
        return JS_FALSE;

    if (i >= obj->getArrayLength())
        obj->setDenseArrayLength(i + 1);
    if (obj->getDenseArrayElement(i).isMagic(JS_ARRAY_HOLE))
        obj->incDenseArrayCountBy(1);
    obj->setDenseArrayElement(i, *vp);
    return JS_TRUE;
}

JSBool
js_PrototypeHasIndexedProperties(JSContext *cx, JSObject *obj)
{
    /*
     * Walk up the prototype chain and see if this indexed element already
     * exists. If we hit the end of the prototype chain, it's safe to set the
     * element on the original object.
     */
    while ((obj = obj->getProto()) != NULL) {
        /*
         * If the prototype is a non-native object (possibly a dense array), or
         * a native object (possibly a slow array) that has indexed properties,
         * return true.
         */
        if (!obj->isNative())
            return JS_TRUE;
        if (obj->scope()->hadIndexedProperties())
            return JS_TRUE;
    }
    return JS_FALSE;
}

#ifdef JS_TRACER

<<<<<<< HEAD
static JS_ALWAYS_INLINE JSBool
dense_grow(JSContext* cx, JSObject* obj, jsint i, const Value &v)
=======
static JS_ALWAYS_INLINE JSBool FASTCALL
dense_grow(JSContext* cx, JSObject* obj, jsint i, jsval v)
>>>>>>> 52e11d5d
{
    JS_ASSERT(obj->isDenseArray());

    /*
     * Let the interpreter worry about negative array indexes.
     */
    JS_ASSERT((MAX_DSLOTS_LENGTH > MAX_DSLOTS_LENGTH32) == (sizeof(intptr_t) != sizeof(uint32)));
    if (MAX_DSLOTS_LENGTH > MAX_DSLOTS_LENGTH32) {
        /*
         * Have to check for negative values bleeding through on 64-bit machines only,
         * since we can't allocate large enough arrays for this on 32-bit machines.
         */
        if (i < 0)
            return JS_FALSE;
    }

    /*
     * If needed, grow the array as long it remains dense, otherwise fall off trace.
     */
    jsuint u = jsuint(i);
    jsuint capacity = obj->getDenseArrayCapacity();
    if ((u >= capacity) && (INDEX_TOO_SPARSE(obj, u) || !obj->ensureDenseArrayElements(cx, u + 1)))
        return JS_FALSE;

    if (obj->getDenseArrayElement(u).isMagic()) {
        if (js_PrototypeHasIndexedProperties(cx, obj))
            return JS_FALSE;

        if (u >= obj->getArrayLength())
            obj->setDenseArrayLength(u + 1);
        obj->incDenseArrayCountBy(1);
    }

    obj->setDenseArrayElement(u, v);
    return JS_TRUE;
}

JSBool FASTCALL
js_Array_dense_setelem(JSContext* cx, JSObject* obj, jsint i, ValueArgType v)
{
    return dense_grow(cx, obj, i, ValueArgToConstRef(v));
}
JS_DEFINE_CALLINFO_4(extern, BOOL, js_Array_dense_setelem, CONTEXT, OBJECT, INT32, VALUE, 0,
                     nanojit::ACC_STORE_ANY)

JSBool FASTCALL
js_Array_dense_setelem_int(JSContext* cx, JSObject* obj, jsint i, int32 j)
{
    return dense_grow(cx, obj, i, Int32Tag(j));
}
JS_DEFINE_CALLINFO_4(extern, BOOL, js_Array_dense_setelem_int, CONTEXT, OBJECT, INT32, INT32, 0,
                     nanojit::ACC_STORE_ANY)

JSBool FASTCALL
js_Array_dense_setelem_double(JSContext* cx, JSObject* obj, jsint i, jsdouble d)
{
    return dense_grow(cx, obj, i, NumberTag(d));
}
JS_DEFINE_CALLINFO_4(extern, BOOL, js_Array_dense_setelem_double, CONTEXT, OBJECT, INT32, DOUBLE,
                     0, nanojit::ACC_STORE_ANY)
#endif

static JSBool
array_defineProperty(JSContext *cx, JSObject *obj, jsid id, const Value *value,
                     PropertyOp getter, PropertyOp setter, uintN attrs)
{
    uint32 i = 0;       // init to shut GCC up
    JSBool isIndex;

    if (JSID_IS_ATOM(id, cx->runtime->atomState.lengthAtom))
        return JS_TRUE;

    isIndex = js_IdIsIndex(id, &i);
    if (!isIndex || attrs != JSPROP_ENUMERATE || !obj->isDenseArray() || INDEX_TOO_SPARSE(obj, i)) {
        if (!ENSURE_SLOW_ARRAY(cx, obj))
            return JS_FALSE;
        return js_DefineProperty(cx, obj, id, value, getter, setter, attrs);
    }

    Value tmp = *value;
    return array_setProperty(cx, obj, id, &tmp);
}

static JSBool
array_getAttributes(JSContext *cx, JSObject *obj, jsid id, uintN *attrsp)
{
    *attrsp = JSID_IS_ATOM(id, cx->runtime->atomState.lengthAtom)
        ? JSPROP_PERMANENT : JSPROP_ENUMERATE;
    return JS_TRUE;
}

static JSBool
array_setAttributes(JSContext *cx, JSObject *obj, jsid id, uintN *attrsp)
{
    JS_ReportErrorNumber(cx, js_GetErrorMessage, NULL,
                         JSMSG_CANT_SET_ARRAY_ATTRS);
    return JS_FALSE;
}

static JSBool
array_deleteProperty(JSContext *cx, JSObject *obj, jsid id, Value *rval)
{
    uint32 i;

    if (!obj->isDenseArray())
        return js_DeleteProperty(cx, obj, id, rval);

    if (JSID_IS_ATOM(id, cx->runtime->atomState.lengthAtom)) {
        rval->setBoolean(false);
        return JS_TRUE;
    }

    if (js_IdIsIndex(id, &i) && i < obj->getDenseArrayCapacity() &&
        !obj->getDenseArrayElement(i).isMagic(JS_ARRAY_HOLE)) {
        obj->decDenseArrayCountBy(1);
        obj->setDenseArrayElement(i, JS_ARRAY_HOLE);
    }

    if (!js_SuppressDeletedProperty(cx, obj, id))
        return false;

    rval->setBoolean(true);
    return JS_TRUE;
}

static void
array_finalize(JSContext *cx, JSObject *obj)
{
    obj->freeDenseArrayElements(cx);
}

static void
array_trace(JSTracer *trc, JSObject *obj)
{
    JS_ASSERT(obj->isDenseArray());
    obj->traceProtoAndParent(trc);

    uint32 capacity = obj->getDenseArrayCapacity();
    for (uint32 i = 0; i < capacity; i++)
        MarkValue(trc, obj->getDenseArrayElement(i), "dense_array_elems");
}

extern JSObjectOps js_ArrayObjectOps;

static const JSObjectMap SharedArrayMap(&js_ArrayObjectOps, JSObjectMap::SHAPELESS);

JSObjectOps js_ArrayObjectOps = {
    &SharedArrayMap,
    array_lookupProperty,
    array_defineProperty,
    array_getProperty,
    array_setProperty,
    array_getAttributes,
    array_setAttributes,
    array_deleteProperty,
    js_DefaultValue,
    js_Enumerate,
    array_typeOf,
    array_trace,
    NULL,   /* thisObject */
    NULL,   /* call */
    NULL,   /* construct */
    js_HasInstance,
    NULL
};

static JSObjectOps *
array_getObjectOps(JSContext *cx, Class *clasp)
{
    return &js_ArrayObjectOps;
}

Class js_ArrayClass = {
    "Array",
    JSCLASS_HAS_RESERVED_SLOTS(JSObject::DENSE_ARRAY_FIXED_RESERVED_SLOTS) |
    JSCLASS_HAS_CACHED_PROTO(JSProto_Array),
    PropertyStub,       PropertyStub,    PropertyStub,         PropertyStub,
    EnumerateStub,      ResolveStub,     js_TryValueOf,        array_finalize,
    array_getObjectOps, NULL,            NULL,                 NULL,
    NULL,               NULL,            NULL,                 NULL
};

Class js_SlowArrayClass = {
    "Array",
    JSCLASS_HAS_PRIVATE |
    JSCLASS_HAS_CACHED_PROTO(JSProto_Array),
<<<<<<< HEAD
    slowarray_addProperty,  PropertyStub,   PropertyStub,      PropertyStub,
    EnumerateStub,          ResolveStub,    js_TryValueOf,     NULL,
    slowarray_getObjectOps, NULL,           NULL,              NULL,
    NULL,                   NULL,           NULL,              NULL
=======
    slowarray_addProperty, JS_PropertyStub, JS_PropertyStub,  JS_PropertyStub,
    JS_EnumerateStub,      JS_ResolveStub,  js_TryValueOf,    NULL,
    JSCLASS_NO_OPTIONAL_MEMBERS
>>>>>>> 52e11d5d
};

/*
 * Convert an array object from fast-and-dense to slow-and-flexible.
 */
JSBool
JSObject::makeDenseArraySlow(JSContext *cx)
{
    JS_ASSERT(isDenseArray());

    /*
     * Create a native scope. All slow arrays other than Array.prototype get
     * the same initial shape.
     */
    uint32 emptyShape;
    JSObject *obj = this;
    JSObject *arrayProto = obj->getProto();
    if (arrayProto->getClass() == &js_ObjectClass) {
        /* obj is Array.prototype. */
        emptyShape = js_GenerateShape(cx, false);
    } else {
        /* arrayProto is Array.prototype. */
        JS_ASSERT(arrayProto->getClass() == &js_SlowArrayClass);
        emptyShape = arrayProto->scope()->emptyScope->shape;
    }
    JSScope *scope = JSScope::create(cx, &js_ObjectOps, &js_SlowArrayClass, obj, emptyShape);
    if (!scope)
        return JS_FALSE;

    uint32 capacity = obj->getDenseArrayCapacity();
    if (capacity) {
        scope->freeslot = obj->numSlots() + JS_INITIAL_NSLOTS;
        // XXX: changing the capacity like this is awful.  Bug 558263 will remove
        // the need for this.
        obj->setDenseArrayCapacity(JS_INITIAL_NSLOTS + capacity);
    } else {
        scope->freeslot = obj->numSlots();
    }

    /* Begin with the length property to share more of the property tree. */
    if (!scope->addProperty(cx, ATOM_TO_JSID(cx->runtime->atomState.lengthAtom),
                            array_length_getter, array_length_setter,
                            JSSLOT_ARRAY_LENGTH, JSPROP_PERMANENT | JSPROP_SHARED, 0, 0)) {
        goto out_bad;
    }

    /* Create new properties pointing to existing elements. */
    for (uint32 i = 0; i < capacity; i++) {
        jsid id;
        if (!ValueToId(cx, Int32Tag(i), &id))
            goto out_bad;

        if (obj->getDenseArrayElement(i).isMagic(JS_ARRAY_HOLE)) {
            obj->setDenseArrayElement(i, UndefinedTag());
            continue;
        }

        if (!scope->addDataProperty(cx, id, JS_INITIAL_NSLOTS + i, JSPROP_ENUMERATE))
            goto out_bad;
    }

    /*
     * Render our formerly-reserved non-private properties GC-safe.  We do not
     * need to make the length slot GC-safe because it is the private slot
     * (this is statically asserted within JSObject) where the implementation
     * can store an arbitrary value.
     */
    JS_ASSERT(js_SlowArrayClass.flags & JSCLASS_HAS_PRIVATE);
    obj->voidDenseOnlyArraySlots();
    obj->clasp = &js_SlowArrayClass;
    obj->map = scope;
    return JS_TRUE;

  out_bad:
    scope->destroy(cx);
    return JS_FALSE;
}

/* Transfer ownership of buffer to returned string. */
static inline JSBool
BufferToString(JSContext *cx, JSCharBuffer &cb, Value *rval)
{
    JSString *str = js_NewStringFromCharBuffer(cx, cb);
    if (!str)
        return false;
    rval->setString(str);
    return true;
}

#if JS_HAS_TOSOURCE
static JSBool
array_toSource(JSContext *cx, uintN argc, Value *vp)
{
    JS_CHECK_RECURSION(cx, return false);

    JSObject *obj = ComputeThisObjectFromVp(cx, vp);
    if (!obj ||
        (obj->getClass() != &js_SlowArrayClass &&
         !InstanceOf(cx, obj, &js_ArrayClass, vp + 2))) {
        return false;
    }

    /* Find joins or cycles in the reachable object graph. */
    jschar *sharpchars;
    JSHashEntry *he = js_EnterSharpObject(cx, obj, NULL, &sharpchars);
    if (!he)
        return false;
    bool initiallySharp = IS_SHARP(he);

    /* After this point, all paths exit through the 'out' label. */
    MUST_FLOW_THROUGH("out");
    bool ok = false;

    /*
     * This object will take responsibility for the jschar buffer until the
     * buffer is transferred to the returned JSString.
     */
    JSCharBuffer cb(cx);

    /* Cycles/joins are indicated by sharp objects. */
#if JS_HAS_SHARP_VARS
    if (IS_SHARP(he)) {
        JS_ASSERT(sharpchars != 0);
        cb.replaceRawBuffer(sharpchars, js_strlen(sharpchars));
        goto make_string;
    } else if (sharpchars) {
        MAKE_SHARP(he);
        cb.replaceRawBuffer(sharpchars, js_strlen(sharpchars));
    }
#else
    if (IS_SHARP(he)) {
        if (!js_AppendLiteral(cb, "[]"))
            goto out;
        cx->free(sharpchars);
        goto make_string;
    }
#endif

    if (!cb.append('['))
        goto out;

    jsuint length;
    if (!js_GetLengthProperty(cx, obj, &length))
        goto out;

    for (jsuint index = 0; index < length; index++) {
        /* Use vp to locally root each element value. */
        JSBool hole;
        if (!JS_CHECK_OPERATION_LIMIT(cx) ||
            !GetArrayElement(cx, obj, index, &hole, vp)) {
            goto out;
        }

        /* Get element's character string. */
        JSString *str;
        if (hole) {
            str = cx->runtime->emptyString;
        } else {
            str = js_ValueToSource(cx, *vp);
            if (!str)
                goto out;
        }
        vp->setString(str);
        const jschar *chars;
        size_t charlen;
        str->getCharsAndLength(chars, charlen);

        /* Append element to buffer. */
        if (!cb.append(chars, charlen))
            goto out;
        if (index + 1 != length) {
            if (!js_AppendLiteral(cb, ", "))
                goto out;
        } else if (hole) {
            if (!cb.append(','))
                goto out;
        }
    }

    /* Finalize the buffer. */
    if (!cb.append(']'))
        goto out;

  make_string:
    if (!BufferToString(cx, cb, vp))
        goto out;

    ok = true;

  out:
    if (!initiallySharp)
        js_LeaveSharpObject(cx, NULL);
    return ok;
}
#endif

static JSBool
array_toString_sub(JSContext *cx, JSObject *obj, JSBool locale,
                   JSString *sepstr, Value *rval)
{
    JS_CHECK_RECURSION(cx, return false);

    /*
     * Use HashTable entry as the cycle indicator. On first visit, create the
     * entry, and, when leaving, remove the entry.
     */
    typedef js::HashSet<JSObject *> ObjSet;
    ObjSet::AddPtr hashp = cx->busyArrays.lookupForAdd(obj);
    uint32 genBefore;
    if (!hashp) {
        /* Not in hash table, so not a cycle. */
        if (!cx->busyArrays.add(hashp, obj)) {
            JS_ReportOutOfMemory(cx);
            return false;
        }
        genBefore = cx->busyArrays.generation();
    } else {
        /* Cycle, so return empty string. */
        rval->setString(ATOM_TO_STRING(cx->runtime->atomState.emptyAtom));
        return true;
    }

    AutoObjectRooter tvr(cx, obj);

    /* After this point, all paths exit through the 'out' label. */
    MUST_FLOW_THROUGH("out");
    bool ok = false;

    /* Get characters to use for the separator. */
    static const jschar comma = ',';
    const jschar *sep;
    size_t seplen;
    if (sepstr) {
        sepstr->getCharsAndLength(sep, seplen);
    } else {
        sep = &comma;
        seplen = 1;
    }

    /*
     * This object will take responsibility for the jschar buffer until the
     * buffer is transferred to the returned JSString.
     */
    JSCharBuffer cb(cx);

    jsuint length;
    if (!js_GetLengthProperty(cx, obj, &length))
        goto out;

    for (jsuint index = 0; index < length; index++) {
        /* Use rval to locally root each element value. */
        JSBool hole;
        if (!JS_CHECK_OPERATION_LIMIT(cx) ||
            !GetArrayElement(cx, obj, index, &hole, rval)) {
            goto out;
        }

        /* Get element's character string. */
        if (!(hole || rval->isNullOrUndefined())) {
            if (locale) {
                /* Work on obj.toLocalString() instead. */
                if (!js_ValueToObjectOrNull(cx, *rval, rval))
                    goto out;
                JSAtom *atom = cx->runtime->atomState.toLocaleStringAtom;
                if (!js_TryMethod(cx, rval->asObjectOrNull(), atom, 0, NULL, rval))
                    goto out;
            }

            if (!js_ValueToCharBuffer(cx, *rval, cb))
                goto out;
        }

        /* Append the separator. */
        if (index + 1 != length) {
            if (!cb.append(sep, seplen))
                goto out;
        }
    }

    /* Finalize the buffer. */
    if (!BufferToString(cx, cb, rval))
        goto out;

    ok = true;

  out:
    if (genBefore == cx->busyArrays.generation())
        cx->busyArrays.remove(hashp);
    else
        cx->busyArrays.remove(obj);
    return ok;
}

static JSBool
array_toString(JSContext *cx, uintN argc, Value *vp)
{
    JSObject *obj = ComputeThisObjectFromVp(cx, vp);
    if (!obj ||
        (obj->getClass() != &js_SlowArrayClass &&
         !InstanceOf(cx, obj, &js_ArrayClass, vp + 2))) {
        return JS_FALSE;
    }

    return array_toString_sub(cx, obj, JS_FALSE, NULL, vp);
}

static JSBool
array_toLocaleString(JSContext *cx, uintN argc, Value *vp)
{
    JSObject *obj = ComputeThisObjectFromVp(cx, vp);
    if (!obj ||
        (obj->getClass() != &js_SlowArrayClass &&
         !InstanceOf(cx, obj, &js_ArrayClass, vp + 2))) {
        return JS_FALSE;
    }

    /*
     *  Passing comma here as the separator. Need a way to get a
     *  locale-specific version.
     */
    return array_toString_sub(cx, obj, JS_TRUE, NULL, vp);
}

enum TargetElementsType {
    TargetElementsAllHoles,
    TargetElementsMayContainValues
};

enum SourceVectorType {
    SourceVectorAllValues,
    SourceVectorMayContainHoles
};

static JSBool
InitArrayElements(JSContext *cx, JSObject *obj, jsuint start, jsuint count, Value *vector,
                  TargetElementsType targetType, SourceVectorType vectorType)
{
    JS_ASSERT(count < MAXINDEX);

    /*
     * Optimize for dense arrays so long as adding the given set of elements
     * wouldn't otherwise make the array slow.
     */
    if (obj->isDenseArray() && !js_PrototypeHasIndexedProperties(cx, obj) &&
        start <= MAXINDEX - count && !INDEX_TOO_BIG(start + count)) {

#ifdef DEBUG_jwalden
        {
            /* Verify that overwriteType and writeType were accurate. */
            AutoIdRooter idr(cx);
            for (jsuint i = 0; i < count; i++) {
                JS_ASSERT_IF(vectorType == SourceVectorAllValues, vector[i] != JSVAL_HOLE);

                jsdouble index = jsdouble(start) + i;
                if (targetType == TargetElementsAllHoles && index < jsuint(-1)) {
                    JS_ASSERT(ReallyBigIndexToId(cx, index, idr.addr()));
                    JSObject* obj2;
                    JSProperty* prop;
                    JS_ASSERT(obj->lookupProperty(cx, idr.id(), &obj2, &prop));
                    JS_ASSERT(!prop);
                }
            }
        }
#endif

        jsuint newlen = start + count;
        JS_ASSERT(jsdouble(start) + count == jsdouble(newlen));
        if (!obj->ensureDenseArrayElements(cx, newlen))
            return JS_FALSE;

        if (newlen > obj->getArrayLength())
            obj->setDenseArrayLength(newlen);

        JS_ASSERT(count < uint32(-1) / sizeof(Value));
        if (targetType == TargetElementsMayContainValues) {
            jsuint valueCount = 0;
            for (jsuint i = 0; i < count; i++) {
                 if (!obj->getDenseArrayElement(start + i).isMagic(JS_ARRAY_HOLE))
                     valueCount++;
            }
            JS_ASSERT(obj->getDenseArrayCount() >= valueCount);
            obj->decDenseArrayCountBy(valueCount);
        }
        memcpy(obj->getDenseArrayElements() + start, vector, sizeof(jsval) * count);
        if (vectorType == SourceVectorAllValues) {
            obj->incDenseArrayCountBy(count);
        } else {
            jsuint valueCount = 0;
            for (jsuint i = 0; i < count; i++) {
                 if (!obj->getDenseArrayElement(start + i).isMagic(JS_ARRAY_HOLE))
                     valueCount++;
            }
            obj->incDenseArrayCountBy(valueCount);
        }
        JS_ASSERT_IF(count != 0, !obj->getDenseArrayElement(newlen - 1).isMagic(JS_ARRAY_HOLE));
        return JS_TRUE;
    }

    Value* end = vector + count;
    while (vector != end && start < MAXINDEX) {
        if (!JS_CHECK_OPERATION_LIMIT(cx) ||
            !SetArrayElement(cx, obj, start++, *vector++)) {
            return JS_FALSE;
        }
    }

    if (vector == end)
        return JS_TRUE;

    /* Finish out any remaining elements past the max array index. */
    if (obj->isDenseArray() && !ENSURE_SLOW_ARRAY(cx, obj))
        return JS_FALSE;

    JS_ASSERT(start == MAXINDEX);
    AutoValueRooter tvr(cx);
    AutoIdRooter idr(cx);
    Value idval = DoubleTag(MAXINDEX);
    do {
        *tvr.addr() = *vector++;
        if (!js_ValueToStringId(cx, idval, idr.addr()) ||
            !obj->setProperty(cx, idr.id(), tvr.addr())) {
            return JS_FALSE;
        }
        idval.asDoubleRef() += 1;
    } while (vector != end);

    return JS_TRUE;
}

static JSBool
InitArrayObject(JSContext *cx, JSObject *obj, jsuint length, const Value *vector,
                bool holey = false)
{
    JS_ASSERT(obj->isArray());

    if (vector) {
        JS_ASSERT(obj->isDenseArray());
        obj->setDenseArrayLength(length);
        if (!obj->ensureDenseArrayElements(cx, length))
            return JS_FALSE;

        jsuint count = length;
        if (!holey) {
            memcpy(obj->getDenseArrayElements(), vector, length * sizeof(Value));
        } else {
            for (jsuint i = 0; i < length; i++) {
                if (vector[i].isMagic(JS_ARRAY_HOLE))
                    --count;
                obj->setDenseArrayElement(i, vector[i]);
            }
        }
        obj->setDenseArrayCount(count);
    } else {
        if (obj->isDenseArray()) {
            obj->setDenseArrayLength(length);
            obj->setDenseArrayCount(0);
        } else {
            obj->setSlowArrayLength(length);
        }
    }
    return JS_TRUE;
}

/*
 * Perl-inspired join, reverse, and sort.
 */
static JSBool
array_join(JSContext *cx, uintN argc, Value *vp)
{
    JSString *str;
    if (argc == 0 || vp[2].isUndefined()) {
        str = NULL;
    } else {
        str = js_ValueToString(cx, vp[2]);
        if (!str)
            return JS_FALSE;
        vp[2].setString(str);
    }
    JSObject *obj = ComputeThisObjectFromVp(cx, vp);
    return obj && array_toString_sub(cx, obj, JS_FALSE, str, vp);
}

static JSBool
array_reverse(JSContext *cx, uintN argc, Value *vp)
{
    jsuint len;
    JSObject *obj = ComputeThisObjectFromVp(cx, vp);
    if (!obj || !js_GetLengthProperty(cx, obj, &len))
        return JS_FALSE;
    vp->setObject(*obj);

    if (obj->isDenseArray() && !js_PrototypeHasIndexedProperties(cx, obj)) {
        /* An empty array or an array with no elements is already reversed. */
        if (len == 0 || obj->getDenseArrayCapacity() == 0)
            return JS_TRUE;

        /*
         * It's actually surprisingly complicated to reverse an array due to the
         * orthogonality of array length and array capacity while handling
         * leading and trailing holes correctly.  Reversing seems less likely to
         * be a common operation than other array mass-mutation methods, so for
         * now just take a probably-small memory hit (in the absence of too many
         * holes in the array at its start) and ensure that the capacity is
         * sufficient to hold all the elements in the array if it were full.
         */
        if (!obj->ensureDenseArrayElements(cx, len))
            return JS_FALSE;

        uint32 lo = 0, hi = len - 1;
        for (; lo < hi; lo++, hi--) {
            Value tmp = obj->getDenseArrayElement(lo);
            obj->setDenseArrayElement(lo, obj->getDenseArrayElement(hi));
            obj->setDenseArrayElement(hi, tmp);
        }

        /*
         * Per ECMA-262, don't update the length of the array, even if the new
         * array has trailing holes (and thus the original array began with
         * holes).
         */
        return JS_TRUE;
    }

    AutoValueRooter tvr(cx);
    for (jsuint i = 0, half = len / 2; i < half; i++) {
        JSBool hole, hole2;
        if (!JS_CHECK_OPERATION_LIMIT(cx) ||
            !GetArrayElement(cx, obj, i, &hole, tvr.addr()) ||
            !GetArrayElement(cx, obj, len - i - 1, &hole2, vp) ||
            !SetOrDeleteArrayElement(cx, obj, len - i - 1, hole, tvr.value()) ||
            !SetOrDeleteArrayElement(cx, obj, i, hole2, *vp)) {
            return false;
        }
    }
    vp->setObject(*obj);
    return true;
}

typedef struct MSortArgs {
    size_t       elsize;
    JSComparator cmp;
    void         *arg;
    JSBool       isValue;
} MSortArgs;

/* Helper function for js_MergeSort. */
static JSBool
MergeArrays(MSortArgs *msa, void *src, void *dest, size_t run1, size_t run2)
{
    void *arg, *a, *b, *c;
    size_t elsize, runtotal;
    int cmp_result;
    JSComparator cmp;
    JSBool isValue;

    runtotal = run1 + run2;

    elsize = msa->elsize;
    cmp = msa->cmp;
    arg = msa->arg;
    isValue = msa->isValue;

#define CALL_CMP(a, b) \
    if (!cmp(arg, (a), (b), &cmp_result)) return JS_FALSE;

    /* Copy runs already in sorted order. */
    b = (char *)src + run1 * elsize;
    a = (char *)b - elsize;
    CALL_CMP(a, b);
    if (cmp_result <= 0) {
        memcpy(dest, src, runtotal * elsize);
        return JS_TRUE;
    }

#define COPY_ONE(p,q,n) \
    (isValue ? (void)(*(Value*)p = *(Value*)q) : (void)memcpy(p, q, n))

    a = src;
    c = dest;
    for (; runtotal != 0; runtotal--) {
        JSBool from_a = run2 == 0;
        if (!from_a && run1 != 0) {
            CALL_CMP(a,b);
            from_a = cmp_result <= 0;
        }

        if (from_a) {
            COPY_ONE(c, a, elsize);
            run1--;
            a = (char *)a + elsize;
        } else {
            COPY_ONE(c, b, elsize);
            run2--;
            b = (char *)b + elsize;
        }
        c = (char *)c + elsize;
    }
#undef COPY_ONE
#undef CALL_CMP

    return JS_TRUE;
}

/*
 * This sort is stable, i.e. sequence of equal elements is preserved.
 * See also bug #224128.
 */
bool
js_MergeSort(void *src, size_t nel, size_t elsize,
             JSComparator cmp, void *arg, void *tmp,
             JSMergeSortElemType elemType)
{
    void *swap, *vec1, *vec2;
    MSortArgs msa;
    size_t i, j, lo, hi, run;
    int cmp_result;

    JS_ASSERT_IF(JS_SORTING_VALUES, elsize == sizeof(Value));
    bool isValue = elemType == JS_SORTING_VALUES;

    /* Avoid memcpy overhead for word-sized and word-aligned elements. */
#define COPY_ONE(p,q,n) \
    (isValue ? (void)(*(Value*)p = *(Value*)q) : (void)memcpy(p, q, n))
#define CALL_CMP(a, b) \
    if (!cmp(arg, (a), (b), &cmp_result)) return JS_FALSE;
#define INS_SORT_INT 4

    /*
     * Apply insertion sort to small chunks to reduce the number of merge
     * passes needed.
     */
    for (lo = 0; lo < nel; lo += INS_SORT_INT) {
        hi = lo + INS_SORT_INT;
        if (hi >= nel)
            hi = nel;
        for (i = lo + 1; i < hi; i++) {
            vec1 = (char *)src + i * elsize;
            vec2 = (char *)vec1 - elsize;
            for (j = i; j > lo; j--) {
                CALL_CMP(vec2, vec1);
                /* "<=" instead of "<" insures the sort is stable */
                if (cmp_result <= 0) {
                    break;
                }

                /* Swap elements, using "tmp" as tmp storage */
                COPY_ONE(tmp, vec2, elsize);
                COPY_ONE(vec2, vec1, elsize);
                COPY_ONE(vec1, tmp, elsize);
                vec1 = vec2;
                vec2 = (char *)vec1 - elsize;
            }
        }
    }
#undef CALL_CMP
#undef COPY_ONE

    msa.elsize = elsize;
    msa.cmp = cmp;
    msa.arg = arg;
    msa.isValue = isValue;

    vec1 = src;
    vec2 = tmp;
    for (run = INS_SORT_INT; run < nel; run *= 2) {
        for (lo = 0; lo < nel; lo += 2 * run) {
            hi = lo + run;
            if (hi >= nel) {
                memcpy((char *)vec2 + lo * elsize, (char *)vec1 + lo * elsize,
                       (nel - lo) * elsize);
                break;
            }
            if (!MergeArrays(&msa, (char *)vec1 + lo * elsize,
                             (char *)vec2 + lo * elsize, run,
                             hi + run > nel ? nel - hi : run)) {
                return JS_FALSE;
            }
        }
        swap = vec1;
        vec1 = vec2;
        vec2 = swap;
    }
    if (src != vec1)
        memcpy(src, tmp, nel * elsize);

    return JS_TRUE;
}

struct CompareArgs
{
    JSContext       *context;
    Value           fval;
    InvokeArgsGuard args;

    CompareArgs(JSContext *cx, const Value &fval)
      : context(cx), fval(fval)
    {}
};

static JS_REQUIRES_STACK JSBool
sort_compare(void *arg, const void *a, const void *b, int *result)
{
    const Value *av = (const Value *)a, *bv = (const Value *)b;
    CompareArgs *ca = (CompareArgs *) arg;
    JSContext *cx = ca->context;

    /*
     * array_sort deals with holes and undefs on its own and they should not
     * come here.
     */
    JS_ASSERT(!av->isMagic() && !av->isUndefined());
    JS_ASSERT(!av->isMagic() && !bv->isUndefined());

    if (!JS_CHECK_OPERATION_LIMIT(cx))
        return JS_FALSE;

    Value *invokevp = ca->args.getvp();
    Value *sp = invokevp;
    *sp++ = ca->fval;
    sp++->setNull();
    *sp++ = *av;
    *sp++ = *bv;

    if (!Invoke(cx, ca->args, 0))
        return JS_FALSE;

    jsdouble cmp;
    if (!ValueToNumber(cx, *invokevp, &cmp))
        return JS_FALSE;

    /* Clamp cmp to -1, 0, 1. */
    *result = 0;
    if (!JSDOUBLE_IS_NaN(cmp) && cmp != 0)
        *result = cmp > 0 ? 1 : -1;

    /*
     * XXX else report some kind of error here?  ECMA talks about 'consistent
     * compare functions' that don't return NaN, but is silent about what the
     * result should be.  So we currently ignore it.
     */

    return JS_TRUE;
}

typedef JSBool (JS_REQUIRES_STACK *JSRedComparator)(void*, const void*,
                                                    const void*, int *);

static inline JS_IGNORE_STACK JSComparator
comparator_stack_cast(JSRedComparator func)
{
    return func;
}

static int
sort_compare_strings(void *arg, const void *a, const void *b, int *result)
{
    const Value *av = (const Value *)a, *bv = (const Value *)b;

    JS_ASSERT(av->isString());
    JS_ASSERT(bv->isString());
    if (!JS_CHECK_OPERATION_LIMIT((JSContext *)arg))
        return JS_FALSE;

    *result = (int) js_CompareStrings(av->asString(), bv->asString());
    return JS_TRUE;
}

static JSBool
array_sort(JSContext *cx, uintN argc, Value *vp)
{
    jsuint len, newlen, i, undefs;
    size_t elemsize;
    JSString *str;

    Value *argv = JS_ARGV(cx, vp);
    Value fval;
    if (argc > 0) {
        if (argv[0].isPrimitive()) {
            JS_ReportErrorNumber(cx, js_GetErrorMessage, NULL, JSMSG_BAD_SORT_ARG);
            return false;
        }
        fval = argv[0];     /* non-default compare function */
    } else {
        fval.setNull();
    }

    JSObject *obj = ComputeThisObjectFromVp(cx, vp);
    if (!obj || !js_GetLengthProperty(cx, obj, &len))
        return false;
    if (len == 0) {
        vp->setObject(*obj);
        return true;
    }

    /*
     * We need a temporary array of 2 * len Value to hold the array elements
     * and the scratch space for merge sort. Check that its size does not
     * overflow size_t, which would allow for indexing beyond the end of the
     * malloc'd vector.
     */
#if JS_BITS_PER_WORD == 32
    if (size_t(len) > size_t(-1) / (2 * sizeof(Value))) {
        js_ReportAllocationOverflow(cx);
        return false;
    }
#endif

    /*
     * Initialize vec as a root. We will clear elements of vec one by
     * one while increasing the rooted amount of vec when we know that the
     * property at the corresponding index exists and its value must be rooted.
     *
     * In this way when sorting a huge mostly sparse array we will not
     * access the tail of vec corresponding to properties that do not
     * exist, allowing OS to avoiding committing RAM. See bug 330812.
     */
    {
        Value *vec = (Value *) cx->malloc(2 * size_t(len) * sizeof(Value));
        if (!vec)
            return false;

        DEFINE_LOCAL_CLASS_OF_STATIC_FUNCTION(AutoFreeVector) {
            JSContext *const cx;
            Value *&vec;
           public:
            AutoFreeVector(JSContext *cx, Value *&vec) : cx(cx), vec(vec) { }
            ~AutoFreeVector() {
                cx->free(vec);
            }
        } free(cx, vec);

        AutoArrayRooter tvr(cx, 0, vec);

        /*
         * By ECMA 262, 15.4.4.11, a property that does not exist (which we
         * call a "hole") is always greater than an existing property with
         * value undefined and that is always greater than any other property.
         * Thus to sort holes and undefs we simply count them, sort the rest
         * of elements, append undefs after them and then make holes after
         * undefs.
         */
        undefs = 0;
        newlen = 0;
        bool allStrings = true;
        for (i = 0; i < len; i++) {
            if (!JS_CHECK_OPERATION_LIMIT(cx))
                return false;

            /* Clear vec[newlen] before including it in the rooted set. */
            JSBool hole;
            vec[newlen].setNull();
            tvr.changeLength(newlen + 1);
            if (!GetArrayElement(cx, obj, i, &hole, &vec[newlen]))
                return false;

            if (hole)
                continue;

            if (vec[newlen].isUndefined()) {
                ++undefs;
                continue;
            }

            allStrings = allStrings && vec[newlen].isString();

            ++newlen;
        }

        if (newlen == 0)
            return true; /* The array has only holes and undefs. */

        /*
         * The first newlen elements of vec are copied from the array object
         * (above). The remaining newlen positions are used as GC-rooted scratch
         * space for mergesort. We must clear the space before including it to
         * the root set covered by tvr.count.
         */
        Value *mergesort_tmp = vec + newlen;
        MakeValueRangeGCSafe(mergesort_tmp, newlen);
        tvr.changeLength(newlen * 2);

        /* Here len == 2 * (newlen + undefs + number_of_holes). */
        if (fval.isNull()) {
            /*
             * Sort using the default comparator converting all elements to
             * strings.
             */
            if (allStrings) {
                elemsize = sizeof(Value);
            } else {
                /*
                 * To avoid string conversion on each compare we do it only once
                 * prior to sorting. But we also need the space for the original
                 * values to recover the sorting result. To reuse
                 * sort_compare_strings we move the original values to the odd
                 * indexes in vec, put the string conversion results in the even
                 * indexes and pass 2 * sizeof(Value) as an element size to the
                 * sorting function. In this way sort_compare_strings will only
                 * see the string values when it casts the compare arguments as
                 * pointers to Value.
                 *
                 * This requires doubling the temporary storage including the
                 * scratch space for the merge sort. Since vec already contains
                 * the rooted scratch space for newlen elements at the tail, we
                 * can use it to rearrange and convert to strings first and try
                 * realloc only when we know that we successfully converted all
                 * the elements.
                 */
#if JS_BITS_PER_WORD == 32
                if (size_t(newlen) > size_t(-1) / (4 * sizeof(Value))) {
                    js_ReportAllocationOverflow(cx);
                    return false;
                }
#endif

                /*
                 * Rearrange and string-convert the elements of the vector from
                 * the tail here and, after sorting, move the results back
                 * starting from the start to prevent overwrite the existing
                 * elements.
                 */
                i = newlen;
                do {
                    --i;
                    if (!JS_CHECK_OPERATION_LIMIT(cx))
                        return false;
                    const Value &v = vec[i];
                    str = js_ValueToString(cx, v);
                    if (!str)
                        return false;
                    // Copying v must come first, because the following line overwrites v
                    // when i == 0.
                    vec[2 * i + 1] = v;
                    vec[2 * i].setString(str);
                } while (i != 0);

                JS_ASSERT(tvr.array == vec);
                vec = (Value *) cx->realloc(vec, 4 * size_t(newlen) * sizeof(Value));
                if (!vec) {
                    vec = tvr.array;  /* N.B. AutoFreeVector */
                    return false;
                }
                mergesort_tmp = vec + 2 * newlen;
                MakeValueRangeGCSafe(mergesort_tmp, 2 * newlen);
                tvr.changeArray(vec, newlen * 4);
                elemsize = 2 * sizeof(Value);
            }
            if (!js_MergeSort(vec, size_t(newlen), elemsize,
                              sort_compare_strings, cx, mergesort_tmp,
                              JS_SORTING_GENERIC)) {
                return false;
            }
            if (!allStrings) {
                /*
                 * We want to make the following loop fast and to unroot the
                 * cached results of toString invocations before the operation
                 * callback has a chance to run the GC. For this reason we do
                 * not call JS_CHECK_OPERATION_LIMIT in the loop.
                 */
                i = 0;
                do {
                    vec[i] = vec[2 * i + 1];
                } while (++i != newlen);
            }
        } else {
            LeaveTrace(cx);

            CompareArgs ca(cx, fval);
            if (!cx->stack().pushInvokeArgs(cx, 2, ca.args))
                return false;

            if (!js_MergeSort(vec, size_t(newlen), sizeof(Value),
                              comparator_stack_cast(sort_compare),
                              &ca, mergesort_tmp,
                              JS_SORTING_VALUES)) {
                return false;
            }
        }

        /*
         * We no longer need to root the scratch space for the merge sort, so
         * unroot it now to make the job of a potential GC under
         * InitArrayElements easier.
         */
        tvr.changeLength(newlen);
        if (!InitArrayElements(cx, obj, 0, newlen, vec, TargetElementsMayContainValues,
                               SourceVectorAllValues)) {
            return false;
        }
    }

    /* Set undefs that sorted after the rest of elements. */
    while (undefs != 0) {
        --undefs;
        if (!JS_CHECK_OPERATION_LIMIT(cx) ||
            !SetArrayElement(cx, obj, newlen++, Value(UndefinedTag()))) {
            return false;
        }
    }

    /* Re-create any holes that sorted to the end of the array. */
    while (len > newlen) {
        if (!JS_CHECK_OPERATION_LIMIT(cx) || !DeleteArrayElement(cx, obj, --len))
            return JS_FALSE;
    }
    vp->setObject(*obj);
    return true;
}

/*
 * Perl-inspired push, pop, shift, unshift, and splice methods.
 */
static JSBool
array_push_slowly(JSContext *cx, JSObject *obj, uintN argc, Value *argv, Value *rval)
{
    jsuint length;

    if (!js_GetLengthProperty(cx, obj, &length))
        return JS_FALSE;
    if (!InitArrayElements(cx, obj, length, argc, argv, TargetElementsMayContainValues,
                           SourceVectorAllValues)) {
        return JS_FALSE;
    }

    /* Per ECMA-262, return the new array length. */
    jsdouble newlength = length + jsdouble(argc);
    rval->setNumber(newlength);
    return js_SetLengthProperty(cx, obj, newlength);
}

static JSBool
array_push1_dense(JSContext* cx, JSObject* obj, const Value &v, Value *rval)
{
    uint32 length = obj->getArrayLength();
    if (INDEX_TOO_SPARSE(obj, length)) {
        if (!obj->makeDenseArraySlow(cx))
            return JS_FALSE;
        Value tmp = v;
        return array_push_slowly(cx, obj, 1, &tmp, rval);
    }

    if (!obj->ensureDenseArrayElements(cx, length + 1))
        return JS_FALSE;
    obj->setDenseArrayLength(length + 1);

    JS_ASSERT(obj->getDenseArrayElement(length).isMagic(JS_ARRAY_HOLE));
    obj->incDenseArrayCountBy(1);
    obj->setDenseArrayElement(length, v);
    rval->setNumber(obj->getArrayLength());
    return JS_TRUE;
}

JS_ALWAYS_INLINE JSBool
ArrayCompPushImpl(JSContext *cx, JSObject *obj, const Value &v)
{
    JS_ASSERT(obj->isDenseArray());
    uint32_t length = obj->getArrayLength();
    JS_ASSERT(length <= obj->getDenseArrayCapacity());

    if (length == obj->getDenseArrayCapacity()) {
        if (length > JS_ARGS_LENGTH_MAX) {
            JS_ReportErrorNumberUC(cx, js_GetErrorMessage, NULL,
                                   JSMSG_ARRAY_INIT_TOO_BIG);
            return JS_FALSE;
        }

        if (!obj->ensureDenseArrayElements(cx, length + 1))
            return JS_FALSE;
    }
    obj->setDenseArrayLength(length + 1);
    obj->incDenseArrayCountBy(1);
    obj->setDenseArrayElement(length, v);
    return JS_TRUE;
}

JSBool
js_ArrayCompPush(JSContext *cx, JSObject *obj, const Value &vp)
{
    return ArrayCompPushImpl(cx, obj, vp);
}

JSBool JS_FASTCALL
js_ArrayCompPush_tn(JSContext *cx, JSObject *obj, ValueArgType v)
{
    return ArrayCompPushImpl(cx, obj, ValueArgToConstRef(v));
}
JS_DEFINE_CALLINFO_3(extern, BOOL, js_ArrayCompPush_tn, CONTEXT, OBJECT, VALUE, 0,
                     nanojit::ACC_STORE_ANY)

static JSBool
array_push(JSContext *cx, uintN argc, Value *vp)
{
    /* Insist on one argument and obj of the expected class. */
    JSObject *obj = ComputeThisObjectFromVp(cx, vp);
    if (!obj)
        return JS_FALSE;
    if (argc != 1 || !obj->isDenseArray())
        return array_push_slowly(cx, obj, argc, vp + 2, vp);

    return array_push1_dense(cx, obj, vp[2], vp);
}

static JSBool
array_pop_slowly(JSContext *cx, JSObject* obj, Value *vp)
{
    jsuint index;
    JSBool hole;

    if (!js_GetLengthProperty(cx, obj, &index))
        return JS_FALSE;
    if (index == 0) {
        vp->setUndefined();
    } else {
        index--;

        /* Get the to-be-deleted property's value into vp. */
        if (!GetArrayElement(cx, obj, index, &hole, vp))
            return JS_FALSE;
        if (!hole && !DeleteArrayElement(cx, obj, index))
            return JS_FALSE;
    }
    return js_SetLengthProperty(cx, obj, index);
}

static JSBool
array_pop_dense(JSContext *cx, JSObject* obj, Value *vp)
{
    jsuint index;
    JSBool hole;

    index = obj->getArrayLength();
    if (index == 0) {
        vp->setUndefined();
        return JS_TRUE;
    }
    index--;
    if (!GetArrayElement(cx, obj, index, &hole, vp))
        return JS_FALSE;
    if (!hole && !DeleteArrayElement(cx, obj, index))
        return JS_FALSE;
    obj->setDenseArrayLength(index);
    return JS_TRUE;
}

static JSBool
array_pop(JSContext *cx, uintN argc, Value *vp)
{
    JSObject *obj = ComputeThisObjectFromVp(cx, vp);
    if (!obj)
        return JS_FALSE;
    if (obj->isDenseArray())
        return array_pop_dense(cx, obj, vp);
    return array_pop_slowly(cx, obj, vp);
}

static JSBool
array_shift(JSContext *cx, uintN argc, Value *vp)
{
    jsuint length, i;
    JSBool hole;

    JSObject *obj = ComputeThisObjectFromVp(cx, vp);
    if (!obj || !js_GetLengthProperty(cx, obj, &length))
        return JS_FALSE;

    if (length == 0) {
        vp->setUndefined();
    } else {
        length--;

        if (obj->isDenseArray() && !js_PrototypeHasIndexedProperties(cx, obj) &&
            length < obj->getDenseArrayCapacity()) {
            *vp = obj->getDenseArrayElement(0);
            if (vp->isMagic(JS_ARRAY_HOLE))
                vp->setUndefined();
            else
                obj->decDenseArrayCountBy(1);
            Value *elems = obj->getDenseArrayElements();
            memmove(elems, elems + 1, length * sizeof(jsval));
            obj->setDenseArrayElement(length, JS_ARRAY_HOLE);
            obj->setDenseArrayLength(length);
            return JS_TRUE;
        }

        /* Get the to-be-deleted property's value into vp ASAP. */
        if (!GetArrayElement(cx, obj, 0, &hole, vp))
            return JS_FALSE;

        /* Slide down the array above the first element. */
        AutoValueRooter tvr(cx);
        for (i = 0; i != length; i++) {
            if (!JS_CHECK_OPERATION_LIMIT(cx) ||
                !GetArrayElement(cx, obj, i + 1, &hole, tvr.addr()) ||
                !SetOrDeleteArrayElement(cx, obj, i, hole, tvr.value())) {
                return JS_FALSE;
            }
        }

        /* Delete the only or last element when it exists. */
        if (!hole && !DeleteArrayElement(cx, obj, length))
            return JS_FALSE;
    }
    return js_SetLengthProperty(cx, obj, length);
}

static JSBool
array_unshift(JSContext *cx, uintN argc, Value *vp)
{
    Value *argv;
    jsuint length;
    JSBool hole;
    jsdouble last, newlen;

    JSObject *obj = ComputeThisObjectFromVp(cx, vp);
    if (!obj || !js_GetLengthProperty(cx, obj, &length))
        return JS_FALSE;
    newlen = length;
    if (argc > 0) {
        /* Slide up the array to make room for argc at the bottom. */
        argv = JS_ARGV(cx, vp);
        if (length > 0) {
            if (obj->isDenseArray() && !js_PrototypeHasIndexedProperties(cx, obj) &&
                !INDEX_TOO_SPARSE(obj, unsigned(newlen + argc))) {
                JS_ASSERT(newlen + argc == length + argc);
                if (!obj->ensureDenseArrayElements(cx, length + argc))
                    return JS_FALSE;
                Value *elems = obj->getDenseArrayElements();
                memmove(elems + argc, elems, length * sizeof(jsval));
                for (uint32 i = 0; i < argc; i++)
                    obj->setDenseArrayElement(i, JS_ARRAY_HOLE);
            } else {
                last = length;
                jsdouble upperIndex = last + argc;
                AutoValueRooter tvr(cx);
                do {
                    --last, --upperIndex;
                    if (!JS_CHECK_OPERATION_LIMIT(cx) ||
                        !GetArrayElement(cx, obj, last, &hole, tvr.addr()) ||
                        !SetOrDeleteArrayElement(cx, obj, upperIndex, hole, tvr.value())) {
                        return JS_FALSE;
                    }
                } while (last != 0);
            }
        }

        /* Copy from argv to the bottom of the array. */
        if (!InitArrayElements(cx, obj, 0, argc, argv, TargetElementsAllHoles, SourceVectorAllValues))
            return JS_FALSE;

        newlen += argc;
        if (!js_SetLengthProperty(cx, obj, newlen))
            return JS_FALSE;
    }

    /* Follow Perl by returning the new array length. */
    vp->setNumber(newlen);
    return JS_TRUE;
}

static JSBool
array_splice(JSContext *cx, uintN argc, Value *vp)
{
    jsuint length, begin, end, count, delta, last;
    JSBool hole;

    /*
     * Create a new array value to return.  Our ECMA v2 proposal specs
     * that splice always returns an array value, even when given no
     * arguments.  We think this is best because it eliminates the need
     * for callers to do an extra test to handle the empty splice case.
     */
    JSObject *obj2 = js_NewArrayObject(cx, 0, NULL);
    if (!obj2)
        return JS_FALSE;
    vp->setObject(*obj2);

    /* Nothing to do if no args.  Otherwise get length. */
    if (argc == 0)
        return JS_TRUE;
    Value *argv = JS_ARGV(cx, vp);
    JSObject *obj = ComputeThisObjectFromVp(cx, vp);
    if (!obj || !js_GetLengthProperty(cx, obj, &length))
        return JS_FALSE;

    /* Convert the first argument into a starting index. */
    jsdouble d;
    if (!ValueToNumber(cx, *argv, &d))
        return JS_FALSE;
    d = js_DoubleToInteger(d);
    if (d < 0) {
        d += length;
        if (d < 0)
            d = 0;
    } else if (d > length) {
        d = length;
    }
    begin = (jsuint)d; /* d has been clamped to uint32 */
    argc--;
    argv++;

    /* Convert the second argument from a count into a fencepost index. */
    delta = length - begin;
    if (argc == 0) {
        count = delta;
        end = length;
    } else {
        if (!ValueToNumber(cx, *argv, &d))
            return JS_FALSE;
        d = js_DoubleToInteger(d);
        if (d < 0)
            d = 0;
        else if (d > delta)
            d = delta;
        count = (jsuint)d;
        end = begin + count;
        argc--;
        argv++;
    }

    AutoValueRooter tvr(cx);

    /* If there are elements to remove, put them into the return value. */
    if (count > 0) {
        if (obj->isDenseArray() && !js_PrototypeHasIndexedProperties(cx, obj) &&
            !js_PrototypeHasIndexedProperties(cx, obj2) &&
            end <= obj->getDenseArrayCapacity()) {
            if (!InitArrayObject(cx, obj2, count, obj->getDenseArrayElements() + begin,
                                 obj->getDenseArrayCount() != obj->getArrayLength())) {
                return JS_FALSE;
            }
        } else {
            for (last = begin; last < end; last++) {
                if (!JS_CHECK_OPERATION_LIMIT(cx) ||
                    !GetArrayElement(cx, obj, last, &hole, tvr.addr())) {
                    return JS_FALSE;
                }

                /* Copy tvr.value() to the new array unless it's a hole. */
                if (!hole && !SetArrayElement(cx, obj2, last - begin, tvr.value()))
                    return JS_FALSE;
            }

            if (!js_SetLengthProperty(cx, obj2, count))
                return JS_FALSE;
        }
    }

    /* Find the direction (up or down) to copy and make way for argv. */
    if (argc > count) {
        delta = (jsuint)argc - count;
        last = length;
        if (obj->isDenseArray() && !js_PrototypeHasIndexedProperties(cx, obj) &&
            length <= obj->getDenseArrayCapacity() &&
            (length == 0 || !obj->getDenseArrayElement(length - 1).isMagic(JS_ARRAY_HOLE))) {
            if (!obj->ensureDenseArrayElements(cx, length + delta))
                return JS_FALSE;
            /* (uint) end could be 0, so we can't use a vanilla >= test. */
            while (last-- > end) {
                const Value &srcval = obj->getDenseArrayElement(last);
                const Value &dest = obj->getDenseArrayElement(last + delta);
                if (dest.isMagic(JS_ARRAY_HOLE) && !srcval.isMagic(JS_ARRAY_HOLE))
                    obj->incDenseArrayCountBy(1);
                obj->setDenseArrayElement(last + delta, srcval);
            }
            obj->setDenseArrayLength(obj->getArrayLength() + delta);
        } else {
            /* (uint) end could be 0, so we can't use a vanilla >= test. */
            while (last-- > end) {
                if (!JS_CHECK_OPERATION_LIMIT(cx) ||
                    !GetArrayElement(cx, obj, last, &hole, tvr.addr()) ||
                    !SetOrDeleteArrayElement(cx, obj, last + delta, hole, tvr.value())) {
                    return JS_FALSE;
                }
            }
        }
        length += delta;
    } else if (argc < count) {
        delta = count - (jsuint)argc;
        if (obj->isDenseArray() && !js_PrototypeHasIndexedProperties(cx, obj) &&
            length <= obj->getDenseArrayCapacity()) {
            /* (uint) end could be 0, so we can't use a vanilla >= test. */
            for (last = end; last < length; last++) {
                const Value &srcval = obj->getDenseArrayElement(last);
                const Value &dest = obj->getDenseArrayElement(last - delta);
                if (dest.isMagic(JS_ARRAY_HOLE) && !srcval.isMagic(JS_ARRAY_HOLE))
                    obj->incDenseArrayCountBy(1);
                obj->setDenseArrayElement(last - delta, srcval);
            }
        } else {
            for (last = end; last < length; last++) {
                if (!JS_CHECK_OPERATION_LIMIT(cx) ||
                    !GetArrayElement(cx, obj, last, &hole, tvr.addr()) ||
                    !SetOrDeleteArrayElement(cx, obj, last - delta, hole, tvr.value())) {
                    return JS_FALSE;
                }
            }
        }
        length -= delta;
    }

    /*
     * Copy from argv into the hole to complete the splice, and update length in
     * case we deleted elements from the end.
     */
    return InitArrayElements(cx, obj, begin, argc, argv, TargetElementsMayContainValues,
                             SourceVectorAllValues) &&
           js_SetLengthProperty(cx, obj, length);
}

/*
 * Python-esque sequence operations.
 */
static JSBool
array_concat(JSContext *cx, uintN argc, Value *vp)
{
    /* Treat our |this| object as the first argument; see ECMA 15.4.4.4. */
    Value *p = JS_ARGV(cx, vp) - 1;

    /* Create a new Array object and root it using *vp. */
    JSObject *aobj = ComputeThisObjectFromVp(cx, vp);
    JSObject *nobj;
    jsuint length;
    if (aobj->isDenseArray()) {
        /*
         * Clone aobj but pass the minimum of its length and capacity, to
         * handle a = [1,2,3]; a.length = 10000 "dense" cases efficiently. In
         * such a case we'll pass 8 (not 3) due to ARRAY_CAPACITY_MIN, which
         * will cause nobj to be over-allocated to 16. But in the normal case
         * where length is <= capacity, nobj and aobj will have the same
         * capacity.
         */
        length = aobj->getArrayLength();
        jsuint capacity = aobj->getDenseArrayCapacity();
        nobj = js_NewArrayObject(cx, JS_MIN(length, capacity), aobj->getDenseArrayElements(),
                                 aobj->getDenseArrayCount() != length);
        if (!nobj)
            return JS_FALSE;
        nobj->setDenseArrayLength(length);
        vp->setObject(*nobj);
        if (argc == 0)
            return JS_TRUE;
        argc--;
        p++;
    } else {
        nobj = js_NewArrayObject(cx, 0, NULL);
        if (!nobj)
            return JS_FALSE;
        vp->setObject(*nobj);
        length = 0;
    }

    AutoValueRooter tvr(cx);

    /* Loop over [0, argc] to concat args into nobj, expanding all Arrays. */
    for (uintN i = 0; i <= argc; i++) {
        if (!JS_CHECK_OPERATION_LIMIT(cx))
            return false;
        const Value &v = p[i];
        if (v.isObject()) {
            JSObject *wobj;

            aobj = &v.asObject();
            wobj = aobj->wrappedObject(cx);
            if (wobj->isArray()) {
                jsid id = ATOM_TO_JSID(cx->runtime->atomState.lengthAtom);
                if (!aobj->getProperty(cx, id, tvr.addr()))
                    return false;
                jsuint alength = ValueIsLength(cx, tvr.addr());
                if (tvr.value().isNull())
                    return false;
                for (jsuint slot = 0; slot < alength; slot++) {
                    JSBool hole;
                    if (!JS_CHECK_OPERATION_LIMIT(cx) ||
                        !GetArrayElement(cx, aobj, slot, &hole, tvr.addr())) {
                        return false;
                    }

                    /*
                     * Per ECMA 262, 15.4.4.4, step 9, ignore nonexistent
                     * properties.
                     */
                    if (!hole &&
                        !SetArrayElement(cx, nobj, length+slot, tvr.value())) {
                        return false;
                    }
                }
                length += alength;
                continue;
            }
        }

        if (!SetArrayElement(cx, nobj, length, v))
            return false;
        length++;
    }

    return js_SetLengthProperty(cx, nobj, length);
}

static JSBool
array_slice(JSContext *cx, uintN argc, Value *vp)
{
    Value *argv;
    JSObject *nobj;
    jsuint length, begin, end, slot;
    JSBool hole;

    argv = JS_ARGV(cx, vp);

    JSObject *obj = ComputeThisObjectFromVp(cx, vp);
    if (!obj || !js_GetLengthProperty(cx, obj, &length))
        return JS_FALSE;
    begin = 0;
    end = length;

    if (argc > 0) {
        jsdouble d;
        if (!ValueToNumber(cx, argv[0], &d))
            return JS_FALSE;
        d = js_DoubleToInteger(d);
        if (d < 0) {
            d += length;
            if (d < 0)
                d = 0;
        } else if (d > length) {
            d = length;
        }
        begin = (jsuint)d;

        if (argc > 1) {
            if (!ValueToNumber(cx, argv[1], &d))
                return JS_FALSE;
            d = js_DoubleToInteger(d);
            if (d < 0) {
                d += length;
                if (d < 0)
                    d = 0;
            } else if (d > length) {
                d = length;
            }
            end = (jsuint)d;
        }
    }

    if (begin > end)
        begin = end;

    if (obj->isDenseArray() && end <= obj->getDenseArrayCapacity() &&
        !js_PrototypeHasIndexedProperties(cx, obj)) {
        nobj = js_NewArrayObject(cx, end - begin, obj->getDenseArrayElements() + begin,
                                 obj->getDenseArrayCount() != obj->getArrayLength());
        if (!nobj)
            return JS_FALSE;
        vp->setObject(*nobj);
        return JS_TRUE;
    }

    /* Create a new Array object and root it using *vp. */
    nobj = js_NewArrayObject(cx, 0, NULL);
    if (!nobj)
        return JS_FALSE;
    vp->setObject(*nobj);

    AutoValueRooter tvr(cx);
    for (slot = begin; slot < end; slot++) {
        if (!JS_CHECK_OPERATION_LIMIT(cx) ||
            !GetArrayElement(cx, obj, slot, &hole, tvr.addr())) {
            return JS_FALSE;
        }
        if (!hole && !SetArrayElement(cx, nobj, slot - begin, tvr.value()))
            return JS_FALSE;
    }

    return js_SetLengthProperty(cx, nobj, end - begin);
}

#if JS_HAS_ARRAY_EXTRAS

static JSBool
array_indexOfHelper(JSContext *cx, JSBool isLast, uintN argc, Value *vp)
{
    jsuint length, i, stop;
    Value tosearch;
    jsint direction;
    JSBool hole;

    JSObject *obj = ComputeThisObjectFromVp(cx, vp);
    if (!obj || !js_GetLengthProperty(cx, obj, &length))
        return JS_FALSE;
    if (length == 0)
        goto not_found;

    if (argc <= 1) {
        i = isLast ? length - 1 : 0;
        tosearch = (argc != 0) ? vp[2] : Value(UndefinedTag());
    } else {
        jsdouble start;

        tosearch = vp[2];
        if (!ValueToNumber(cx, vp[3], &start))
            return JS_FALSE;
        start = js_DoubleToInteger(start);
        if (start < 0) {
            start += length;
            if (start < 0) {
                if (isLast)
                    goto not_found;
                i = 0;
            } else {
                i = (jsuint)start;
            }
        } else if (start >= length) {
            if (!isLast)
                goto not_found;
            i = length - 1;
        } else {
            i = (jsuint)start;
        }
    }

    if (isLast) {
        stop = 0;
        direction = -1;
    } else {
        stop = length - 1;
        direction = 1;
    }

    for (;;) {
        if (!JS_CHECK_OPERATION_LIMIT(cx) ||
            !GetArrayElement(cx, obj, (jsuint)i, &hole, vp)) {
            return JS_FALSE;
        }
        if (!hole && StrictlyEqual(cx, *vp, tosearch)) {
			vp->setNumber(i);
            return JS_TRUE;
        }
        if (i == stop)
            goto not_found;
        i += direction;
    }

  not_found:
    vp->setInt32(-1);
    return JS_TRUE;
}

static JSBool
array_indexOf(JSContext *cx, uintN argc, Value *vp)
{
    return array_indexOfHelper(cx, JS_FALSE, argc, vp);
}

static JSBool
array_lastIndexOf(JSContext *cx, uintN argc, Value *vp)
{
    return array_indexOfHelper(cx, JS_TRUE, argc, vp);
}

/* Order is important; extras that take a predicate funarg must follow MAP. */
typedef enum ArrayExtraMode {
    FOREACH,
    REDUCE,
    REDUCE_RIGHT,
    MAP,
    FILTER,
    SOME,
    EVERY
} ArrayExtraMode;

#define REDUCE_MODE(mode) ((mode) == REDUCE || (mode) == REDUCE_RIGHT)

static JSBool
array_extra(JSContext *cx, ArrayExtraMode mode, uintN argc, Value *vp)
{
    JSObject *obj = ComputeThisObjectFromVp(cx, vp);
    jsuint length;
    if (!obj || !js_GetLengthProperty(cx, obj, &length))
        return JS_FALSE;

    /*
     * First, get or compute our callee, so that we error out consistently
     * when passed a non-callable object.
     */
    if (argc == 0) {
        js_ReportMissingArg(cx, *vp, 0);
        return JS_FALSE;
    }
    Value *argv = vp + 2;
    JSObject *callable = js_ValueToCallableObject(cx, &argv[0], JSV2F_SEARCH_STACK);
    if (!callable)
        return JS_FALSE;

    /*
     * Set our initial return condition, used for zero-length array cases
     * (and pre-size our map return to match our known length, for all cases).
     */
    jsuint newlen;
    JSObject *newarr;
#ifdef __GNUC__ /* quell GCC overwarning */
    newlen = 0;
    newarr = NULL;
#endif
    jsint start = 0, end = length, step = 1;

    switch (mode) {
      case REDUCE_RIGHT:
        start = length - 1, end = -1, step = -1;
        /* FALL THROUGH */
      case REDUCE:
        if (length == 0 && argc == 1) {
            JS_ReportErrorNumber(cx, js_GetErrorMessage, NULL,
                                 JSMSG_EMPTY_ARRAY_REDUCE);
            return JS_FALSE;
        }
        if (argc >= 2) {
            *vp = argv[1];
        } else {
            JSBool hole;
            do {
                if (!GetArrayElement(cx, obj, start, &hole, vp))
                    return JS_FALSE;
                start += step;
            } while (hole && start != end);

            if (hole && start == end) {
                JS_ReportErrorNumber(cx, js_GetErrorMessage, NULL,
                                     JSMSG_EMPTY_ARRAY_REDUCE);
                return JS_FALSE;
            }
        }
        break;
      case MAP:
      case FILTER:
        newlen = (mode == MAP) ? length : 0;
        newarr = js_NewArrayObject(cx, newlen, NULL);
        if (!newarr)
            return JS_FALSE;
        vp->setObject(*newarr);
        break;
      case SOME:
        vp->setBoolean(false);
        break;
      case EVERY:
        vp->setBoolean(true);
        break;
      case FOREACH:
        vp->setUndefined();
        break;
    }

    if (length == 0)
        return JS_TRUE;

    JSObject *thisp;
    if (argc > 1 && !REDUCE_MODE(mode)) {
        if (!js_ValueToObjectOrNull(cx, argv[1], &argv[1]))
            return JS_FALSE;
        thisp = argv[1].asObjectOrNull();
    } else {
        thisp = NULL;
    }

    /*
     * For all but REDUCE, we call with 3 args (value, index, array). REDUCE
     * requires 4 args (accum, value, index, array).
     */
    LeaveTrace(cx);
    argc = 3 + REDUCE_MODE(mode);

    InvokeArgsGuard args;
    if (!cx->stack().pushInvokeArgs(cx, argc, args))
        return JS_FALSE;

    MUST_FLOW_THROUGH("out");
    JSBool ok = JS_TRUE;
    JSBool cond;
    Value *invokevp = args.getvp();

    Value calleev, thisv, objv;
    calleev.setObject(*callable);
    thisv.setObjectOrNull(thisp);
    objv.setObject(*obj);
    AutoValueRooter tvr(cx);
    for (jsint i = start; i != end; i += step) {
        JSBool hole;
        ok = JS_CHECK_OPERATION_LIMIT(cx) &&
             GetArrayElement(cx, obj, i, &hole, tvr.addr());
        if (!ok)
            goto out;
        if (hole)
            continue;

        /*
         * Push callable and 'this', then args. We must do this for every
         * iteration around the loop since js_Invoke uses invokevp[0] for return
         * value storage, while some native functions use invokevp[1] for local
         * rooting.
         */
        Value *sp = invokevp;
        *sp++ = calleev;
        *sp++ = thisv;
        if (REDUCE_MODE(mode))
            *sp++ = *vp;
        *sp++ = tvr.value();
        sp++->setInt32(i);
        *sp++ = objv;

        /* Do the call. */
        ok = Invoke(cx, args, 0);
        if (!ok)
            break;

        if (mode > MAP)
            cond = js_ValueToBoolean(*invokevp);
#ifdef __GNUC__ /* quell GCC overwarning */
        else
            cond = JS_FALSE;
#endif

        switch (mode) {
          case FOREACH:
            break;
          case REDUCE:
          case REDUCE_RIGHT:
            *vp = *invokevp;
            break;
          case MAP:
            ok = SetArrayElement(cx, newarr, i, *invokevp);
            if (!ok)
                goto out;
            break;
          case FILTER:
            if (!cond)
                break;
            /* The element passed the filter, so push it onto our result. */
            ok = SetArrayElement(cx, newarr, newlen++, tvr.value());
            if (!ok)
                goto out;
            break;
          case SOME:
            if (cond) {
                vp->setBoolean(true);
                goto out;
            }
            break;
          case EVERY:
            if (!cond) {
                vp->setBoolean(false);
                goto out;
            }
            break;
        }
    }

  out:
    if (ok && mode == FILTER)
        ok = js_SetLengthProperty(cx, newarr, newlen);
    return ok;
}

static JSBool
array_forEach(JSContext *cx, uintN argc, Value *vp)
{
    return array_extra(cx, FOREACH, argc, vp);
}

static JSBool
array_map(JSContext *cx, uintN argc, Value *vp)
{
    return array_extra(cx, MAP, argc, vp);
}

static JSBool
array_reduce(JSContext *cx, uintN argc, Value *vp)
{
    return array_extra(cx, REDUCE, argc, vp);
}

static JSBool
array_reduceRight(JSContext *cx, uintN argc, Value *vp)
{
    return array_extra(cx, REDUCE_RIGHT, argc, vp);
}

static JSBool
array_filter(JSContext *cx, uintN argc, Value *vp)
{
    return array_extra(cx, FILTER, argc, vp);
}

static JSBool
array_some(JSContext *cx, uintN argc, Value *vp)
{
    return array_extra(cx, SOME, argc, vp);
}

static JSBool
array_every(JSContext *cx, uintN argc, Value *vp)
{
    return array_extra(cx, EVERY, argc, vp);
}
#endif

static JSBool
array_isArray(JSContext *cx, uintN argc, jsval *vp)
{
    *vp = BOOLEAN_TO_JSVAL(argc > 0 &&
                           !JSVAL_IS_PRIMITIVE(vp[2]) &&
                           JSVAL_TO_OBJECT(vp[2])->wrappedObject(cx)->isArray());
    return JS_TRUE;
}

static JSFunctionSpec array_methods[] = {
#if JS_HAS_TOSOURCE
    JS_FN(js_toSource_str,      array_toSource,     0,0),
#endif
    JS_FN(js_toString_str,      array_toString,     0,0),
    JS_FN(js_toLocaleString_str,array_toLocaleString,0,0),

    /* Perl-ish methods. */
    JS_FN("join",               array_join,         1,JSFUN_GENERIC_NATIVE),
    JS_FN("reverse",            array_reverse,      0,JSFUN_GENERIC_NATIVE),
    JS_FN("sort",               array_sort,         1,JSFUN_GENERIC_NATIVE),
    JS_FN("push",               array_push,         1,JSFUN_GENERIC_NATIVE),
    JS_FN("pop",                array_pop,          0,JSFUN_GENERIC_NATIVE),
    JS_FN("shift",              array_shift,        0,JSFUN_GENERIC_NATIVE),
    JS_FN("unshift",            array_unshift,      1,JSFUN_GENERIC_NATIVE),
    JS_FN("splice",             array_splice,       2,JSFUN_GENERIC_NATIVE),

    /* Pythonic sequence methods. */
    JS_FN("concat",             array_concat,       1,JSFUN_GENERIC_NATIVE),
    JS_FN("slice",              array_slice,        2,JSFUN_GENERIC_NATIVE),

#if JS_HAS_ARRAY_EXTRAS
    JS_FN("indexOf",            array_indexOf,      1,JSFUN_GENERIC_NATIVE),
    JS_FN("lastIndexOf",        array_lastIndexOf,  1,JSFUN_GENERIC_NATIVE),
    JS_FN("forEach",            array_forEach,      1,JSFUN_GENERIC_NATIVE),
    JS_FN("map",                array_map,          1,JSFUN_GENERIC_NATIVE),
    JS_FN("reduce",             array_reduce,       1,JSFUN_GENERIC_NATIVE),
    JS_FN("reduceRight",        array_reduceRight,  1,JSFUN_GENERIC_NATIVE),
    JS_FN("filter",             array_filter,       1,JSFUN_GENERIC_NATIVE),
    JS_FN("some",               array_some,         1,JSFUN_GENERIC_NATIVE),
    JS_FN("every",              array_every,        1,JSFUN_GENERIC_NATIVE),
#endif

    JS_FS_END
};

static JSFunctionSpec array_static_methods[] = {
    JS_FN("isArray",            array_isArray,      1,0),
    JS_FS_END
};

static inline JSObject *
NewDenseArrayObject(JSContext *cx)
{
    return NewObject(cx, &js_ArrayClass, NULL, NULL);
}

JSBool
js_Array(JSContext *cx, JSObject *obj, uintN argc, Value *argv, Value *rval)
{
    jsuint length;
    const Value *vector;

    /* If called without new, replace obj with a new Array object. */
    if (!JS_IsConstructing(cx)) {
        obj = NewDenseArrayObject(cx);
        if (!obj)
            return JS_FALSE;
        rval->setObject(*obj);
    }

    if (argc == 0) {
        length = 0;
        vector = NULL;
    } else if (argc > 1) {
        length = (jsuint) argc;
        vector = argv;
    } else if (!argv[0].isNumber()) {
        length = 1;
        vector = argv;
    } else {
        length = ValueIsLength(cx, &argv[0]);
        if (argv[0].isNull())
            return JS_FALSE;
        vector = NULL;
    }
    return InitArrayObject(cx, obj, length, vector);
}

JSObject* JS_FASTCALL
js_NewEmptyArray(JSContext* cx, JSObject* proto)
{
    JS_ASSERT(proto->isArray());

    JSObject* obj = js_NewGCObject(cx);
    if (!obj)
        return NULL;

    /* Initialize all fields of JSObject. */
    obj->map = const_cast<JSObjectMap *>(&SharedArrayMap);

    obj->init(&js_ArrayClass, ObjectTag(*proto), proto->getParentValue(), NullTag());
    obj->setDenseArrayLength(0);
    obj->setDenseArrayCount(0);
    return obj;
}
#ifdef JS_TRACER
JS_DEFINE_CALLINFO_2(extern, OBJECT, js_NewEmptyArray, CONTEXT, OBJECT, 0, nanojit::ACC_STORE_ANY)
#endif

JSObject* JS_FASTCALL
js_NewEmptyArrayWithLength(JSContext* cx, JSObject* proto, int32 len)
{
    if (len < 0)
        return NULL;
    JSObject *obj = js_NewEmptyArray(cx, proto);
    if (!obj)
        return NULL;
    obj->setDenseArrayLength(len);
    return obj;
}
#ifdef JS_TRACER
JS_DEFINE_CALLINFO_3(extern, OBJECT, js_NewEmptyArrayWithLength, CONTEXT, OBJECT, INT32, 0,
                     nanojit::ACC_STORE_ANY)
#endif

JSObject* JS_FASTCALL
js_NewArrayWithSlots(JSContext* cx, JSObject* proto, uint32 len)
{
    JSObject* obj = js_NewEmptyArray(cx, proto);
    if (!obj)
        return NULL;
    obj->setDenseArrayLength(len);
    if (!obj->resizeDenseArrayElements(cx, 0, JS_MAX(len, ARRAY_CAPACITY_MIN)))
        return NULL;
    return obj;
}
#ifdef JS_TRACER
JS_DEFINE_CALLINFO_3(extern, OBJECT, js_NewArrayWithSlots, CONTEXT, OBJECT, UINT32, 0,
                     nanojit::ACC_STORE_ANY)
#endif

JSObject *
js_InitArrayClass(JSContext *cx, JSObject *obj)
{
    JSObject *proto = js_InitClass(cx, obj, NULL, &js_ArrayClass, js_Array, 1,
                                   NULL, array_methods, NULL, array_static_methods);

    /* Initialize the Array prototype object so it gets a length property. */
    if (!proto || !InitArrayObject(cx, proto, 0, NULL))
        return NULL;
    return proto;
}

JSObject *
js_NewArrayObject(JSContext *cx, jsuint length, const Value *vector, bool holey)
{
    JSObject *obj = NewDenseArrayObject(cx);
    if (!obj)
        return NULL;

    /*
     * If this fails, the global object was not initialized and its class does
     * not have JSCLASS_IS_GLOBAL.
     */
    JS_ASSERT(obj->getProto());

    {
        AutoObjectRooter tvr(cx, obj);
        if (!InitArrayObject(cx, obj, length, vector, holey))
            obj = NULL;
    }

    /* Set/clear newborn root, in case we lost it.  */
    cx->weakRoots.finalizableNewborns[FINALIZE_OBJECT] = obj;
    return obj;
}

JSObject *
js_NewSlowArrayObject(JSContext *cx)
{
    JSObject *obj = NewObject(cx, &js_SlowArrayClass, NULL, NULL);
    if (obj)
        obj->setSlowArrayLength(0);
    return obj;
}

#ifdef DEBUG_ARRAYS
JSBool
js_ArrayInfo(JSContext *cx, JSObject *obj, uintN argc, Value *argv, Value *rval)
{
    uintN i;
    JSObject *array;

    for (i = 0; i < argc; i++) {
        char *bytes;

        bytes = DecompileValueGenerator(cx, JSDVG_SEARCH_STACK, argv[i], NULL);
        if (!bytes)
            return JS_FALSE;
        if (JSVAL_IS_PRIMITIVE(argv[i]) ||
            !(array = JSVAL_TO_OBJECT(argv[i]))->isArray()) {
            fprintf(stderr, "%s: not array\n", bytes);
            cx->free(bytes);
            continue;
        }
        fprintf(stderr, "%s: %s (len %lu", bytes,
                array->isDenseArray()) ? "dense" : "sparse",
                array->getArrayLength());
        if (array->isDenseArray()) {
            fprintf(stderr, ", count %lu, capacity %lu",
                    array->getDenseArrayCount(),
                    array->getDenseArrayCapacity());
        }
        fputs(")\n", stderr);
        cx->free(bytes);
    }
    return JS_TRUE;
}
#endif

JS_FRIEND_API(JSBool)
js_CoerceArrayToCanvasImageData(JSObject *obj, jsuint offset, jsuint count,
                                JSUint8 *dest)
{
    uint32 length;

    if (!obj || !obj->isDenseArray())
        return JS_FALSE;

    length = obj->getArrayLength();
    if (length < offset + count)
        return JS_FALSE;

    JSUint8 *dp = dest;
    for (uintN i = offset; i < offset+count; i++) {
        const Value &v = obj->getDenseArrayElement(i);
        if (v.isInt32()) {
            jsint vi = v.asInt32();
            if (jsuint(vi) > 255)
                vi = (vi < 0) ? 0 : 255;
            *dp++ = JSUint8(vi);
        } else if (v.isDouble()) {
            jsdouble vd = v.asDouble();
            if (!(vd >= 0)) /* Not < so that NaN coerces to 0 */
                *dp++ = 0;
            else if (vd > 255)
                *dp++ = 255;
            else {
                jsdouble toTruncate = vd + 0.5;
                JSUint8 val = JSUint8(toTruncate);

                /*
                 * now val is rounded to nearest, ties rounded up.  We want
                 * rounded to nearest ties to even, so check whether we had a
                 * tie.
                 */
                if (val == toTruncate) {
                  /*
                   * It was a tie (since adding 0.5 gave us the exact integer
                   * we want).  Since we rounded up, we either already have an
                   * even number or we have an odd number but the number we
                   * want is one less.  So just unconditionally masking out the
                   * ones bit should do the trick to get us the value we
                   * want.
                   */
                  *dp++ = (val & ~1);
                } else {
                  *dp++ = val;
                }
            }
        } else {
            return JS_FALSE;
        }
    }

    return JS_TRUE;
}

JS_FRIEND_API(JSObject *)
js_NewArrayObjectWithCapacity(JSContext *cx, jsuint capacity, jsval **vector)
{
    JSObject *obj = js_NewArrayObject(cx, capacity, NULL);
    if (!obj)
        return NULL;

    AutoObjectRooter tvr(cx, obj);
    if (!obj->ensureDenseArrayElements(cx, capacity, JS_FALSE))
        obj = NULL;

    /* Set/clear newborn root, in case we lost it.  */
    cx->weakRoots.finalizableNewborns[FINALIZE_OBJECT] = obj;
    if (!obj)
        return NULL;

    obj->setDenseArrayCount(capacity);
    *vector = Jsvalify(obj->getDenseArrayElements());
    return obj;
}

JS_FRIEND_API(JSBool)
js_IsDensePrimitiveArray(JSObject *obj)
{
    if (!obj || !obj->isDenseArray())
        return JS_FALSE;

    jsuint length = obj->getArrayLength();
    for (jsuint i = 0; i < length; i++) {
        if (obj->dslots[i].isObject())
            return JS_FALSE;
    }

    return JS_TRUE;
}

JS_FRIEND_API(JSBool)
js_CloneDensePrimitiveArray(JSContext *cx, JSObject *obj, JSObject **clone)
{
    JS_ASSERT(obj);
    if (!obj->isDenseArray()) {
        /*
         * This wasn't a dense array. Return JS_TRUE but a NULL clone to signal
         * that no exception was encountered.
         */
        *clone = NULL;
        return JS_TRUE;
    }

    jsuint length = obj->getArrayLength();

    /*
     * Must use the minimum of original array's length and capacity, to handle
     * |a = [1,2,3]; a.length = 10000| "dense" cases efficiently. In such a case
     * we would use ARRAY_CAPACITY_MIN (not 3), which will cause the clone to be
     * over-allocated. In the normal case where length is <= capacity the
     * clone and original array will have the same capacity.
     */
    jsuint jsvalCount = JS_MIN(obj->getDenseArrayCapacity(), length);

    js::AutoValueVector vector(cx);
    if (!vector.reserve(jsvalCount))
        return JS_FALSE;

    jsuint holeCount = 0;

    for (jsuint i = 0; i < jsvalCount; i++) {
        const Value &val = obj->dslots[i];

        if (val.isString()) {
            // Strings must be made immutable before being copied to a clone.
            if (!js_MakeStringImmutable(cx, val.asString()))
                return JS_FALSE;
        } else if (val.isMagic(JS_ARRAY_HOLE)) {
            holeCount++;
        } else if (val.isObject()) {
            /*
             * This wasn't an array of primitives. Return JS_TRUE but a null
             * clone to signal that no exception was encountered.
             */
            *clone = NULL;
            return JS_TRUE;
        }

        vector.append(val);
    }

    jsval *buffer;
    *clone = js_NewArrayObjectWithCapacity(cx, jsvalCount, &buffer);
    if (!*clone)
        return JS_FALSE;

    AutoObjectRooter cloneRoot(cx, *clone);

    memcpy(buffer, vector.begin(), jsvalCount * sizeof (jsval));
    (*clone)->setDenseArrayLength(length);
    (*clone)->setDenseArrayCount(length - holeCount);

    return JS_TRUE;
}<|MERGE_RESOLUTION|>--- conflicted
+++ resolved
@@ -803,37 +803,6 @@
     return JSTYPE_OBJECT;
 }
 
-<<<<<<< HEAD
-/* The same as js_ObjectOps except for the .enumerate and .call hooks. */
-static JSObjectOps js_SlowArrayObjectOps = {
-    NULL,
-    js_LookupProperty,
-    js_DefineProperty,
-    js_GetProperty,
-    js_SetProperty,
-    js_GetAttributes,
-    js_SetAttributes,
-    js_DeleteProperty,
-    js_DefaultValue,
-    js_Enumerate,
-    js_CheckAccess,
-    array_typeOf,
-    js_TraceObject,
-    NULL,   /* thisObject */
-    NULL,   /* call */
-    js_Construct,
-    js_HasInstance,
-    js_Clear
-};
-
-static JSObjectOps *
-slowarray_getObjectOps(JSContext *cx, Class *clasp)
-{
-    return &js_SlowArrayObjectOps;
-}
-
-=======
->>>>>>> 52e11d5d
 static JSBool
 array_setProperty(JSContext *cx, JSObject *obj, jsid id, Value *vp)
 {
@@ -886,13 +855,8 @@
 
 #ifdef JS_TRACER
 
-<<<<<<< HEAD
-static JS_ALWAYS_INLINE JSBool
+static JS_ALWAYS_INLINE JSBool FASTCALL
 dense_grow(JSContext* cx, JSObject* obj, jsint i, const Value &v)
-=======
-static JS_ALWAYS_INLINE JSBool FASTCALL
-dense_grow(JSContext* cx, JSObject* obj, jsint i, jsval v)
->>>>>>> 52e11d5d
 {
     JS_ASSERT(obj->isDenseArray());
 
@@ -1079,16 +1043,9 @@
     "Array",
     JSCLASS_HAS_PRIVATE |
     JSCLASS_HAS_CACHED_PROTO(JSProto_Array),
-<<<<<<< HEAD
     slowarray_addProperty,  PropertyStub,   PropertyStub,      PropertyStub,
     EnumerateStub,          ResolveStub,    js_TryValueOf,     NULL,
-    slowarray_getObjectOps, NULL,           NULL,              NULL,
-    NULL,                   NULL,           NULL,              NULL
-=======
-    slowarray_addProperty, JS_PropertyStub, JS_PropertyStub,  JS_PropertyStub,
-    JS_EnumerateStub,      JS_ResolveStub,  js_TryValueOf,    NULL,
     JSCLASS_NO_OPTIONAL_MEMBERS
->>>>>>> 52e11d5d
 };
 
 /*
