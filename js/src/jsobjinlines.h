--- conflicted
+++ resolved
@@ -143,11 +143,6 @@
     } else {
         if (!js_GetProperty(cx, this, receiver, id, vp))
             return false;
-<<<<<<< HEAD
-=======
-        JS_ASSERT_IF(!hasSingletonType() && nativeContains(cx, js_CheckForStringIndex(id)),
-                     js::types::TypeHasProperty(cx, type(), id, *vp));
->>>>>>> a5b29035
     }
     return true;
 }
